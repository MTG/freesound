# -*- coding: utf-8 -*-

#
# Freesound is (c) MUSIC TECHNOLOGY GROUP, UNIVERSITAT POMPEU FABRA
#
# Freesound is free software: you can redistribute it and/or modify
# it under the terms of the GNU Affero General Public License as
# published by the Free Software Foundation, either version 3 of the
# License, or (at your option) any later version.
#
# Freesound is distributed in the hope that it will be useful,
# but WITHOUT ANY WARRANTY; without even the implied warranty of
# MERCHANTABILITY or FITNESS FOR A PARTICULAR PURPOSE.  See the
# GNU Affero General Public License for more details.
#
# You should have received a copy of the GNU Affero General Public License
# along with this program.  If not, see <http://www.gnu.org/licenses/>.
#
# Authors:
#     See AUTHORS file.
#

import json

import gearman
from django.conf import settings
from django.contrib import admin
from django.contrib import messages
from django.contrib.auth.admin import UserAdmin
from django.contrib.auth.models import User
from django.core.paginator import Paginator
from django.utils.functional import cached_property
from django.db import connection
from django.core.cache import cache
from django.http import HttpResponseRedirect
from django.shortcuts import render
from django.urls import reverse
from django_object_actions import DjangoObjectActions
from django.contrib.auth.forms import UserChangeForm
from django.forms import ValidationError

from accounts.models import Profile, UserFlag, EmailPreferenceType, OldUsername


FULL_DELETE_USER_ACTION_NAME = 'full_delete_user'
DELETE_USER_DELETE_SOUNDS_ACTION_NAME = 'delete_user_delete_sounds'
DELETE_USER_KEEP_SOUNDS_ACTION_NAME = 'delete_user_keep_sounds'


def disable_active_user(modeladmin, request, queryset):
    if request.POST.get('confirmation', False):
        gm_client = gearman.GearmanClient(settings.GEARMAN_JOB_SERVERS)
        for user in queryset:
            gm_client.submit_job("delete_user",
                    json.dumps({'user_id':user.id, 'action': DELETE_USER_DELETE_SOUNDS_ACTION_NAME}),
                wait_until_complete=False, background=True)
        messages.add_message(request, messages.INFO, '%d users will be soft deleted asynchronously, related sound are '
                                                     'going to be deleted as well' % (queryset.count()))
        return HttpResponseRedirect(reverse('admin:auth_user_changelist'))

    params = [(k,v) for k in request.POST.keys() for v in request.POST.getlist(k)]
    tvars = {'anonymised': [], 'params': params}
    for obj in queryset:
        info = obj.profile.get_info_before_delete_user(remove_sounds=True)
        model_count = {model._meta.verbose_name_plural: len(objs) for model,
                objs in info['deleted'].model_objs.items()}
        anon = {'anonymised': []}
        anon['model_count'] = dict(model_count).items()
        anon['logic_deleted'] = info['logic_deleted']
        anon['name'] = info['anonymised']
        tvars['anonymised'].append(anon)

    return render(request, 'accounts/delete_confirmation.html', tvars)

disable_active_user.short_description = "'Soft' delete selected users, preserve posts, threads and comments " \
                                        "(delete sounds)"


def disable_active_user_preserve_sounds(modeladmin, request, queryset):
    if request.POST.get('confirmation', False):
        gm_client = gearman.GearmanClient(settings.GEARMAN_JOB_SERVERS)
        for user in queryset:
            gm_client.submit_job("delete_user",
                    json.dumps({'user_id':user.id, 'action': DELETE_USER_KEEP_SOUNDS_ACTION_NAME}),
                wait_until_complete=False, background=True)
        messages.add_message(request, messages.INFO,
                             '%d users will be soft deleted asynchronously' % (queryset.count()))
        return HttpResponseRedirect(reverse('admin:auth_user_changelist'))

    params = [(k,v) for k in request.POST.keys() for v in request.POST.getlist(k)]
    tvars = {'anonymised': [], 'params': params}
    for obj in queryset:
        info = obj.profile.get_info_before_delete_user(remove_sounds=False)
        tvars['anonymised'].append({'name': info['anonymised']})
    return render(request, 'accounts/delete_confirmation.html', tvars)

disable_active_user_preserve_sounds.short_description = "'Soft' delete selected users, preserve sounds and " \
                                                        "everything else"


class ProfileAdmin(admin.ModelAdmin):
    raw_id_fields = ('user', 'geotag')
    list_display = ('user', 'home_page', 'signature', 'is_whitelisted')
    ordering = ('id', )
    list_filter = ('is_whitelisted', )
    search_fields = ('=user__username', )

admin.site.register(Profile, ProfileAdmin)


class UserFlagAdmin(admin.ModelAdmin):
    raw_id_fields = ('user', 'reporting_user', 'content_type')
    list_display = ('user', 'reporting_user', 'content_type')

admin.site.register(UserFlag, UserFlagAdmin)


<<<<<<< HEAD
class LargeTablePaginator(Paginator):
    """ We use the information on postgres table 'reltuples' to avoid using count(*) for performance. """
    @cached_property
    def count(self):
        try:
            if not self.object_list.query.where:
                cursor = connection.cursor()
                cursor.execute("SELECT reltuples FROM pg_class WHERE relname = %s",
                    [self.object_list.query.model._meta.db_table])
                ret = int(cursor.fetchone()[0])
                return ret
            else :
                return self.object_list.count()
        except :
            # AttributeError if object_list has no count() method.
            return len(self.object_list)
=======
class AdminUserForm(UserChangeForm):
    def clean_username(self):
        username = self.cleaned_data["username"]
        try:
            User.objects.get(username__iexact=username)
        except User.DoesNotExist:
            try:
                OldUsername.objects.get(username__iexact=username)
            except OldUsername.DoesNotExist:
                return username
        raise ValidationError("A user with that username already exists.")
>>>>>>> 7db6da35


class FreesoundUserAdmin(DjangoObjectActions, UserAdmin):
    search_fields = ('=username', '=email')
    actions = (disable_active_user, disable_active_user_preserve_sounds, )
    list_display = ('username', 'email')
    list_filter = ()
    ordering = ('id', )
    show_full_result_count = False
<<<<<<< HEAD
    fieldsets = (
         (None, {'fields': ('username', 'password')}),
         ('Personal info', {'fields': ('first_name', 'last_name', 'email')}),
         ('Permissions', {'fields': ('is_active', 'is_staff', 'is_superuser',
                                    'groups')}),
     ('Important dates', {'fields': ('last_login', 'date_joined')}),
     )

    paginator = LargeTablePaginator
=======
    form = AdminUserForm
>>>>>>> 7db6da35

    def full_delete(self, request, obj):
        username = obj.username
        if request.method == "POST":
            gm_client = gearman.GearmanClient(settings.GEARMAN_JOB_SERVERS)
            gm_client.submit_job("delete_user",
                    json.dumps({'user_id': obj.id, 'action': FULL_DELETE_USER_ACTION_NAME}),
                wait_until_complete=False, background=True)
            messages.add_message(request, messages.INFO,
                                 'User \'%s\' will be fully deleted '
                                 'asynchronously from the database' % username)
            return HttpResponseRedirect(reverse('admin:auth_user_changelist'))

        info = obj.profile.get_info_before_delete_user(remove_sounds=False, remove_user=True)
        model_count = {model._meta.verbose_name_plural: len(objs) for model, objs in info['deleted'].model_objs.items()}
        tvars = {'anonymised': []}
        anon = dict()
        anon['model_count'] = dict(model_count).items()
        anon['name'] = info['anonymised']
        anon['deleted'] = True
        tvars['anonymised'].append(anon)
        return render(request, 'accounts/delete_confirmation.html', tvars)
    full_delete.label = "Full delete user"
    full_delete.short_description = 'Completely delete user from db'

    def delete_include_sounds(self, request, obj):
        username = obj.username
        if request.method == "POST":
            gm_client = gearman.GearmanClient(settings.GEARMAN_JOB_SERVERS)
            gm_client.submit_job("delete_user",
                    json.dumps({'user_id': obj.id, 'action': DELETE_USER_DELETE_SOUNDS_ACTION_NAME}),
                wait_until_complete=False, background=True)
            messages.add_message(request, messages.INFO,
                                 'User \'%s\' will be soft deleted'
                                 ' asynchronously. Sounds and other related'
                                 ' content will be deleted.' % username)
            return HttpResponseRedirect(reverse('admin:auth_user_changelist'))
        info = obj.profile.get_info_before_delete_user(remove_sounds=True)
        model_count = {model._meta.verbose_name_plural: len(objs) for model,
                objs in info['deleted'].model_objs.items()}
        tvars = {'anonymised': []}
        anon = {}
        anon['model_count'] = dict(model_count).items()
        anon['logic_deleted'] = info['logic_deleted']
        anon['name'] = info['anonymised']
        tvars['anonymised'].append(anon)
        return render(request, 'accounts/delete_confirmation.html', tvars)

    delete_include_sounds.label = "Soft delete user (delete sounds)"
    delete_include_sounds.short_description = disable_active_user.short_description

    def delete_preserve_sounds(self, request, obj):
        username = obj.username
        if request.method == "POST":
            gm_client = gearman.GearmanClient(settings.GEARMAN_JOB_SERVERS)
            gm_client.submit_job("delete_user",
                    json.dumps({'user_id': obj.id, 'action': DELETE_USER_KEEP_SOUNDS_ACTION_NAME}),
                wait_until_complete=False, background=True)
            messages.add_message(request, messages.INFO,
                                 'User \'%s\' will be soft deleted asynchronously. Comments and other content '
                                 'will appear under anonymised account' % username)
            return HttpResponseRedirect(reverse('admin:auth_user_changelist'))

        info = obj.profile.get_info_before_delete_user(remove_sounds=False)
        tvars = {'anonymised': []}
        tvars['anonymised'].append({'name': info['anonymised']})
        return render(request, 'accounts/delete_confirmation.html', tvars)
    delete_preserve_sounds.label = "Soft delete user (preserve sounds)"
    delete_preserve_sounds.short_description = disable_active_user_preserve_sounds.short_description

    change_actions = ('full_delete', 'delete_include_sounds', 'delete_preserve_sounds', )


class OldUsernameAdmin(admin.ModelAdmin):
    raw_id_fields = ('user', )


admin.site.unregister(User)
admin.site.register(User, FreesoundUserAdmin)

admin.site.register(EmailPreferenceType)

admin.site.register(OldUsername, OldUsernameAdmin)<|MERGE_RESOLUTION|>--- conflicted
+++ resolved
@@ -115,7 +115,6 @@
 admin.site.register(UserFlag, UserFlagAdmin)
 
 
-<<<<<<< HEAD
 class LargeTablePaginator(Paginator):
     """ We use the information on postgres table 'reltuples' to avoid using count(*) for performance. """
     @cached_property
@@ -132,7 +131,8 @@
         except :
             # AttributeError if object_list has no count() method.
             return len(self.object_list)
-=======
+
+
 class AdminUserForm(UserChangeForm):
     def clean_username(self):
         username = self.cleaned_data["username"]
@@ -144,7 +144,6 @@
             except OldUsername.DoesNotExist:
                 return username
         raise ValidationError("A user with that username already exists.")
->>>>>>> 7db6da35
 
 
 class FreesoundUserAdmin(DjangoObjectActions, UserAdmin):
@@ -154,7 +153,7 @@
     list_filter = ()
     ordering = ('id', )
     show_full_result_count = False
-<<<<<<< HEAD
+    form = AdminUserForm
     fieldsets = (
          (None, {'fields': ('username', 'password')}),
          ('Personal info', {'fields': ('first_name', 'last_name', 'email')}),
@@ -164,9 +163,6 @@
      )
 
     paginator = LargeTablePaginator
-=======
-    form = AdminUserForm
->>>>>>> 7db6da35
 
     def full_delete(self, request, obj):
         username = obj.username
