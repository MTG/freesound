#
# Freesound is (c) MUSIC TECHNOLOGY GROUP, UNIVERSITAT POMPEU FABRA
#
# Freesound is free software: you can redistribute it and/or modify
# it under the terms of the GNU Affero General Public License as
# published by the Free Software Foundation, either version 3 of the
# License, or (at your option) any later version.
#
# Freesound is distributed in the hope that it will be useful,
# but WITHOUT ANY WARRANTY; without even the implied warranty of
# MERCHANTABILITY or FITNESS FOR A PARTICULAR PURPOSE.  See the
# GNU Affero General Public License for more details.
#
# You should have received a copy of the GNU Affero General Public License
# along with this program.  If not, see <http://www.gnu.org/licenses/>.
#
# Authors:
#     See AUTHORS file.
#

import datetime
import os
import random

from django.conf import settings
from django.contrib.admin.utils import NestedObjects
from django.contrib.auth.models import User
from django.contrib.contenttypes import fields
from django.contrib.contenttypes.models import ContentType
from django.contrib.postgres.fields import ArrayField
from django.core.cache import cache
from django.db import models, transaction, IntegrityError
from django.db.models import Q
from django.db.models.signals import pre_save, post_save
from django.dispatch import receiver
from django.templatetags.static import static
from django.urls import reverse
from django.utils.encoding import smart_str
<<<<<<< HEAD
from django.utils.timezone import now
=======
from django.utils.http import urlquote
from django.utils import timezone
>>>>>>> 27b8004d
from psycopg2.errors import ForeignKeyViolation
from urllib.parse import quote

import tickets.models
from apiv2.models import ApiV2Client
from bookmarks.models import Bookmark
from comments.models import Comment
from donations.models import Donation
from forum.models import Post, Thread
from geotags.models import GeoTag
from messages.models import Message
from ratings.models import SoundRating
from sounds.models import DeletedSound, License, Sound, Pack, Download, PackDownload, BulkUploadProgress
from tags.models import TaggedItem
from utils.locations import locations_decorator
from utils.mail import transform_unique_email
from utils.search import get_search_engine, SearchEngineException


class ResetEmailRequest(models.Model):
    email = models.EmailField()
    user = models.OneToOneField(User, db_index=True, on_delete=models.CASCADE)


class DeletedUser(models.Model):
    """
    This model is used to store basic information about users that have been deleted/anonymized.
    """
    user = models.OneToOneField(User, null=True, on_delete=models.SET_NULL)
    username = models.CharField(max_length=150)
    email = models.CharField(max_length=200)
    date_joined = models.DateTimeField()
    last_login = models.DateTimeField(null=True)
    deletion_date = models.DateTimeField(auto_now_add=True)
    sounds_were_also_deleted = models.BooleanField(default=False)

    DELETION_REASON_SPAMMER = 'sp'
    DELETION_REASON_DELETED_BY_ADMIN = 'ad'
    DELETION_REASON_SELF_DELETED = 'sd'
    DELETION_REASON_CHOICES = (
        (DELETION_REASON_SPAMMER, 'Spammer'),
        (DELETION_REASON_DELETED_BY_ADMIN, 'Deleted by an admin'),
        (DELETION_REASON_SELF_DELETED, 'Self deleted')
    )
    reason = models.CharField(max_length=2, choices=DELETION_REASON_CHOICES)

    def __str__(self):
        return f'Deleted user object for: {self.username}'


class ProfileManager(models.Manager):

    @staticmethod
    def random_uploader():
        user_count = User.objects.filter(profile__num_sounds__gte=1).count()
        if user_count:
            offset = random.randint(0, user_count - 1)
            return User.objects.filter(profile__num_sounds__gte=1)[offset:offset+1][0]
        else:
            return None


class Profile(models.Model):
    user = models.OneToOneField(User, related_name="profile", on_delete=models.CASCADE)
    about = models.TextField(null=True, blank=True, default=None)
    home_page = models.URLField(null=True, blank=True, default=None)
    signature = models.TextField(max_length=256, null=True, blank=True)
    sound_signature = models.TextField(max_length=256, null=True, blank=True)
    geotag = models.ForeignKey(GeoTag, null=True, blank=True, default=None, on_delete=models.SET_NULL)
    has_avatar = models.BooleanField(default=False)
    is_whitelisted = models.BooleanField(default=False, db_index=True)
    has_old_license = models.BooleanField(null=False, default=False)
    not_shown_in_online_users_list = models.BooleanField(null=False, default=False)
    accepted_tos = models.BooleanField(default=False)  # This legacy field referring to old (pre-GDPR) terms of service
    last_stream_email_sent = models.DateTimeField(db_index=True, null=True, default=None, blank=True)
    last_attempt_of_sending_stream_email = models.DateTimeField(db_index=True, null=True, default=None, blank=True)

    # Fields to keep track of donation emails
    # donations_reminder_email_sent should be set to True when an email has been sent, and reset to False when user
    # makes a donation (and therefore we'll check if a new email should be sent comparing with last_donation_email_sent)
    donations_reminder_email_sent = models.BooleanField(default=False)
    last_donation_email_sent = models.DateTimeField(db_index=True, null=True, default=None, blank=True)

    # The following 4 fields are updated using django signals (methods 'update_num_downloads*')
    num_sounds = models.PositiveIntegerField(editable=False, default=0)
    num_posts = models.PositiveIntegerField(editable=False, default=0)
    num_sound_downloads = models.PositiveIntegerField(editable=False, default=0)  # Number of sounds the user has downloaded
    num_pack_downloads = models.PositiveIntegerField(editable=False, default=0)  # Number of packs the user has downloaded
    num_user_sounds_downloads = models.PositiveIntegerField(editable=False, default=0)  # Number of times user's sounds have been downloaded
    num_user_packs_downloads = models.PositiveIntegerField(editable=False, default=0)  # Number of times user's packs have been downloaded

    # "is_anonymized_user" indicates that the user account has been anonimized and no longer contains personal data
    # This is what we do when we delete a user to still preserve statistics and information and downloads
    # "is_anonymized_user" used to be called "is_deleted_user"
    is_anonymized_user = models.BooleanField(db_index=True, default=False)

    # The following are user preferences that relate to how interface is displayed
    is_adult = models.BooleanField(default=False)
    allow_simultaneous_playback = models.BooleanField(default=True)
    prefer_spectrograms = models.BooleanField(default=False)
    use_compact_mode = models.BooleanField(default=False)
    UI_THEME_CHOICES = (
        ('f', 'Follow system default'),
        ('l', 'Light'),
        ('d', 'Dark'),
    )
    ui_theme_preference = models.CharField(max_length=1, choices=UI_THEME_CHOICES, default='f')

    objects = ProfileManager()

    def __str__(self):
        return self.user.username

    def agree_to_gdpr(self):
        GdprAcceptance.objects.get_or_create(user=self.user)

    def has_sounds_with_old_cc_licenses(self):
        return self.user.sounds.select_related('license').filter(license__deed_url__contains="3.0").count() > 0

    def upgrade_old_cc_licenses_to_new_cc_licenses(self):
        old_cc_by = License.objects.get(name__iexact="Attribution", deed_url__contains="3.0")
        old_cc_by_nc = License.objects.get(name__iexact="Attribution NonCommercial", deed_url__contains="3.0")
        new_cc_by = License.objects.get(name__iexact="Attribution", deed_url__contains="4.0")
        new_cc_by_nc = License.objects.get(name__iexact="Attribution NonCommercial", deed_url__contains="4.0")
        for old_license, new_license in [(old_cc_by, new_cc_by), (old_cc_by_nc, new_cc_by_nc)]:
            self.user.sounds.filter(license=old_license).update(license=new_license)

    def get_sameuser_object(self):
        """Returns the SameUser object where the user is involved"""
        return SameUser.objects.get(Q(main_user=self.user) | Q(secondary_user=self.user))

    def get_sameuser_main_user_or_self_user(self):
        """If the user has SameUser object, it returns the main user of SameUser, otherwise returns the current user"""
        try:
            sameuser = self.get_sameuser_object()
            return sameuser.main_user
        except SameUser.DoesNotExist:
            return self.user

    def has_shared_email(self):
        """Check if the user account associated with this profile
           has other accounts with the same email address"""
        try:
            self.get_sameuser_object()
            return True
        except SameUser.DoesNotExist:
            return False

    def get_email_for_delivery(self):
        """Returns a string with the user email address taking into account SameUser objects. This is the method that
        should for delivery when sending emails.

        Check users against SameUser table (see https://github.com/MTG/freesound/pull/763). In our process of
        removing duplicated email addresses from our users table we set up a temporary table to store the original
        email addresses of users whose email was automatically changed to prevent duplicates. Here we make sure
        that emails are sent to the user with original address and not the one we edited to prevent duplicates."""
        return self.get_sameuser_main_user_or_self_user().email

    def email_is_valid(self):
        """Returns True if the email address of the user is a valid address (did not bounce in the past and the user
        is not a deleted user). Takes into account SameUser objects (see docs of self.get_user_email).
        NOTE: we don't check that user is_active because we need to send emails to inactive users (activation emails)
        """
        user = self.get_sameuser_main_user_or_self_user()
        user_has_bounces = \
            user.email_bounces.filter(type__in=(EmailBounce.PERMANENT, EmailBounce.UNDETERMINED)).count() > 0
        return not user_has_bounces and not user.profile.is_anonymized_user

    @property
    def get_total_downloads(self):
        # We consider each pack download as a single download
        return self.num_sound_downloads + self.num_pack_downloads

    @property
    def num_downloads_on_sounds_and_packs(self):
        # Number of downloads on user's sounds and packs
        return self.num_user_sounds_downloads + self.num_user_packs_downloads

    @property
    def num_comments(self):
        return Comment.objects.filter(user=self.user).count()

    def get_absolute_url(self):
        return reverse('account', args=[smart_str(self.user.username)])

    def get_user_sounds_in_search_url(self):
        return f'{reverse("sounds-search")}?f=username:"{ quote(self.user.username) }"&s=Date+added+(newest+first)&g=0'
    
    def get_user_packs_in_search_url(self):
        return f'{reverse("sounds-search")}?f=username:"{ quote(self.user.username) }"&s=Date+added+(newest+first)&g=1&dp=1'
    
    def get_latest_packs_for_profile_page(self):
        latest_pack_ids = Pack.objects.select_related().filter(user=self.user, num_sounds__gt=0).exclude(is_deleted=True) \
                            .order_by("-last_updated").values_list('id', flat=True)[0:15]
        return Pack.objects.ordered_ids(pack_ids=latest_pack_ids)

    @staticmethod
    def locations_static(user_id, has_avatar):
        id_folder = str(user_id // 1000)
        if has_avatar:
            s_avatar = settings.AVATARS_URL + "%s/%d_S.jpg" % (id_folder, user_id)
            m_avatar = settings.AVATARS_URL + "%s/%d_M.jpg" % (id_folder, user_id)
            l_avatar = settings.AVATARS_URL + "%s/%d_L.jpg" % (id_folder, user_id)
            xl_avatar = settings.AVATARS_URL + "%s/%d_XL.jpg" % (id_folder, user_id)
        else:
            s_avatar = None
            m_avatar = None
            l_avatar = None
            xl_avatar = None
        return dict(
            avatar=dict(
                S=dict(
                    path=os.path.join(settings.AVATARS_PATH, id_folder, "%d_S.jpg" % user_id),
                    url=s_avatar
                ),
                M=dict(
                    path=os.path.join(settings.AVATARS_PATH, id_folder, "%d_M.jpg" % user_id),
                    url=m_avatar
                ),
                L=dict(
                    path=os.path.join(settings.AVATARS_PATH, id_folder, "%d_L.jpg" % user_id),
                    url=l_avatar
                ),
                XL=dict(
                    path=os.path.join(settings.AVATARS_PATH, id_folder, "%d_XL.jpg" % user_id),
                    url=xl_avatar
                )
            ),
            uploads_dir=os.path.join(settings.UPLOADS_PATH, str(user_id))
        )

    @locations_decorator(cache=False)
    def locations(self):
        return Profile.locations_static(self.user_id, self.has_avatar)

    def email_type_enabled(self, email_type):
        """
        Checkes user email settings to determine whether emails for the email_type_name should be sent.
        If the email type has send_by_default = True it menas the email should be sent if user has no assiciated
        UserEmailSetting object for this email type. If send_by_default = False, it means the email should be sent
        if the user has a UserEmailSetting for that type. This was implemented in this way to minimize the number
        of objects that need to be created in the UserEmailSetting table.

        Args:
            email_type (EmailPreferenceType|str): EmailPreferenceType object or name of the EmailPreferenceType to check

        Returns:
            bool: True if the email type is enabled

        Raises:
            EmailPreferenceTypeNotFound: if no EmailPreferenceType exists for the given name
        """
        if not isinstance(email_type, EmailPreferenceType):
            email_type = EmailPreferenceType.objects.get(name=email_type)

        email_type_in_user_email_settings = \
            UserEmailSetting.objects.filter(user=self.user, email_type=email_type).exists()

        return (email_type.send_by_default and not email_type_in_user_email_settings) or \
               (not email_type.send_by_default and email_type_in_user_email_settings)

    def get_enabled_email_types(self):
        """
        Checks which types of emails should be sent to a user according to her preferences and returns a list with all
        enabled types.

        Returns:
            List[EmailPreferenceType]: EmailPreferenceType objects corresponding to email types enabled by the user
        """
        enabled_email_types = list()
        for email_type in EmailPreferenceType.objects.all():
            if self.email_type_enabled(email_type):
                enabled_email_types.append(email_type)

        return enabled_email_types

    def set_enabled_email_types(self, email_type_ids):
        """
        Configure user email preferences so that email types corresponding to the given list of email_type_ids are set
        to enabled for that user (and those types not included in email_type_ids set to disabled). This method takes
        into account the fact that some email types should be sent by default (i.e. have send_by_default=True) and
        some not, and creates/deletes the necessary UserEmailSetting objects.

        Args:
            email_type_ids (List[int]): IDs of the EmailPreferenceType objects corresponding to the email types that
                should be enabled for the user.
        """

        # First get current value of stream_email to know if profile.last_stream_email_sent must be set to
        # now (see below)
        stream_emails_type = EmailPreferenceType.objects.get(name='stream_emails')
        had_enabled_stream_emails = self.user.email_settings.filter(email_type=stream_emails_type).exists()

        # Now check for which email types we'll need to create UserEmailSetting objects. This will be the email types
        # which either:
        # 1) have send_by_default=False and are in email_type_ids (the object indicates email should be sent)
        email_preference_types_to_add = \
            list(EmailPreferenceType.objects.filter(send_by_default=False, id__in=email_type_ids))
        # 2) have send_by_default=True and are not in email_type_ids  (the object indicates email should not be sent)
        email_preference_types_to_add += \
            list(EmailPreferenceType.objects.filter(send_by_default=True).exclude(id__in=email_type_ids))

        # Now recreate email settings objects. Delete all existing and then create those listed in
        # email_preference_types_to_add
        self.user.email_settings.all().delete()
        for email_type in email_preference_types_to_add:
            UserEmailSetting.objects.create(user=self.user, email_type=email_type)

        # If we have just enabled stream emails, we should set last_stream_email_sent to now
        enabled_stream_emails = self.email_type_enabled(stream_emails_type)
        if not had_enabled_stream_emails and enabled_stream_emails:
            self.last_stream_email_sent = timezone.now()
            self.save()

    def get_user_tags(self):
        try:
            search_engine = get_search_engine()
            tags_counts = search_engine.get_user_tags(self.user.username)
            return [{'name': tag, 'count': count, 'browse_url': reverse('tags', args=[tag]) + f'?username_flt={self.user.username}'} for tag, count in
                    tags_counts]
        except SearchEngineException as e:
            return False
        except Exception as e:
            return False

    def is_trustworthy(self):
        """
        Method used to determine whether a user can be a priori considered trustworthy (e.g. not a spammer) and we
        don't need to apply certain restrictions like asking for captcha when sending private messages.
        Returns:
            bool: True if the user is trustworthy, False otherwise.
        """
        return self.num_sounds > 0 or self.num_posts > 5 or self.user.is_superuser or self.user.is_staff or self.is_whitelisted

    def can_post_in_forum(self):

        # A forum moderator can always post
        if self.user.has_perm('forum.can_moderate_forum'):
            return True, ""

        user_has_posts_pending_to_moderate = self.user.posts.filter(moderation_state="NM").count() > 0
        if user_has_posts_pending_to_moderate:
            return False, "We're sorry but you can't post to the forum because you have previous posts still " \
                          "pending to moderate"

        if self.num_posts >= 1 and self.num_sounds == 0:
            now = timezone.now()
            reference_date = self.user.posts.all()[0].created

            # Do not allow posts if last post is not older than 5 minutes
            seconds_per_post = settings.LAST_FORUM_POST_MINIMUM_TIME
            if (now - self.user.posts.all().reverse()[0].created).total_seconds() < seconds_per_post:
                return False, "We're sorry but you can't post to the forum because your last post was less than 5 " \
                              "minutes ago"

            # Do not allow posts if user has already posted N posts that day
            max_posts_per_day = settings.BASE_MAX_POSTS_PER_DAY + pow((now - reference_date).days, 2)
            if self.user.posts.filter(created__range=(now-datetime.timedelta(days=1), now)).count() >= \
                    max_posts_per_day:
                return False, "We're sorry but you can't post to the forum because you exceeded your maximum number " \
                              "of posts per day"

        return True, ""

    def can_do_bulk_upload(self):
        """
        Returns True if the corresponding User is allowed to use the bulk upload feature. This will happen if one of
        the following conditions is met:
        * User has uploaded at least settings.BULK_UPLOAD_MIN_SOUNDS sounds
        * User is whitelisted
        * User has been granted special permissions for bulk upload

        Returns:
            bool: True if user can do bulk upload, False otherwise.
        """

        return self.num_sounds >= settings.BULK_UPLOAD_MIN_SOUNDS or \
               self.is_whitelisted or \
               self.user.has_perm('sounds.can_describe_in_bulk')

    def is_blocked_for_spam_reports(self):
        reports_count = UserFlag.objects.filter(user__username=self.user.username).values('reporting_user').distinct().count()
        if reports_count < settings.USERFLAG_THRESHOLD_FOR_AUTOMATIC_BLOCKING or self.user.sounds.all().count() > 0:
            return False
        else:
            return True

    def num_sounds_pending_moderation(self):
        return tickets.views._get_pending_tickets_for_user_base_qs(self.user).count()

    def get_info_before_delete_user(self, include_sounds=False, include_other_related_objects=False):
        """
        This method can be called before delete_user to display to the user the
        elements that will be modified
        """
        ret = {}
        if include_sounds:
            sounds = Sound.objects.filter(user=self.user)
            packs = Pack.objects.filter(user=self.user)
            collector = NestedObjects(using='default')
            collector.collect(sounds)
            collector.collect(packs)
            ret['deleted'] = collector
        if include_other_related_objects:
            collector = NestedObjects(using='default')
            collector.collect([self.user])
            ret['deleted'] = collector
        ret['profile'] = self
        return ret

    def delete_user(self, remove_sounds=False,
                    delete_user_object_from_db=False,
                    deletion_reason=DeletedUser.DELETION_REASON_DELETED_BY_ADMIN,
                    chunk_size=100):
        """
        Custom method for deleting a user from Freesound.

        Depending on the use case, users can be deleted completely from DB, or anonymized by removing their personal
        data but keeping related user generated content, etc. This method handles all of that and should be always
        used instead of User.delete().

        When deleting a user using Profile.delete_user(), a DeletedUser object will be always created to leave a
        trace of when was the user deleted and what was the reason. The original User object will be preserved but all
        the personal data will be anonymized, and the user will be flagged as having been deleted.

        When deleting a user, its sounds and packs can either be deleted or preserved (see function args description
        below). Other related content (ratings, comments, posts) will be preserved (but appear under a "deleted user"
        account).

        Optionally, a user can be fully deleted from DB including all of its packs, sounds and other related content.
        Even in this case a DeletedUser object will be created to keep a record.

        Args:
            remove_sounds (bool): if True the sounds created by the user will be deleted as well. Otherwise the sounds
              will still be available to other users but appear under a "deleted user" account. Defaults to False.
            delete_user_object_from_db (bool): if True the user object will be completely removed from the DB together
              with all related content. Defaults to False.
            deletion_reason (str): reason for the user being deleted. Should be one of the choices defined in
              DeletedUser.DELETION_REASON_CHOICES. Defaults to DeletedUser.DELETION_REASON_DELETED_BY_ADMIN.
            chunk_size (int): size of the chunks in which sounds will be deleted inside atomic trasactions.
        """

        # If required, start by deleting all user's sounds and packs 
        if remove_sounds:
            Pack.objects.filter(user=self.user).update(is_deleted=True)
            num_sounds = Sound.objects.filter(user=self.user).count()
            num_errors = 0
            max_while_loop_errors = num_sounds // chunk_size + 1
            while num_sounds > 0 and num_errors < max_while_loop_errors:
                chunk_ids = Sound.objects.filter(user=self.user).values_list('id', flat=True)[0:chunk_size]
                with transaction.atomic():
                    try:
                        Sound.objects.filter(id__in=chunk_ids).delete()
                    except (IntegrityError, ForeignKeyViolation) as e:
                        num_errors += 1
                num_sounds = Sound.objects.filter(user=self.user).count()
            
            if Sound.objects.filter(user=self.user).count() > 0:
                raise Exception("Could not delete all sounds from user {0}".format(self.user.username))

        # Now run all deletion operations related to the user (except for sounds/packs).
        # Run them in a single transaction so if there is an error we don't create duplicate
        # DeletedUser objects
        with transaction.atomic():

            # Create a DeletedUser object to store basic information for the record (first check if it
            # already exists because user was deleted previously but db object preserved
            try:
                deleted_user_object = DeletedUser.objects.get(user=self.user)
            except DeletedUser.DoesNotExist:
                deleted_user_object = DeletedUser.objects.create(
                    user=self.user,
                    username=self.user.username,
                    email=self.user.email,
                    date_joined=self.user.date_joined,
                    last_login=self.user.last_login,
                    sounds_were_also_deleted=remove_sounds,
                    reason=deletion_reason)

            # Before deleting the user from db or anonymizing it, get a list of all UserDeletionRequest that will need
            # to be updated once the user has been deleted (we do that because if the user gets deleted from DB, the
            # 'user_to' field in UserDeletionRequest will be set to null and the therefore query below would not get
            # all UserDeletionRequest that we want
            udr_to_update_ids = \
                list(UserDeletionRequest.objects.filter(user_to_id=self.user.id).values_list('id', flat=True))

            if delete_user_object_from_db:
                # If user is to be completely deleted from the DB, use delete() method. This will remove all
                # related objects like sounds, packs, comments, etc...
                # NOTE: to prevent some possible issues because of the order in which objects are deleted, we first
                # remove all the sounds of the user (and then Django removes the user object).
                Sound.objects.filter(user=self.user).delete()
                self.user.delete()

            else:
                # If user object is not to be deleted from DB we need to anonymize it and remove sounds if requested

                # Remove personal data from the user
                self.user.username = f'deleted_user_{self.user.id}'
                self.user.email = f'deleted_user_{self.user.id}@freesound.org'
                self.has_avatar = False
                self.is_anonymized_user = True
                self.user.set_unusable_password()

                self.about = ''
                self.home_page = ''
                self.signature = ''
                self.geotag = None

                self.save()
                self.user.save()

                # Remove existing OldUsername objects so there are no redirects to the anonymized/deleted user page
                OldUsername.objects.filter(user=self.user).delete()

                if not remove_sounds:
                    Sound.objects.filter(user=self.user).update(is_index_dirty=True)

            # If UserDeletionRequest object(s) exist for that user, update the status and set deleted_user property
            # NOTE: don't use QuerySet.update method because this won't trigger the pre_save/post_save signals
            for udr in  UserDeletionRequest.objects.filter(id__in=udr_to_update_ids):
                udr.status = UserDeletionRequest.DELETION_REQUEST_STATUS_USER_WAS_DELETED
                udr.deleted_user = deleted_user_object
                udr.save()

    def has_content(self):
        """
        Checks if the user has created any content or used Freesound in any way that leaves any significant data.
        Typically should be used to check if it is safe to hard delete the user.
        """
        return (Sound.objects.filter(user=self.user).exists() or
                Pack.objects.filter(user=self.user).exists() or
                SoundRating.objects.filter(user=self.user).exists() or
                Download.objects.filter(user=self.user).exists() or
                PackDownload.objects.filter(user=self.user).exists() or
                Bookmark.objects.filter(user=self.user).exists() or
                Post.objects.filter(author=self.user).exists() or
                Comment.objects.filter(user=self.user).exists() or
                Donation.objects.filter(user=self.user).exists() or
                Message.objects.filter(user_from=self.user).exists() or
                BulkUploadProgress.objects.filter(user=self.user).exists() or
                ApiV2Client.objects.filter(user=self.user).exists())

    def update_num_sounds(self, commit=True):
        """
        Updates the num_sounds property by counting the number of moderated and processed sounds
        """
        self.num_sounds = self.user.sounds.filter(processing_state="OK", moderation_state="OK").count()
        if commit:
            self.save()

    def get_last_latlong(self):
        lasts_sound_geotagged = Sound.objects.filter(user=self.user).exclude(geotag=None).order_by('-created')
        if lasts_sound_geotagged.count():
            last_sound = lasts_sound_geotagged[0]
            return last_sound.geotag.lat, last_sound.geotag.lon, last_sound.geotag.zoom
        return None

    @property
    def has_geotags(self):
        # Returns whether or not the user has geotags
        # This is used in the profile page to decide whether or not to show the geotags map. Doing this generates one
        # extra DB query, but avoid doing unnecessary map loads and a request to get all geotags by a user (which would
        # return empty query set if no geotags and indeed generate more queries).
        return Sound.objects.filter(user=self.user).exclude(geotag=None).count() > 0

    @property
    def avg_rating(self):
        """Returns the average raring from 0 to 10"""
        ratings = list(SoundRating.objects.filter(sound__user=self.user).values_list('rating', flat=True))
        if ratings:
            return sum(ratings) / len(ratings)
        else:
            return 0

    @property
    def avg_rating_0_5(self):
        """Returns the average raring, normalized from 0 to 5"""
        return self.avg_rating / 2

    def get_total_uploaded_sounds_length(self):
        # NOTE: this only includes duration of sounds that have been processed and moderated
        durations = list(Sound.public.filter(user=self.user).values_list('duration', flat=True))
        return sum(durations)

    @property
    def num_packs(self):
        # Return the number of packs for which at least one sound has been published
        return Sound.public.filter(user_id=self.user_id).exclude(pack=None).order_by('pack_id').distinct('pack').count()
    
    def get_stats_for_profile_page(self):
        # Return a dictionary of user statistics to show on the user profile page
        # Because some stats are expensive to compute, we cache them
        stats_from_db = {
                'num_sounds': self.num_sounds,
                'num_downloads': self.num_downloads_on_sounds_and_packs,
                'num_posts': self.num_posts
            }
        stats_from_cache = cache.get(settings.USER_STATS_CACHE_KEY.format(self.user_id), None)
        if stats_from_cache is None:
            stats_from_cache = {
                'num_packs': self.num_packs,
                'total_uploaded_sounds_length': self.get_total_uploaded_sounds_length(),
                'avg_rating_0_5': self.avg_rating_0_5,
            }
            cache.set(settings.USER_STATS_CACHE_KEY.format(self.user_id), stats_from_cache, 60*60*24)
        stats_from_db.update(stats_from_cache)
        return stats_from_db


    class Meta:
        ordering = ('-user__date_joined', )
        permissions = (
            ("can_beta_test", "Show beta features to that user."),
        )


class GdprAcceptance(models.Model):
    user = models.OneToOneField(User, on_delete=models.CASCADE)
    # Automatically add the date because the presence of this field means that
    # the user accepted the terms
    date_accepted = models.DateTimeField(auto_now_add=True)


class UserFlag(models.Model):
    user = models.ForeignKey(User, related_name="flags", on_delete=models.CASCADE)
    reporting_user = models.ForeignKey(User, null=True, blank=True, default=None, on_delete=models.CASCADE)
    content_type = models.ForeignKey(ContentType, null=True, on_delete=models.CASCADE)
    object_id = models.PositiveIntegerField(null=True)
    content_object = fields.GenericForeignKey('content_type', 'object_id')
    created = models.DateTimeField(db_index=True, auto_now_add=True)

    def __str__(self):
        return f"Flag {self.content_type}: {self.object_id}"

    class Meta:
        ordering = ("-user__username",)


class SameUser(models.Model):
    # Used for merging more than one user account which have the same email address

    # The main user is defined as the one who has logged in most recently
    # when we performed the migration. This is an arbitrary decision
    main_user = models.ForeignKey(User, related_name="+", on_delete=models.CASCADE)
    main_orig_email = models.CharField(max_length=200)
    secondary_user = models.ForeignKey(User, related_name="+", on_delete=models.CASCADE)
    secondary_orig_email = models.CharField(max_length=200)

    @property
    def orig_email(self):
        assert self.main_orig_email == self.secondary_orig_email
        return self.main_orig_email

    @property
    def main_trans_email(self):
        return self.main_orig_email  # email of main user remained unchanged

    @property
    def secondary_trans_email(self):
        return transform_unique_email(self.orig_email)

    def main_user_changed_email(self):
        return self.main_user.email.lower() != self.main_trans_email.lower()

    def secondary_user_changed_email(self):
        return self.secondary_user.email.lower() != self.secondary_trans_email.lower()


def create_user_profile(sender, instance, created, **kwargs):
    try:
        instance.profile
    except Profile.DoesNotExist:
        profile = Profile.objects.create(user=instance, accepted_tos=True)
        profile.agree_to_gdpr()


post_save.connect(create_user_profile, sender=User)


def presave_user(sender, instance, **kwargs):
    try:
        old_user_object = User.objects.get(pk=instance.id)

        # Check if username has changed and, if so, create a OldUsername object (if does not exist)
        old_username = old_user_object.username
        if old_username.lower() != instance.username.lower():
            # We use .get_or_create below to avoid having 2 OldUsername objects with the same user/username pair
            OldUsername.objects.get_or_create(user=instance, username=old_username)

            # Also mark all sounds as index dirty because they'll need to be reindexed with the new username
            Sound.objects.filter(user=instance).update(is_index_dirty=True)

        # Check if email has change and, if so, remove existing EmailBounce objects associated to the user (if any)
        old_email = old_user_object.email
        if old_email != instance.email:
            EmailBounce.objects.filter(user=instance).delete()

    except User.DoesNotExist:
        pass


pre_save.connect(presave_user, sender=User)


class EmailPreferenceType(models.Model):
    description = models.TextField(max_length=1024, null=True, blank=True)
    name = models.CharField(max_length=255, unique=True)
    display_name = models.CharField(max_length=255)
    send_by_default = models.BooleanField(default=True,
        help_text="Indicates if the user should receive an email, if " +
        "UserEmailSetting exists for the user then the behavior is the opposite")

    def __str__(self):
        return self.display_name


class UserEmailSetting(models.Model):
    user = models.ForeignKey(User, related_name="email_settings", on_delete=models.CASCADE)
    email_type = models.ForeignKey(EmailPreferenceType, on_delete=models.CASCADE)


class OldUsername(models.Model):
    user = models.ForeignKey(User, related_name="old_usernames", on_delete=models.CASCADE)
    username = models.CharField(max_length=255, db_index=True, unique=True)
    created = models.DateTimeField(auto_now_add=True)

    def __str__(self):
        return f'{self.username} > {self.user.username}'


class EmailBounce(models.Model):
    user = models.ForeignKey(User, related_name="email_bounces", on_delete=models.CASCADE)

    # Bounce types
    UNDETERMINED = 'UD'
    PERMANENT = 'PE'
    TRANSIENT = 'TR'
    TYPE_CHOICES = (
        (UNDETERMINED, 'Undetermined'),
        (PERMANENT, 'Permanent'),
        (TRANSIENT, 'Transient')
    )
    TYPES_INVALID = [UNDETERMINED, PERMANENT]
    type = models.CharField(db_index=True, max_length=2, choices=TYPE_CHOICES, default=UNDETERMINED)
    type_map = {t[1]: t[0] for t in TYPE_CHOICES}

    timestamp = models.DateTimeField(default=timezone.now)

    class Meta:
        ordering = ("-timestamp",)
        unique_together = ('user', 'type', 'timestamp')

    @classmethod
    def type_from_string(cls, value):
        return cls.type_map.get(value, cls.UNDETERMINED)


class UserDeletionRequest(models.Model):
    """
    This model is used to store information about the process of deleting Freesound user accounts.
    This was designed to handle the case when a user requests to be deleted via email and we need to track the
    whole process for GDPR compliance. However, it is also used for users who decide to delete their accounts
    via the website form and for users deleted by Freesound admins. When a user requests to be deleted via email,
    we should manually create a UserDeletionRequest object using the Freesound admin interface and manage it
    from there. Once we actually call the delete function through the admin or through some other method, the status
    of this object will be automatically changed to 'User has been deleted or anonymized', and a DeletedUser
    object containing some information about the DeletedUser (for GDPR compliance) is also created and linked to this
    UserDeletionRequest request object. The UserDeletionRequest objects can be used in a management command
    to double check that users that should have been deleted/anonymized have in fact been deleted/anonymized.
    We can do that by making sure that all UserDeletionRequest with status 'Deletion action was triggered'
    have the UserDeletionRequest.user field set to null or pointing to a User object with
    User.profile.is_anonymized_user=True.

    Description of most important fields:

    email_from = email through which the deletion request was made (used for classic GDPR case)
    user_from = user object who requested the deletion of 'user_to' (can be blank if request was done via email and
        there is no user associated with that email)
    username_from = username of 'user_from' (stored as string to better keep recprds in case 'user_from' gets deleted)
    user_to = user object that will be deleted (can be the same as user_from in case of self-deletion)
    username_to = username of 'user_to' (stored as string to better keep recprds in case 'user_from' gets deleted)
    deleted_user = DeletedUser object after 'user_to' gets deleted

    NOTE: username_from and username_to are filled in automatically when UserDeletionRequest object is saved.
    """
    email_from = models.CharField(max_length=200, help_text="The email from which the user deletion request"
                                                            "was received.")
    user_from = models.ForeignKey(
        User, null=True, on_delete=models.SET_NULL, related_name='deletion_requests_from', blank=True)
    username_from = models.CharField(max_length=150, null=True, blank=True)
    user_to = models.ForeignKey(User, null=True, on_delete=models.SET_NULL, related_name='deletion_requests_to',
                                help_text="The user account that should be deleted if this request proceeds. "
                                          "Note that you can click on the magnifying glass icon and search by email.")
    username_to = models.CharField(max_length=150, null=True, blank=True)
    deleted_user = models.ForeignKey(DeletedUser, null=True, on_delete=models.SET_NULL)
    DELETION_REQUEST_STATUS_RECEIVED_REQUEST = 're'
    DELETION_REQUEST_STATUS_WAITING_FOR_USER = 'wa'
    DELETION_REQUEST_STATUS_DELETION_CANCELLED = 'ca'
    DELETION_REQUEST_STATUS_DELETION_TRIGGERED = 'tr'
    DELETION_REQUEST_STATUS_USER_WAS_DELETED = 'de'
    DELETION_REQUEST_STATUSES = (
        (DELETION_REQUEST_STATUS_RECEIVED_REQUEST, 'Received email deletion request'),
        (DELETION_REQUEST_STATUS_WAITING_FOR_USER, 'Waiting for user action'),
        (DELETION_REQUEST_STATUS_DELETION_CANCELLED, 'Request was cancelled'),
        (DELETION_REQUEST_STATUS_DELETION_TRIGGERED, 'Deletion action was triggered'),
        (DELETION_REQUEST_STATUS_USER_WAS_DELETED, 'User has been deleted or anonymized')
    )
    status = models.CharField(max_length=2, choices=DELETION_REQUEST_STATUSES, db_index=True, default='re')
    last_updated = models.DateTimeField(auto_now=True)

    # Store history of state changes in a PG ArrayField of strings
    status_history = ArrayField(models.CharField(max_length=200), blank=True, default=list)

    # Store the deletion action and reason triggered for that user to facilitate re-triggering if need be
    triggered_deletion_action = models.CharField(max_length=100)
    triggered_deletion_reason = models.CharField(max_length=100)

@receiver(pre_save, sender=UserDeletionRequest)
def update_status_history(sender, instance, **kwargs):
    should_update_status_history = False
    try:
        old_instance = UserDeletionRequest.objects.get(id=instance.id)
        if old_instance.status != instance.status:
            should_update_status_history = True

    except UserDeletionRequest.DoesNotExist:
        # Instance was just created, add status_history record as well
        should_update_status_history = True

    if should_update_status_history:
        instance.status_history += ['{}: {} ({})'.format(timezone.now(),
                                                            instance.get_status_display(),
                                                            instance.status)]

@receiver(pre_save, sender=UserDeletionRequest)
def updated_status_history(sender, instance, **kwargs):
    # Automatically update the username_to field if user_to is set
    if instance.user_to is not None and not instance.user_to.profile.is_anonymized_user:
        instance.username_to = instance.user_to.username

    # Automatically update the username_from field if user_from is set
    if instance.user_from is not None and not instance.user_from.profile.is_anonymized_user:
        instance.username_from = instance.user_from.username<|MERGE_RESOLUTION|>--- conflicted
+++ resolved
@@ -36,12 +36,7 @@
 from django.templatetags.static import static
 from django.urls import reverse
 from django.utils.encoding import smart_str
-<<<<<<< HEAD
-from django.utils.timezone import now
-=======
-from django.utils.http import urlquote
 from django.utils import timezone
->>>>>>> 27b8004d
 from psycopg2.errors import ForeignKeyViolation
 from urllib.parse import quote
 
