--- conflicted
+++ resolved
@@ -39,7 +39,6 @@
 import django.contrib.auth.views as authviews
 from django.contrib.auth.forms import AuthenticationForm
 import hashlib, base64
-<<<<<<< HEAD
 from django.contrib.auth.tokens import default_token_generator
 from accounts.forms import EmailResetForm
 from django.views.decorators.cache import never_cache
@@ -48,9 +47,8 @@
 from django.utils.http import int_to_base36
 from django.contrib.sites.models import get_current_site
 from utils.mail import send_mail
-=======
 from tickets.views import new_sound_tickets_qs, new_support_tickets_qs
->>>>>>> 6f6ceaff
+
 
 audio_logger = logging.getLogger('audio')
 
@@ -785,7 +783,7 @@
                 'token': default_token_generator.make_token(user),
                 'protocol': 'http',
             }
-            
+     
             subject = loader.render_to_string('accounts/email_reset_subject.txt', c)
             subject = ''.join(subject.splitlines())
             email_body = loader.render_to_string('accounts/email_reset_email.html', c)
