#
# Freesound is (c) MUSIC TECHNOLOGY GROUP, UNIVERSITAT POMPEU FABRA
#
# Freesound is free software: you can redistribute it and/or modify
# it under the terms of the GNU Affero General Public License as
# published by the Free Software Foundation, either version 3 of the
# License, or (at your option) any later version.
#
# Freesound is distributed in the hope that it will be useful,
# but WITHOUT ANY WARRANTY; without even the implied warranty of
# MERCHANTABILITY or FITNESS FOR A PARTICULAR PURPOSE.  See the
# GNU Affero General Public License for more details.
#
# You should have received a copy of the GNU Affero General Public License
# along with this program.  If not, see <http://www.gnu.org/licenses/>.
#
# Authors:
#     See AUTHORS file.
#

import datetime
import errno
import json
import logging
import os
import tempfile
import uuid
import cStringIO
import csv

import gearman
from django.conf import settings
from django.contrib import messages
from django.contrib.auth import logout
from django.contrib.auth.decorators import login_required
from django.contrib.auth.decorators import user_passes_test
from django.contrib.auth.forms import SetPasswordForm
from django.contrib.auth.models import Group
from django.contrib.auth.models import User
from django.contrib.auth.tokens import default_token_generator
from django.contrib.auth.views import LoginView, PasswordResetCompleteView, PasswordResetConfirmView, \
    PasswordChangeView, PasswordChangeDoneView
from django.core.cache import cache
from django.core.exceptions import ObjectDoesNotExist, ValidationError
from django.db import transaction
from django.db.models import Count, Q
from django.db.models.expressions import Value
from django.db.models.fields import CharField
from django.http import HttpResponseRedirect, HttpResponse, HttpResponseBadRequest, Http404, \
    HttpResponsePermanentRedirect, HttpResponseServerError, JsonResponse
from django.shortcuts import get_object_or_404, redirect
from django.urls import reverse
from django.utils.http import base36_to_int
from django.utils.http import int_to_base36
from django.views.decorators.cache import never_cache
from django.views.decorators.csrf import csrf_exempt
from oauth2_provider.models import AccessToken

import tickets.views as TicketViews
import utils.sound_upload
<<<<<<< HEAD
from accounts.admin import DELETE_USER_DELETE_SOUNDS_ACTION_NAME, DELETE_USER_KEEP_SOUNDS_ACTION_NAME
from accounts.forms import EmailResetForm
from accounts.forms import UploadFileForm, FlashUploadFileForm, FileChoiceForm, RegistrationForm, ReactivationForm, \
    UsernameReminderForm, \
    ProfileForm, AvatarForm, TermsOfServiceForm, DeleteUserForm, EmailSettingsForm, BulkDescribeForm, UsernameField, \
    username_taken_by_other_user
from accounts.models import Profile, ResetEmailRequest, UserFlag, DeletedUser, UserDeletionRequest
=======
from accounts.forms import EmailResetForm, FsPasswordResetForm, BwSetPasswordForm, BwProfileForm, BwEmailSettingsForm, \
    BwDeleteUserForm
from accounts.forms import UploadFileForm, FlashUploadFileForm, FileChoiceForm, RegistrationForm, ReactivationForm, \
    UsernameReminderForm, BwFsAuthenticationForm, BwRegistrationForm, \
    ProfileForm, AvatarForm, TermsOfServiceForm, DeleteUserForm, EmailSettingsForm, BulkDescribeForm, UsernameField, \
    BwProblemsLoggingInForm
from accounts.models import Profile, ResetEmailRequest, UserFlag, EmailBounce
>>>>>>> ef86a0a2
from bookmarks.models import Bookmark
from comments.models import Comment
from follow import follow_utils
from forum.models import Post
from messages.models import Message
from sounds.forms import NewLicenseForm, PackForm, SoundDescriptionForm, GeotaggingForm
from sounds.models import Sound, Pack, Download, SoundLicenseHistory, BulkUploadProgress, PackDownload
from utils.cache import invalidate_user_template_caches
from utils.dbtime import DBTime
from utils.frontend_handling import render, using_beastwhoosh, redirect_if_beastwhoosh
from utils.encryption import create_hash
from utils.filesystem import generate_tree, remove_directory_if_empty, create_directories
from utils.images import extract_square
from utils.mail import send_mail_template, send_mail_template_to_support
from utils.mirror_files import copy_avatar_to_mirror_locations, \
    copy_uploaded_file_to_mirror_locations, remove_uploaded_file_from_mirror_locations, \
    remove_empty_user_directory_from_mirror_locations
from utils.onlineusers import get_online_users
from utils.pagination import paginate
from utils.username import redirect_if_old_username_or_404, raise_404_if_user_is_deleted

sounds_logger = logging.getLogger('sounds')
upload_logger = logging.getLogger('file_upload')
web_logger = logging.getLogger('web')


@login_required
@user_passes_test(lambda u: u.is_staff, login_url='/')
def crash_me(request):
    raise Exception


def login(request, template_name, authentication_form):
    # Freesound-specific login view to check if a user has multiple accounts
    # with the same email address. We can switch back to the regular django view
    # once all accounts are adapted
    # NOTE: in the function below we need to make the template depend on the front-end because LoginView will not
    # use our custom "render" function which would select the template for the chosen front-end automatically
    # Also, we set the authentication form depending on front-end as there are small modifications.
    response = LoginView.as_view(
        template_name=template_name if not using_beastwhoosh(request) else 'accounts/login.html',
        authentication_form=authentication_form if not using_beastwhoosh(request) else BwFsAuthenticationForm)(request)
    if isinstance(response, HttpResponseRedirect):
        # If there is a redirect it's because the login was successful
        # Now we check if the logged in user has shared email problems
        if request.user.profile.has_shared_email():
            # If the logged in user has an email shared with other accounts, we redirect to the email update page
            redirect_url = reverse("accounts-multi-email-cleanup")
            next_param = request.POST.get('next', None)
            if next_param:
                redirect_url += '?next=%s' % next_param
            return HttpResponseRedirect(redirect_url)
        else:
            return response

    return response


def password_reset_confirm(request, uidb64, token):
    """
    Password reset = change password without user being logged in (classic "forgot password" feature).
    This view is called after user has received an email with instructions for resetting the password and clicks the
    reset link.

    We set 'next_path'  parameter so we configure login modal to redirect to front page after successful login
    instead of staying in PasswordResetCompleteView (the current path).
    """
    response = PasswordResetConfirmView.as_view(
        template_name='registration/password_reset_confirm.html'
            if not using_beastwhoosh(request) else 'accounts/password_reset_confirm.html',
        form_class=SetPasswordForm if not using_beastwhoosh(request) else BwSetPasswordForm,
        extra_context={'next_path': reverse('accounts-home')}
    )(request, uidb64=uidb64, token=token)
    return response


def password_reset_complete(request):
    """
    Password reset = change password without user being logged in (classic "forgot password" feature).
    This view is called when the password has been reset successfully.

    We set 'next_path'  parameter so we configure login modal to redirect to front page after successful login
    instead of staying in PasswordResetCompleteView (the current path).
    """
    response = PasswordResetCompleteView.as_view(
        template_name='registration/password_reset_complete.html'
            if not using_beastwhoosh(request) else 'accounts/password_reset_complete.html',
        extra_context={'next_path': reverse('accounts-home')})(request)
    return response


def password_change_form(request):
    """
    Password change = change password from the account settings page, while user is logged in.
    This view is called when user requests to change the password and contains the form to do so.
    """
    response = PasswordChangeView.as_view(
        template_name='registration/password_change_form.html'
            if not using_beastwhoosh(request) else 'accounts/password_change_form.html',
        extra_context={'activePage': 'password'})(request)
    return response


def password_change_done(request):
    """
    Password change = change password from the account settings page, while user is logged in.
    This view is called when user has successfully changed the password by filling in the password change form.
    """
    response = PasswordChangeDoneView.as_view(
        template_name='registration/password_change_done.html'
            if not using_beastwhoosh(request) else 'accounts/password_change_done.html',
        extra_context={'activePage': 'password'})(request)
    return response


@login_required
@transaction.atomic()
def multi_email_cleanup(request):

    # If user does not have shared email problems, then it should have not visited this page
    if not request.user.profile.has_shared_email():
        return HttpResponseRedirect(reverse('accounts-home'))

    # Check if shared email problems have been fixed (if user changed one of the two emails)
    same_user = request.user.profile.get_sameuser_object()
    email_issues_still_valid = True

    if same_user.main_user_changed_email():
        # Then assign original email to secondary user (if user didn't change it)
        if not same_user.secondary_user_changed_email():
            same_user.secondary_user.email = same_user.orig_email
            same_user.secondary_user.save()
        email_issues_still_valid = False

    if same_user.secondary_user_changed_email():
        # Then the email problems have been fixeed when email of secondary user was changed
        # No need to re-assign emails here
        email_issues_still_valid = False

    if not email_issues_still_valid:
        # If problems have been fixed, remove same_user object to users are not redirected here again
        same_user.delete()

        # Redirect to where the user was going (in this way this whole process will have been transparent)
        return HttpResponseRedirect(request.GET.get('next', reverse('accounts-home')))
    else:
        # If email issues are still valid, then we show the email cleanup page with the instructions
        return render(request, 'accounts/multi_email_cleanup.html', {
            'same_user': same_user, 'next': request.GET.get('next', reverse('accounts-home'))})


def check_username(request):
    """AJAX endpoint to check if a specified username is available to be registered.
    This checks against the normal username validator, and then also verifies to see
    if the username already exists in the database.

    Returns JSON {'result': true} if the username is valid and can be used"""
    username = request.GET.get('username', None)
    username_valid = False
    username_field = UsernameField()
    if username:
        try:
            username_field.run_validators(username)
            # If the validator passes, check if the username is indeed available
            username_valid = not username_taken_by_other_user(username)
        except ValidationError:
            username_valid = False

    return JsonResponse({'result': username_valid})


@login_required
@transaction.atomic()
def bulk_license_change(request):
    if request.method == 'POST':
        form = NewLicenseForm(request.POST)
        if form.is_valid():
            selected_license = form.cleaned_data['license']
            Sound.objects.filter(user=request.user).update(license=selected_license, is_index_dirty=True)
            for sound in Sound.objects.filter(user=request.user).all():
                SoundLicenseHistory.objects.create(sound=sound, license=selected_license)
            request.user.profile.has_old_license = False
            request.user.profile.save()
            return HttpResponseRedirect(reverse('accounts-home'))
    else:
        form = NewLicenseForm()
    tvars = {'form': form}
    return render(request, 'accounts/choose_new_license.html', tvars)


@login_required
def tos_acceptance(request):
    if request.method == 'POST':
        form = TermsOfServiceForm(request.POST)
        if form.is_valid():
            Profile.objects.filter(user=request.user).update(accepted_tos=True)
            cache.set('has-accepted-tos-%s' % request.user.id, 'yes', 2592000)
            return HttpResponseRedirect(reverse('accounts-home'))
    else:
        form = TermsOfServiceForm()
    tvars = {'form': form}
    return render(request, 'accounts/accept_terms_of_service.html', tvars)


@transaction.atomic()
def registration(request):
    form_class = RegistrationForm if not using_beastwhoosh(request) else BwRegistrationForm

    if request.method == 'POST':
        form = form_class(request.POST)
        if form.is_valid():
            user = form.save()
            send_activation(user)
            if using_beastwhoosh(request):
                # When using beastwoosh, if the form is valid we will return a JSON response with the URL where
                # the user should be redirected (a URL which will include the "Almost done" message). The browser
                # will then take this URL and redirect the user.
                next_param = request.GET.get('next', None)
                if next_param is not None:
                    return JsonResponse({'redirectURL': next_param + '?feedbackRegistration=1'})
                else:
                    return JsonResponse({'redirectURL': reverse('front-page') + '?feedbackRegistration=1'})
            else:
                # If not using beastwhoosh, we render the "registration done" page
                return render(request, 'accounts/registration_done.html')
        else:
            if using_beastwhoosh(request) and request.GET.get('in_modal', False):
                # When using beastwoosh, if the form is NOT valid we return the Django rendered HTML version of the
                # registration modal (which includes the form and error messages) so the browser can show the updated
                # modal contents to the user
                return render(request, 'accounts/modal_registration.html', {'registration_form': form})
    else:
        form = form_class()

    if using_beastwhoosh(request):
        # In beastwhoosh we don't have a dedicated registration page, redirect to front-page and auto-open the
        # registration modal
        return HttpResponseRedirect('{}?registration=1'.format(reverse('front-page')))
    else:
        return render(request, 'accounts/registration.html', {'form': form})


def activate_user(request, username, uid_hash):
    # NOTE: in these views we overwrite "next_path" variable from the context processor so we make sure that if the
    # login modal is used the user will be redirected to the front-page instead of that same page

    try:
        user = User.objects.get(username__iexact=username)
    except User.DoesNotExist:
        return render(request, 'accounts/activate.html', {'user_does_not_exist': True,
                                                          'next_path': reverse('accounts-home')})

    new_hash = create_hash(user.id)
    if new_hash != uid_hash:
        return render(request, 'accounts/activate.html', {'decode_error': True,
                                                          'next_path': reverse('accounts-home')})

    user.is_active = True
    user.save()
    return render(request, 'accounts/activate.html', {'all_ok': True, 'next_path': reverse('accounts-home')})


def send_activation(user):
    uid_hash = create_hash(user.id)
    username = user.username
    tvars = {
        'user': user,
        'username': username,
        'hash': uid_hash
    }
    send_mail_template(settings.EMAIL_SUBJECT_ACTIVATION_LINK, 'accounts/email_activation.txt', tvars, user_to=user)


@redirect_if_beastwhoosh('front-page', query_string='loginProblems=1')
def resend_activation(request):
    if request.method == 'POST':
        form = ReactivationForm(request.POST)
        if form.is_valid():
            username_or_email = form.cleaned_data['user']
            try:
                user = User.objects.get((Q(email__iexact=username_or_email)\
                         | Q(username__iexact=username_or_email))\
                         & Q(is_active=False))
                send_activation(user)
            except User.DoesNotExist:
                pass
            return render(request, 'accounts/resend_activation_done.html')
    else:
        form = ReactivationForm()

    return render(request, 'accounts/resend_activation.html', {'form': form})


@redirect_if_beastwhoosh('front-page', query_string='loginProblems=1')
def username_reminder(request):
    if request.method == 'POST':
        form = UsernameReminderForm(request.POST)
        if form.is_valid():
            email = form.cleaned_data['user']

            try:
                user = User.objects.get(email__iexact=email)
                send_mail_template(settings.EMAIL_SUBJECT_USERNAME_REMINDER, 'accounts/email_username_reminder.txt',
                                   {'user': user}, user_to=user)
            except User.DoesNotExist:
                pass

            return render(request, 'accounts/username_reminder.html', {'form': form, 'sent': True})
    else:
        form = UsernameReminderForm()

    return render(request, 'accounts/username_reminder.html', {'form': form, 'sent': False})


@login_required
def home(request):
    if using_beastwhoosh(request):
        # In BW we don't have a "home" so we redirect to the account page. All the "extra" features provides in NG
        # home page with respect to account page are either provided in the navbar user menus or will be provided in
        # the "manage sounds" page
        return HttpResponseRedirect(reverse('account', args=[request.user.username]))

    user = request.user

    # Tagcloud
    tags = user.profile.get_user_tags()

    # Sounds
    latest_sounds = Sound.objects.bulk_sounds_for_user(user_id=user.id, limit=5)
    unprocessed_sounds = Sound.objects.select_related().filter(user=user).exclude(processing_state="OK")
    unmoderated_sounds = TicketViews.get_pending_sounds(request.user)
    unmoderated_sounds_count = len(unmoderated_sounds)
    num_more_unmoderated_sounds = 0
    if unmoderated_sounds_count > settings.MAX_UNMODERATED_SOUNDS_IN_HOME_PAGE:
        num_more_unmoderated_sounds = unmoderated_sounds_count - settings.MAX_UNMODERATED_SOUNDS_IN_HOME_PAGE
        unmoderated_sounds = unmoderated_sounds[:settings.MAX_UNMODERATED_SOUNDS_IN_HOME_PAGE]

    # Packs
    latest_packs = Pack.objects.select_related().filter(user=user, num_sounds__gt=0) \
                       .exclude(is_deleted=True).order_by("-last_updated")[0:5]
    packs_without_sounds = Pack.objects.select_related().filter(user=user, num_sounds=0).exclude(is_deleted=True)
    # 'packs_without_sounds' also includes packs that only contain unmoderated or unprocessed sounds

    # Moderation stats
    new_posts = 0
    if request.user.has_perm('forum.can_moderate_forum'):
        new_posts = Post.objects.filter(moderation_state='NM').count()

    # Followers
    following = follow_utils.get_users_following_qs(user)
    followers = follow_utils.get_users_followers_qs(user)
    following_tags = follow_utils.get_tags_following_qs(user)

    current_bulkdescribe = BulkUploadProgress.objects.filter(user=user).exclude(progress_type="C")
    tvars = {
        'home': True,
        'latest_sounds': latest_sounds,
        'current_bulkdescribe': current_bulkdescribe,
        'unprocessed_sounds': unprocessed_sounds,
        'unmoderated_sounds': unmoderated_sounds,
        'unmoderated_sounds_count': unmoderated_sounds_count,
        'num_more_unmoderated_sounds': num_more_unmoderated_sounds,
        'latest_packs': latest_packs,
        'packs_without_sounds': packs_without_sounds,
        'new_posts': new_posts,
        'following': following,
        'followers': followers,
        'following_tags': following_tags,
        'tags': tags,
    }
    return render(request, 'accounts/account.html', tvars)


@login_required
def edit_email_settings(request):
    email_settings_form_class = BwEmailSettingsForm if using_beastwhoosh(request) else EmailSettingsForm

    if request.method == "POST":
        form = email_settings_form_class(request.POST)
        if form.is_valid():
            email_type_ids = form.cleaned_data['email_types']
            request.user.profile.set_enabled_email_types(email_type_ids)
            messages.add_message(request, messages.INFO, 'Your email notification preferences have been updated')
            if not using_beastwhoosh(request):
                return HttpResponseRedirect(reverse("accounts-edit"))
    else:
        # Get list of enabled email_types
        all_emails = request.user.profile.get_enabled_email_types()
        form = email_settings_form_class(initial={
            'email_types': all_emails,
            })
    tvars = {
        'form': form,
        'activePage': 'notifications'  # BW only
    }
    return render(request, 'accounts/edit_email_settings.html', tvars)


@login_required
@transaction.atomic()
def edit(request):
    profile = request.user.profile
    profile_form_class = ProfileForm if not using_beastwhoosh(request) else BwProfileForm

    def is_selected(prefix):
        if request.method == "POST":
            for name in request.POST.keys():
                if name.startswith(prefix + '-'):
                    return True
            if request.FILES:
                for name in request.FILES.keys():
                    if name.startswith(prefix + '-'):
                        return True
        return False

    if is_selected("profile"):
        profile_form = profile_form_class(request, request.POST, instance=profile, prefix="profile")
        old_sound_signature = profile.sound_signature
        if profile_form.is_valid():
            # Update spectrogram/waveform preference in user session
            # TODO: this should be stored as a new field in the profile instead of in the session
            if 'prefer_spectrogram' in profile_form.cleaned_data:
                request.session['preferSpectrogram'] = profile_form.cleaned_data['prefer_spectrogram']

            # Update username, this will create an entry in OldUsername
            request.user.username = profile_form.cleaned_data['username']
            request.user.save()
            invalidate_user_template_caches(request.user.id)
            profile.save()
            msg_txt = "Your profile has been updated correctly."
            if old_sound_signature != profile.sound_signature:
                msg_txt += " Please note that it might take some time until your sound signature is updated in all your sounds."
            messages.add_message(request, messages.INFO, msg_txt)
            if not using_beastwhoosh(request):
                # In BW we don't redirect home after successful edit but to the same page
                return HttpResponseRedirect(reverse("accounts-home"))
            else:
                return HttpResponseRedirect(reverse("accounts-edit"))
    else:
        profile_form = profile_form_class(request, instance=profile, prefix="profile")
        # TODO: once prefer_spectrogram is saved as a profile field, this won't be needed
        if 'prefer_spectrogram' in profile_form.fields:  # That field only exists in BW
            profile_form.fields['prefer_spectrogram'].initial = request.session.get('preferSpectrogram')

    if is_selected("image"):
        image_form = AvatarForm(request.POST, request.FILES, prefix="image")
        if image_form.is_valid():
            if image_form.cleaned_data["remove"]:
                profile.has_avatar = False
                profile.save()
            else:
                handle_uploaded_image(profile, image_form.cleaned_data["file"])
                profile.has_avatar = True
                profile.save()
            invalidate_user_template_caches(request.user.id)
            msg_txt = "Your profile has been updated correctly."
            messages.add_message(request, messages.INFO, msg_txt)
            if not using_beastwhoosh(request):
                # In BW we don't redirect home after successful edit
                return HttpResponseRedirect(reverse("accounts-home"))
    else:
        image_form = AvatarForm(prefix="image")

    has_granted_permissions = AccessToken.objects.filter(user=request.user).count()
    has_old_avatar = not os.path.exists(profile.locations('avatar.XL.path')) \
                     or os.path.getsize(profile.locations('avatar.XL.path')) == \
                     os.path.getsize(profile.locations('avatar.L.path'))

    tvars = {
        'user': request.user,
        'profile': profile,
        'profile_form': profile_form,
        'image_form': image_form,
        'has_granted_permissions': has_granted_permissions,
        'has_old_avatar': has_old_avatar,
        'activePage': 'profile',  # For BW account settings sidebar
    }
    return render(request, 'accounts/edit.html', tvars)


@transaction.atomic()
def handle_uploaded_image(profile, f):
    upload_logger.info("\thandling profile image upload")
    create_directories(os.path.dirname(profile.locations("avatar.L.path")), exist_ok=True)

    ext = os.path.splitext(os.path.basename(f.name))[1]
    tmp_image_path = tempfile.mktemp(suffix=ext, prefix=str(profile.user.id))
    try:
        upload_logger.info("\topening file: %s", tmp_image_path)
        destination = open(tmp_image_path, 'wb')
        for chunk in f.chunks():
            destination.write(chunk)
        destination.close()
        upload_logger.info("\tfile upload done")
    except Exception as e:
        upload_logger.error("\tfailed writing file error: %s", str(e))

    upload_logger.info("\tcreating thumbnails")
    path_s = profile.locations("avatar.S.path")
    path_m = profile.locations("avatar.M.path")
    path_l = profile.locations("avatar.L.path")
    path_xl = profile.locations("avatar.XL.path")
    try:
        extract_square(tmp_image_path, path_s, 32)
        upload_logger.info("\tcreated small thumbnail")
        profile.has_avatar = True
        profile.save()
    except Exception as e:
        upload_logger.error("\tfailed creating small thumbnails: " + str(e))

    try:
        extract_square(tmp_image_path, path_m, 40)
        upload_logger.info("\tcreated medium thumbnail")
    except Exception as e:
        upload_logger.error("\tfailed creating medium thumbnails: " + str(e))

    try:
        extract_square(tmp_image_path, path_l, 70)
        upload_logger.info("\tcreated large thumbnail")
    except Exception as e:
        upload_logger.error("\tfailed creating large thumbnails: " + str(e))

    try:
        extract_square(tmp_image_path, path_xl, 100)
        upload_logger.info("\tcreated extra-large thumbnail")
    except Exception as e:
        upload_logger.error("\tfailed creating extra-large thumbnails: " + str(e))

    copy_avatar_to_mirror_locations(profile)
    os.unlink(tmp_image_path)


@login_required
def describe(request):
    file_structure, files = generate_tree(request.user.profile.locations()['uploads_dir'])
    file_structure.name = ''

    if request.method == 'POST':
        form = FileChoiceForm(files, request.POST, prefix='sound')
        csv_form = BulkDescribeForm(request.POST, request.FILES, prefix='bulk')
        if csv_form.is_valid():
            directory = os.path.join(settings.CSV_PATH, str(request.user.id))
            create_directories(directory, exist_ok=True)

            extension = csv_form.cleaned_data['csv_file'].name.rsplit('.', 1)[-1].lower()
            path = os.path.join(directory, str(uuid.uuid4()) + '.%s' % extension)
            destination = open(path, 'wb')

            f = csv_form.cleaned_data['csv_file']
            for chunk in f.chunks():
                destination.write(chunk)

            bulk = BulkUploadProgress.objects.create(user=request.user, csv_path=path, original_csv_filename=f.name)
            gm_client = gearman.GearmanClient(settings.GEARMAN_JOB_SERVERS)
            gm_client.submit_job("validate_bulk_describe_csv", str(bulk.id), wait_until_complete=False, background=True)
            return HttpResponseRedirect(reverse("accounts-bulk-describe", args=[bulk.id]))
        elif form.is_valid():
            if "delete" in request.POST:
                filenames = [files[x].name for x in form.cleaned_data["files"]]
                tvars = {'form': form, 'filenames': filenames}
                return render(request, 'accounts/confirm_delete_undescribed_files.html', tvars)
            elif "delete_confirm" in request.POST:
                for f in form.cleaned_data["files"]:
                    try:
                        os.remove(files[f].full_path)
                        remove_uploaded_file_from_mirror_locations(files[f].full_path)
                    except OSError as e:
                        if e.errno == errno.ENOENT:
                            upload_logger.error("Failed to remove file %s", str(e))
                        else:
                            raise

                # Remove user uploads directory if there are no more files to describe
                user_uploads_dir = request.user.profile.locations()['uploads_dir']
                remove_directory_if_empty(user_uploads_dir)
                remove_empty_user_directory_from_mirror_locations(user_uploads_dir)

                return HttpResponseRedirect(reverse('accounts-describe'))
            elif "describe" in request.POST:
                # Clear existing describe-related session data
                for key in ['describe_sounds', 'describe_license', 'describe_pack']:
                    request.session.pop(key, None)  # Clear pre-existing describe-sound related data in session
                request.session['describe_sounds'] = [files[x] for x in form.cleaned_data["files"]]
                # If only one file is choosen, go straight to the last step of the describe process,
                # otherwise go to license selection step
                if len(request.session['describe_sounds']) > 1:
                    return HttpResponseRedirect(reverse('accounts-describe-license'))
                else:
                    return HttpResponseRedirect(reverse('accounts-describe-sounds'))
            else:
                form = FileChoiceForm(files)
                tvars = {'form': form, 'file_structure': file_structure}
                return render(request, 'accounts/describe.html', tvars)
    else:
        csv_form = BulkDescribeForm(prefix='bulk')
        form = FileChoiceForm(files, prefix='sound')
    tvars = {'form': form, 'file_structure': file_structure, 'n_files': len(files), 'csv_form': csv_form}
    return render(request, 'accounts/describe.html', tvars)


@login_required
def describe_license(request):
    if request.method == 'POST':
        form = NewLicenseForm(request.POST)
        if form.is_valid():
            request.session['describe_license'] = form.cleaned_data['license']
            return HttpResponseRedirect(reverse('accounts-describe-pack'))
    else:
        form = NewLicenseForm()
    tvars = {'form': form}
    return render(request, 'accounts/describe_license.html', tvars)


@login_required
def describe_pack(request):
    packs = Pack.objects.filter(user=request.user).exclude(is_deleted=True)
    if request.method == 'POST':
        form = PackForm(packs, request.POST, prefix="pack")
        if form.is_valid():
            data = form.cleaned_data
            if data['new_pack']:
                pack, created = Pack.objects.get_or_create(user=request.user, name=data['new_pack'])
                request.session['describe_pack'] = pack
            elif data['pack']:
                request.session['describe_pack'] = data['pack']
            else:
                request.session['describe_pack'] = False
            return HttpResponseRedirect(reverse('accounts-describe-sounds'))
    else:
        form = PackForm(packs, prefix="pack")
    tvars = {'form': form}
    return render(request, 'accounts/describe_pack.html', tvars)


@login_required
def describe_sounds(request):
    forms = []
    sounds_to_process = []
    sounds = request.session.get('describe_sounds', False)
    if not sounds:
        msg = 'Please pick at least one sound.'
        messages.add_message(request, messages.WARNING, msg)
        return HttpResponseRedirect(reverse('accounts-describe'))
    sounds_to_describe = sounds[0:settings.SOUNDS_PER_DESCRIBE_ROUND]
    request.session['describe_sounds_number'] = len(request.session.get('describe_sounds'))
    selected_license = request.session.get('describe_license', False)
    selected_pack = request.session.get('describe_pack', False)

    # If there are no files in the session redirect to the first describe page
    if len(sounds_to_describe) <= 0:
        msg = 'You have finished describing your sounds.'
        messages.add_message(request, messages.WARNING, msg)
        return HttpResponseRedirect(reverse('accounts-describe'))

    tvars = {
        'sounds_per_round': settings.SOUNDS_PER_DESCRIBE_ROUND,
        'forms': forms,
        'last_latlong': request.user.profile.get_last_latlong(),
    }

    if request.method == 'POST':
        # First get all the data
        n_sounds_already_part_of_freesound = 0
        for i in range(len(sounds_to_describe)):
            prefix = str(i)
            forms.append({})
            forms[i]['sound'] = sounds_to_describe[i]
            forms[i]['description'] = SoundDescriptionForm(request.POST, prefix=prefix, explicit_disable=False)
            forms[i]['geotag'] = GeotaggingForm(request.POST, prefix=prefix)
            forms[i]['pack'] = PackForm(Pack.objects.filter(user=request.user).exclude(is_deleted=True),
                                        request.POST,
                                        prefix=prefix)
            forms[i]['license'] = NewLicenseForm(request.POST, prefix=prefix)
        # Validate each form
        for i in range(len(sounds_to_describe)):
            for f in ['license', 'geotag', 'pack', 'description']:
                if not forms[i][f].is_valid():
                    # If at least one form is not valid, render template with form errors
                    return render(request, 'accounts/describe_sounds.html', tvars)

        # All valid, then create sounds and moderation tickets
        dirty_packs = []
        for i in range(len(sounds_to_describe)):
            sound_fields = {
                'name': forms[i]['description'].cleaned_data['name'],
                'dest_path': forms[i]['sound'].full_path,
                'license': forms[i]['license'].cleaned_data['license'],
                'description': forms[i]['description'].cleaned_data.get('description', ''),
                'tags': forms[i]['description'].cleaned_data.get('tags', ''),
                'is_explicit': forms[i]['description'].cleaned_data['is_explicit'],
            }

            pack = forms[i]['pack'].cleaned_data.get('pack', False)
            new_pack = forms[i]['pack'].cleaned_data.get('new_pack', False)
            if not pack and new_pack:
                sound_fields['pack'] = new_pack
            elif pack:
                sound_fields['pack'] = pack

            data = forms[i]['geotag'].cleaned_data
            if not data.get('remove_geotag') and data.get('lat'):  # if 'lat' is in data, we assume other fields are too
                geotag = '%s,%s,%d' % (data.get('lat'), data.get('lon'), data.get('zoom'))
                sound_fields['geotag'] = geotag

            try:
                user = request.user
                sound = utils.sound_upload.create_sound(user, sound_fields, process=False)
                sounds_to_process.append(sound)
                if user.profile.is_whitelisted:
                    messages.add_message(request, messages.INFO,
                        'File <a href="%s">%s</a> has been described and has been added to freesound.' % \
                        (sound.get_absolute_url(), sound.original_filename))
                else:
                    messages.add_message(request, messages.INFO,
                        'File <a href="%s">%s</a> has been described and is now awaiting processing '
                        'and moderation.' % (sound.get_absolute_url(), sound.original_filename))

                    # Invalidate affected caches in user header
                    invalidate_user_template_caches(request.user.id)
                    for moderator in Group.objects.get(name='moderators').user_set.all():
                        invalidate_user_template_caches(moderator.id)

            except utils.sound_upload.NoAudioException:
                # If for some reason audio file does not exist, skip creating this sound
                messages.add_message(request, messages.ERROR,
                                     'Something went wrong with accessing the file %s.' % forms[i]['description'].cleaned_data['name'])
            except utils.sound_upload.AlreadyExistsException as e:
                msg = e.message
                messages.add_message(request, messages.WARNING, msg)
            except utils.sound_upload.CantMoveException as e:
                upload_logger.error(e.message, e)

        # Remove the files we just described from the session and redirect to this page
        request.session['describe_sounds'] = request.session['describe_sounds'][len(sounds_to_describe):]

        # Process sounds and packs
        # N.B. we do this at the end to avoid conflicts between django-web and django-workers
        # If we're not careful django's save() functions will overwrite any processing we
        # do on the workers.
        # In the future if django-workers do not write to the db this might be changed
        try:
            for s in sounds_to_process:
                s.process_and_analyze(high_priority=True)
        except Exception as e:
            sounds_logger.error('Sound with id %s could not be scheduled. (%s)' % (s.id, str(e)))
        for p in dirty_packs:
            p.process()

        # Check if all sounds have been described after that round and redirect accordingly
        if len(request.session['describe_sounds']) <= 0:
            if len(sounds_to_describe) != n_sounds_already_part_of_freesound:
                msg = 'You have described all the selected files and are now awaiting processing and moderation. ' \
                      'You can check the status of your uploaded sounds in your <a href="%s">home page</a>. ' \
                      'Once your sounds have been processed, you can also get information about the moderation ' \
                      'status in the <a href="%s">uploaded sounds awaiting moderation' \
                      '</a> page.' % (reverse('accounts-home'), reverse('accounts-pending'))
                messages.add_message(request, messages.WARNING, msg)
            return HttpResponseRedirect(reverse('accounts-describe'))
        else:
            return HttpResponseRedirect(reverse('accounts-describe-sounds'))
    else:
        for i in range(len(sounds_to_describe)):
            prefix = str(i)
            forms.append({})
            forms[i]['sound'] = sounds_to_describe[i]
            forms[i]['description'] = SoundDescriptionForm(initial={'name': forms[i]['sound'].name}, prefix=prefix)
            forms[i]['geotag'] = GeotaggingForm(prefix=prefix)
            if selected_pack:
                forms[i]['pack'] = PackForm(Pack.objects.filter(user=request.user).exclude(is_deleted=True),
                                            prefix=prefix,
                                            initial={'pack': selected_pack.id})
            else:
                forms[i]['pack'] = PackForm(Pack.objects.filter(user=request.user).exclude(is_deleted=True),
                                            prefix=prefix)
            if selected_license:
                forms[i]['license'] = NewLicenseForm(initial={'license': selected_license},
                                                     prefix=prefix)
            else:
                forms[i]['license'] = NewLicenseForm(prefix=prefix)

    return render(request, 'accounts/describe_sounds.html', tvars)


@login_required
def attribution(request):
    qs_sounds = Download.objects.annotate(download_type=Value("sound", CharField()))\
        .values('download_type', 'sound_id', 'sound__user__username', 'sound__original_filename',
                'license__name', 'sound__license__name', 'created').filter(user=request.user)
    qs_packs = PackDownload.objects.annotate(download_type=Value("pack", CharField()))\
        .values('download_type', 'pack_id', 'pack__user__username', 'pack__name', 'pack__name',
                'pack__name', 'created').filter(user=request.user)
    # NOTE: in the query above we duplicate 'pack__name' so that qs_packs has same num columns than qs_sounds. This is
    # a requirement for doing QuerySet.union below. Also as a result of using QuerySet.union, the names of the columns
    # (keys in each dictionary element) are unified and taken from the main query set. This means that after the union,
    # queryset entries corresponding to PackDownload will have corresponding field names from entries corresponding to
    # Download. Therefore to access the pack_id (which is the second value in the list), you'll need to do
    # item['sound_id'] instead of item ['pack_id']. See the template of this view for an example of this.
    qs = qs_sounds.union(qs_packs).order_by('-created')

    tvars = {'format': request.GET.get("format", "regular")}
    tvars.update(paginate(request, qs, 40))
    return render(request, 'accounts/attribution.html', tvars)


@login_required
def download_attribution(request):
    content = {'csv': 'csv', 'txt': 'plain'}

    qs_sounds = Download.objects.annotate(download_type=Value('sound', CharField()))\
        .values('download_type', 'sound_id', 'sound__user__username', 'sound__original_filename',
                'license__name', 'sound__license__name', 'created').filter(user=request.user)
    qs_packs = PackDownload.objects.annotate(download_type=Value('pack', CharField()))\
        .values('download_type', 'pack_id', 'pack__user__username', 'pack__name', 'pack__name',
                'pack__name', 'created').filter(user=request.user)
    # NOTE: see the above view, attribution. Note that we need to use .encode('utf-8') in some fields that can contain
    # non-ascii characters even if these seem wrongly named due to the fact of using .union() in the QuerySet.
    qs = qs_sounds.union(qs_packs).order_by('-created')

    download = request.GET.get('dl', '')
    if download in ['csv', 'txt']:
        now = datetime.datetime.now().strftime('%Y-%m-%d_%H-%M-%S')
        filename = '%s_%s_attribution.%s' % (request.user, now, download)
        response = HttpResponse(content_type='text/%s' % content[download])
        response['Content-Disposition'] = 'attachment; filename="%s"' % filename
        output = cStringIO.StringIO()
        if download == 'csv':
            output.write('Download Type,File Name,User,License\r\n')
            csv_writer = csv.writer(output, delimiter=',', quotechar='"', quoting=csv.QUOTE_MINIMAL)
            for row in qs:
                csv_writer.writerow(
                    [row['download_type'][0].upper(), row['sound__original_filename'].encode('utf-8'),
                     row['sound__user__username'],
                     row['license__name'].encode('utf-8') or row['sound__license__name'].encode('utf-8')])
        elif download == 'txt':
            for row in qs:
                output.write("{0}: {1} by {2} | License: {3}\n".format(row['download_type'][0].upper(),
                             row['sound__original_filename'].encode("utf-8"), row['sound__user__username'],
                             row['license__name'].encode("utf-8") or row['sound__license__name'].encode("utf-8")))
        response.writelines(output.getvalue())
        return response
    else:
        return HttpResponseRedirect(reverse('accounts-attribution'))


@redirect_if_old_username_or_404
@raise_404_if_user_is_deleted
def downloaded_sounds(request, username):
    user = request.parameter_user
    qs = Download.objects.filter(user_id=user.id)
    paginator = paginate(request, qs, settings.SOUNDS_PER_PAGE, object_count=user.profile.num_sound_downloads)
    page = paginator["page"]
    sound_ids = [d.sound_id for d in page]
    sounds = Sound.objects.ordered_ids(sound_ids)
    tvars = {"username": username,
             "user": user,
             "sounds": sounds}
    tvars.update(paginator)
    return render(request, 'accounts/downloaded_sounds.html', tvars)


@redirect_if_old_username_or_404
@raise_404_if_user_is_deleted
def downloaded_packs(request, username):
    user = request.parameter_user
    qs = PackDownload.objects.filter(user=user.id)
    paginator = paginate(request, qs, settings.PACKS_PER_PAGE, object_count=user.profile.num_pack_downloads)
    page = paginator["page"]
    pack_ids = [d.pack_id for d in page]
    packs = Pack.objects.ordered_ids(pack_ids)
    tvars = {"username": username,
             "packs": packs}
    tvars.update(paginator)
    return render(request, 'accounts/downloaded_packs.html', tvars)


def latest_content_type(scores):
    if scores['uploads'] >= scores['posts'] and scores['uploads'] >= scores['comments']:
        return 'sound'
    elif scores['posts'] >= scores['uploads'] and scores['posts'] > scores['comments']:
        return 'post'
    elif scores['comments'] >= scores['uploads'] and scores['comments'] > scores['posts']:
        return 'comment'


def create_user_rank(uploaders, posters, commenters):
    upload_weight = 1
    post_weight = 0.7
    comment_weight = 0.0
    user_rank = {}
    for user in uploaders:
        user_rank[user['user']] = {'uploads': user['id__count'], 'posts': 0, 'comments': 0, 'score': 0}
    for user in posters:
        if user['author_id'] in user_rank:
            user_rank[user['author_id']]['posts'] = user['id__count']
        else:
            user_rank[user['author_id']] = {'uploads': 0, 'posts': user['id__count'], 'comments': 0, 'score': 0}
    for user in commenters:
        if user['user_id'] in user_rank:
            user_rank[user['user_id']]['comments'] = user['id__count']
        else:
            user_rank[user['user_id']] = {'uploads': 0, 'posts': 0, 'comments': user['id__count'], 'score': 0}
    sort_list = []
    for user in user_rank:
        user_rank[user]['score'] = user_rank[user]['uploads'] * upload_weight + \
            user_rank[user]['posts'] * post_weight + user_rank[user]['comments'] * comment_weight
        sort_list.append([user_rank[user]['score'], user])
    return user_rank, sort_list


def accounts(request):
    num_days = 14
    num_active_users = 10
    num_all_time_active_users = 10
    last_time = DBTime.get_last_time() - datetime.timedelta(num_days)

    # Most active users in last num_days, newest active users in last num_days and logged in users
    latest_uploaders = Sound.public.filter(created__gte=last_time).values("user").annotate(Count('id'))\
        .order_by("-id__count")
    latest_posters = Post.objects.filter(created__gte=last_time).values("author_id").annotate(Count('id'))\
        .order_by("-id__count")
    latest_commenters = Comment.objects.filter(created__gte=last_time).values("user_id").annotate(Count('id'))\
        .order_by("-id__count")
    user_rank, sort_list = create_user_rank(latest_uploaders, latest_posters, latest_commenters)
    most_active_users = User.objects.select_related("profile")\
        .filter(id__in=[u[1] for u in sorted(sort_list, reverse=True)[:num_active_users]])
    new_users = User.objects.select_related("profile").filter(date_joined__gte=last_time)\
        .filter(id__in=user_rank.keys()).order_by('-date_joined')[:num_active_users+5]
    logged_users = User.objects.select_related("profile").filter(id__in=get_online_users())
    most_active_users_display = [[u, latest_content_type(user_rank[u.id]), user_rank[u.id]] for u in most_active_users]
    most_active_users_display = sorted(most_active_users_display,
                                       key=lambda usr: user_rank[usr[0].id]['score'],
                                       reverse=True)
    new_users_display = [[u, latest_content_type(user_rank[u.id]), user_rank[u.id]] for u in new_users]

    # All time most active users (these queries are kind of slow, but page is cached)
    all_time_uploaders = Profile.objects.extra(select={'id__count': 'num_sounds'})\
        .order_by("-num_sounds").values("user", "id__count")[:num_all_time_active_users]
    all_time_posters = Profile.objects.extra(select={'id__count': 'num_posts', 'author_id': 'user_id'})\
        .order_by("-num_posts").values("author_id", "id__count")[:num_all_time_active_users]
    # Performing a count(*) on Comment table is slow, we could add 'num_comments' to user profile
    all_time_commenters = Comment.objects.all().values("user_id").annotate(Count('id'))\
        .order_by("-id__count")[:num_all_time_active_users]
    all_time_user_rank, all_time_sort_list = create_user_rank(all_time_uploaders, all_time_posters, all_time_commenters)
    all_time_most_active_users = User.objects.select_related("profile")\
        .filter(id__in=[u[1] for u in sorted(all_time_sort_list, reverse=True)[:num_all_time_active_users]])
    all_time_most_active_users_display = [[u, all_time_user_rank[u.id]] for u in all_time_most_active_users]
    all_time_most_active_users_display = sorted(all_time_most_active_users_display,
                                                key=lambda usr: all_time_user_rank[usr[0].id]['score'],
                                                reverse=True)

    tvars = {
        'num_days': num_days,
        'most_active_users': most_active_users_display,
        'all_time_most_active_users': all_time_most_active_users_display,
        'new_users': new_users_display,
        'logged_users': logged_users,
    }
    return render(request, 'accounts/accounts.html', tvars)


@redirect_if_old_username_or_404
def account(request, username):
    user = request.parameter_user

    tags = user.profile.get_user_tags() if user.profile else []
    latest_sounds = list(Sound.objects.bulk_sounds_for_user(user.id, settings.SOUNDS_PER_PAGE))
    latest_packs = Pack.objects.select_related().filter(user=user, num_sounds__gt=0).exclude(is_deleted=True) \
                                .order_by("-last_updated")[0:10 if not using_beastwhoosh(request) else 15]
    following = follow_utils.get_users_following_qs(user)
    followers = follow_utils.get_users_followers_qs(user)
    following_tags = follow_utils.get_tags_following_qs(user)
    follow_user_url = reverse('follow-user', args=[username])
    unfollow_user_url = reverse('unfollow-user', args=[username])
    show_unfollow_button = request.user.is_authenticated() and follow_utils.is_user_following_user(request.user, user)
    has_bookmarks = Bookmark.objects.filter(user=user).exists()
    if not user.is_active:
        messages.add_message(request, messages.INFO, 'This account has <b>not been activated</b> yet.')
    if request.user.has_perm('tickets.can_moderate'):
        num_sounds_pending_count = user.profile.num_sounds_pending_moderation()
    else:
        num_sounds_pending_count = None

    show_about = ((request.user == user)  # user is looking at own page
                  or request.user.is_superuser  # admins should always see about fields
                  or user.is_superuser  # no reason to hide admin's about fields
                  or user.profile.get_total_downloads > 0  # user has downloads
                  or user.profile.num_sounds > 0)  # user has uploads

    tvars = {
        'home': request.user == user if using_beastwhoosh(request) else False,
        'user': user,
        'tags': tags,
        'latest_sounds': latest_sounds,
        'latest_packs': latest_packs,
        'follow_user_url': follow_user_url,
        'following': following,
        'followers': followers,
        'following_tags': following_tags,
        'unfollow_user_url': unfollow_user_url,
        'show_unfollow_button': show_unfollow_button,
        'has_bookmarks': has_bookmarks,
        'show_about': show_about,
        'num_sounds_pending_count': num_sounds_pending_count,
        'following_modal_page': request.GET.get('following', 1),  # BW only, used to load a specific modal page
        'followers_modal_page': request.GET.get('followers', 1),  # BW only
        'following_tags_modal_page': request.GET.get('followingTags', 1),  # BW only
    }
    return render(request, 'accounts/account.html', tvars)


def handle_uploaded_file(user_id, f):
    # handle a file uploaded to the app. Basically act as if this file was uploaded through FTP
    directory = os.path.join(settings.UPLOADS_PATH, str(user_id))
    upload_logger.info("\thandling file upload")
    create_directories(directory, exist_ok=True)
    path = os.path.join(directory, os.path.basename(f.name))
    try:
        upload_logger.info("\topening file: %s", path)
        destination = open(path.encode("utf-8"), 'wb')
        for chunk in f.chunks():
            destination.write(chunk)
        upload_logger.info("file upload done")
        copy_uploaded_file_to_mirror_locations(path)
    except Exception as e:
        upload_logger.warning("failed writing file error: %s", str(e))
        return False
    return True


@csrf_exempt
def upload_file(request):
    """ upload a file. This function does something weird: it gets the session id from the
    POST variables. This is weird but... as far as we know it's not too bad as we only need
    the user login """

    upload_logger.info("start uploading file")
    engine = __import__(settings.SESSION_ENGINE, {}, {}, [''])  # get the current session engine
    session_data = engine.SessionStore(request.POST.get('sessionid', ''))
    try:
        user_id = session_data['_auth_user_id']
        upload_logger.info("\tuser id %s", str(user_id))
    except KeyError:
        upload_logger.warning("failed to get user id from session")
        return HttpResponseBadRequest("You're not logged in. Log in and try again.")
    try:
        request.user = User.objects.get(id=user_id)
        upload_logger.info("\tfound user: %s", request.user.username)
    except User.DoesNotExist:
        upload_logger.warning("user with this id does not exist")
        return HttpResponseBadRequest("user with this ID does not exist.")

    if request.method == 'POST':
        form = FlashUploadFileForm(request.POST, request.FILES)
        if form.is_valid():
            upload_logger.info("\tform data is valid")
            if handle_uploaded_file(user_id, request.FILES["file"]):
                return HttpResponse("File uploaded OK")
            else:
                return HttpResponseServerError("Error in file upload")
        else:
            upload_logger.warning("form data is invalid: %s", str(form.errors))
            return HttpResponseBadRequest("Form is not valid.")
    else:
        upload_logger.warning("no data in post")
        return HttpResponseBadRequest("No POST data in request")


@login_required
def upload(request, no_flash=False):
    form = UploadFileForm()
    successes = 0
    errors = []
    uploaded_file = None
    if no_flash:
        if request.method == 'POST':
            form = UploadFileForm(request.POST, request.FILES)
            if form.is_valid():
                submitted_files = request.FILES.getlist('files')
                for file_ in submitted_files:
                    if handle_uploaded_file(request.user.id, file_):
                        uploaded_file = file_
                        successes += 1
                    else:
                        errors.append(file_)
    tvars = {
        'form': form,
        'uploaded_file': uploaded_file,
        'successes': successes,
        'errors': errors,
        'no_flash': no_flash,
        'max_file_size': settings.UPLOAD_MAX_FILE_SIZE_COMBINED,
        'max_file_size_in_MB': int(round(settings.UPLOAD_MAX_FILE_SIZE_COMBINED * 1.0 / (1024 * 1024)))
    }
    return render(request, 'accounts/upload.html', tvars)


@login_required
def bulk_describe(request, bulk_id):
    if not request.user.profile.can_do_bulk_upload():
        messages.add_message(request, messages.INFO, "Your user does not have permission to use the bulk describe "
                                                     "feature. You must upload at least %i sounds before being able"
                                                     "to use that feature." % settings.BULK_UPLOAD_MIN_SOUNDS)
        return HttpResponseRedirect(reverse('accounts-home'))

    bulk = get_object_or_404(BulkUploadProgress, id=int(bulk_id), user=request.user)

    if request.GET.get('action', False) == 'start' and bulk.progress_type == 'V':
        # If action is "start" and CSV is validated, mark BulkUploadProgress as "stared" and start describing sounds
        bulk.progress_type = 'S'
        bulk.save()
        gm_client = gearman.GearmanClient(settings.GEARMAN_JOB_SERVERS)
        gm_client.submit_job("bulk_describe", str(bulk.id), wait_until_complete=False, background=True)

    elif request.GET.get('action', False) == 'delete' and bulk.progress_type in ['N', 'V']:
        # If action is "delete", delete BulkUploadProgress object and go back to describe page
        bulk.delete()
        return HttpResponseRedirect(reverse('accounts-describe'))

    elif request.GET.get('action', False) == 'close':
        # If action is "close", set the BulkUploadProgress object to closed state and redirect to home
        bulk.progress_type = 'C'
        bulk.save()
        return HttpResponseRedirect(reverse('accounts-home'))

    # Get progress info to be display if sound descirption process has started
    progress_info = bulk.get_description_progress_info()

    # Auto-reload if in "not yet validated" or in "started" state
    auto_reload_page = bulk.progress_type == 'N' or bulk.progress_type == 'S'

    if bulk.progress_type == 'F' and progress_info['progress_percentage'] < 100:
        # If the description process has finished but progress is still not 100 (some sounds are still processing),
        # then do the auto-reload
        auto_reload_page = True

    tvars = {
        'bulk': bulk,
        'lines_validated_ok': bulk.validation_output['lines_ok'] if bulk.validation_output else [],
        'lines_failed_validation': bulk.validation_output['lines_with_errors'] if bulk.validation_output else [],
        'global_errors': bulk.validation_output['global_errors'] if bulk.validation_output else [],
        'auto_reload_page': auto_reload_page,
        'progress_info': progress_info,
    }
    return render(request, 'accounts/bulk_describe.html', tvars)


@login_required
@transaction.atomic()
def delete(request):
    num_sounds = request.user.sounds.all().count()
<<<<<<< HEAD
=======
    delete_user_form_class = BwDeleteUserForm if using_beastwhoosh(request) else DeleteUserForm

>>>>>>> ef86a0a2
    if request.method == 'POST':
        form = delete_user_form_class(request.POST, user_id=request.user.id)
        if not form.is_valid():
            form.reset_encrypted_link(request.user.id)
        else:
            delete_sounds =\
                form.cleaned_data['delete_sounds'] == 'delete_sounds'
            delete_action = DELETE_USER_DELETE_SOUNDS_ACTION_NAME if delete_sounds \
                else DELETE_USER_KEEP_SOUNDS_ACTION_NAME
            delete_reason = DeletedUser.DELETION_REASON_SELF_DELETED
            web_logger.info('Requested async deletion of user {0} - {1}'.format(request.user.id, delete_action))

            # Submit deletion job to gearman so the user is deleted asynchronously
            gm_client = gearman.GearmanClient(settings.GEARMAN_JOB_SERVERS)
            gm_client.submit_job("delete_user",
                                 json.dumps({'user_id': request.user.id, 'action': delete_action,
                                             'deletion_reason': delete_reason}),
                                 wait_until_complete=False, background=True)

            # Create a UserDeletionRequest with a status of 'Deletion action was triggered'
            UserDeletionRequest.objects.create(user=request.user,
                                               status=UserDeletionRequest.DELETION_REQUEST_STATUS_DELETION_TRIGGERED,
                                               triggered_deletion_action=delete_action,
                                               triggered_deletion_reason=delete_reason)

            # Show a message to the user that the account will be deleted shortly
            messages.add_message(request, messages.INFO,
                                 'Your user account will be deleted in a few moments. Note that this process could '
                                 'take up to an hour for users with many uploaded sounds.')

            # NOTE: we used to do logout here because the user account was deleted synchronously. However now we don't
            # do this as the user is deleted asynchronously and we want to show the message that the user will be
            # deleted soon
            return HttpResponseRedirect(reverse("front-page"))
    else:
        form = delete_user_form_class(user_id=request.user.id)

    tvars = {
            'delete_form': form,
            'num_sounds': num_sounds,
            'activePage': 'account',  # BW only
    }
    return render(request, 'accounts/delete.html', tvars)


def old_user_link_redirect(request):
    user_id = request.GET.get('id', False)
    if user_id:
        try:
            user = get_object_or_404(User, id=int(user_id))
            return HttpResponsePermanentRedirect(reverse("account", args=[user.username]))
        except ValueError:
            raise Http404
    else:
        raise Http404


@login_required
@transaction.atomic()
def email_reset(request):
    if request.method == "POST":
        form = EmailResetForm(request.POST, user=request.user)
        if form.is_valid():
            # First check that email is not already on the database, if it's already used we don't do anything.
            try:
                user = User.objects.get(email__iexact=form.cleaned_data['email'])
            except User.DoesNotExist:
                user = None
            # Check password is OK
            if user is None and request.user.check_password(form.cleaned_data["password"]):
                # Save new email info to DB (temporal)
                try:
                    rer = ResetEmailRequest.objects.get(user=request.user)
                    rer.email = form.cleaned_data['email']
                    rer.save()
                except ResetEmailRequest.DoesNotExist:
                    rer = ResetEmailRequest.objects.create(user=request.user, email=form.cleaned_data['email'])

                # Send email to the new address
                user = request.user
                email = form.cleaned_data["email"]
                tvars = {
                    'uid': int_to_base36(user.id),
                    'user': user,
                    'token': default_token_generator.make_token(user)
                }
                send_mail_template(settings.EMAIL_SUBJECT_EMAIL_CHANGED,
                                   'accounts/email_reset_email.txt', tvars,
                                   email_to=email)

            return HttpResponseRedirect(reverse('accounts-email-reset-done'))
    else:
        form = EmailResetForm(user=request.user)
    tvars = {
        'form': form,
        'user': request.user,
        'activePage': 'email'  # For BW account settings sidebar
    }
    return render(request, 'accounts/email_reset_form.html', tvars)


def email_reset_done(request):
    return render(request, 'accounts/email_reset_done.html', {
        'activePage': 'email' # For BW account settings sidebar
    })


@never_cache
@login_required
@transaction.atomic()
def email_reset_complete(request, uidb36=None, token=None):
    # Check that the link is valid and the base36 corresponds to a user id
    assert uidb36 is not None and token is not None  # checked by URLconf
    try:
        uid_int = base36_to_int(uidb36)
        user = User.objects.get(id=uid_int)
    except (ValueError, User.DoesNotExist):
        raise Http404

    # Check that the user makind the request is the same user in the base36 data
    if request.user != user:
        raise Http404

    # Retreive the new mail from the DB
    try:
        rer = ResetEmailRequest.objects.get(user=user)
    except ResetEmailRequest.DoesNotExist:
        raise Http404

    # Change the mail in the DB
    old_email = user.email
    user.email = rer.email
    user.save()

    # Remove temporal mail change information from the DB
    ResetEmailRequest.objects.get(user=user).delete()

    # NOTE: no need to clear existing EmailBounce objects associated to this user here because it is done in
    # a User deletion pre_save hook if we detect that email has changed

    # Send email to the old address notifying about the change
    tvars = {
        'old_email': old_email,
        'user': user,
        'activePage': 'email' # For BW account settings sidebar
    }
    send_mail_template(settings.EMAIL_SUBJECT_EMAIL_CHANGED,
                       'accounts/email_reset_complete_old_address_notification.txt', tvars, email_to=old_email)

    return render(request, 'accounts/email_reset_complete.html', tvars)



def problems_logging_in(request):
    """This view gets a User object from BwProblemsLoggingInForm form contents and then either sends email instructions
    to re-activate the user (if the user is not active) or sends instructions to re-set the password (if the user
    is active).
    """
    if request.method == 'POST':
        form = BwProblemsLoggingInForm(request.POST)
        if form.is_valid():
            username_or_email = form.cleaned_data['username_or_email']
            try:
                user = User.objects.get((Q(email__iexact=username_or_email)\
                         | Q(username__iexact=username_or_email)))
                if not user.is_active:
                    # If user is not activated, send instructions to re-activate the user
                    send_activation(user)
                else:
                    # If user is activated, send instructions to re-set the password (act as if the pre-BW password
                    # reset view was called)
                    # NOTE: we pass the same request.POST as we did to the BwProblemsLoggingInForm. We can do that
                    # because both forms have the same fields.
                    pwd_reset_form = FsPasswordResetForm(request.POST)
                    if pwd_reset_form.is_valid():
                        pwd_reset_form.save(
                            subject_template_name='registration/password_reset_subject.txt',
                            email_template_name='registration/password_reset_email.html',
                            use_https=request.is_secure(),
                            request=request
                        )
            except User.DoesNotExist:
                pass

    # The view returns the same empty response regardless of whether an email was sent or not. This is to avoid
    # giving login credentials information to potential attackers.
    return JsonResponse({})


@login_required
@transaction.atomic()
def flag_user(request, username):

    if request.POST:
        flagged_user = User.objects.get(username__iexact=username)
        reporting_user = request.user
        object_id = request.POST["object_id"]
        if object_id:
            try:
                if request.POST["flag_type"] == "PM":
                    flagged_object = Message.objects.get(id=object_id, user_from=flagged_user)
                elif request.POST["flag_type"] == "FP":
                    flagged_object = Post.objects.get(id=object_id, author=flagged_user)
                elif request.POST["flag_type"] == "SC":
                    flagged_object = Comment.objects.get(id=object_id, user=flagged_user)
                else:
                    return HttpResponse(json.dumps({"errors": True}), content_type='application/javascript')
            except (Message.DoesNotExist, Post.DoesNotExist, Comment.DoesNotExist) as e:
                return HttpResponse(json.dumps({"errors": True}), content_type='application/javascript')
        else:
            return HttpResponse(json.dumps({"errors": True}), content_type='application/javascript')

        previous_reports_count = UserFlag.objects.filter(user=flagged_user)\
            .values('reporting_user').distinct().count()
        uflag = UserFlag(user=flagged_user, reporting_user=reporting_user, content_object=flagged_object)
        uflag.save()

        reports_count = UserFlag.objects.filter(user=flagged_user)\
            .values('reporting_user').distinct().count()
        if reports_count != previous_reports_count and \
                (reports_count == settings.USERFLAG_THRESHOLD_FOR_NOTIFICATION or
                 reports_count == settings.USERFLAG_THRESHOLD_FOR_AUTOMATIC_BLOCKING):

            # Get all flagged objects by the user, create links to admin pages and send email
            flagged_objects = UserFlag.objects.filter(user=flagged_user)
            objects_data = []
            added_objects = []
            for f_object in flagged_objects:
                key = str(f_object.content_type) + str(f_object.object_id)
                if key not in added_objects:
                    added_objects.append(key)
                    try:
                        obj = f_object.content_type.get_object_for_this_type(id=f_object.object_id)
                        url = reverse('admin:%s_%s_change' %
                                      (obj._meta.app_label,  obj._meta.model_name), args=[obj.id])
                        if isinstance(obj, Comment):
                            content = obj.comment
                        elif isinstance(obj, Post):
                            content = obj.body
                        elif isinstance(obj, Message):
                            content = obj.body.body
                        else:
                            content = ''
                        objects_data.append([str(f_object.content_type), request.build_absolute_uri(url), content])
                    except ObjectDoesNotExist:
                        objects_data.append([str(f_object.content_type), "url not available", ""])
            user_url = reverse('admin:%s_%s_delete' %
                               (flagged_user._meta.app_label, flagged_user._meta.model_name), args=[flagged_user.id])
            user_url = request.build_absolute_uri(user_url)
            clear_url = reverse("clear-flags-user", args=[flagged_user.username])
            clear_url = request.build_absolute_uri(clear_url)
            if reports_count < settings.USERFLAG_THRESHOLD_FOR_AUTOMATIC_BLOCKING:
                template_to_use = 'accounts/report_spammer_admins.txt'
            else:
                template_to_use = 'accounts/report_blocked_spammer_admins.txt'

            tvars = {'flagged_user': flagged_user,
                     'objects_data': objects_data,
                     'user_url': user_url,
                     'clear_url': clear_url}
            send_mail_template_to_support(
                settings.EMAIL_SUBJECT_USER_SPAM_REPORT, template_to_use, tvars, extra_subject=flagged_user.username)
        return HttpResponse(json.dumps({"errors": None}), content_type='application/javascript')
    else:
        return HttpResponse(json.dumps({"errors": True}), content_type='application/javascript')


@login_required
def clear_flags_user(request, username):
    if request.user.is_superuser or request.user.is_staff:
        flags = UserFlag.objects.filter(user__username = username)
        num = len(flags)
        for flag in flags:
            flag.delete()
        tvars = {'num': num, 'username': username}
        return render(request, 'accounts/flags_cleared.html', tvars)
    else:
        return HttpResponseRedirect(reverse('login'))


@login_required
def pending(request):
    user = request.user
    tickets_sounds = TicketViews.get_pending_sounds(user)
    pendings = []
    for ticket, sound in tickets_sounds:
        last_comments = ticket.get_n_last_non_moderator_only_comments(3)
        pendings.append((ticket, sound, last_comments))
    show_pagination = len(pendings) > settings.SOUNDS_PENDING_MODERATION_PER_PAGE
    n_unprocessed_sounds = Sound.objects.select_related().filter(user=user).exclude(processing_state="OK").count()
    if n_unprocessed_sounds:
        messages.add_message(request, messages.WARNING,
                             '%i of your recently uploaded sounds are still in processing' % n_unprocessed_sounds)
    moderators_version = False
    tvars = {
        'user': user,
        'show_pagination': show_pagination,
        'moderators_version': moderators_version,
        'own_page': True,
    }
    tvars.update(paginate(request, pendings, settings.SOUNDS_PENDING_MODERATION_PER_PAGE))
    return render(request, 'accounts/pending.html', tvars)<|MERGE_RESOLUTION|>--- conflicted
+++ resolved
@@ -18,6 +18,8 @@
 #     See AUTHORS file.
 #
 
+import cStringIO
+import csv
 import datetime
 import errno
 import json
@@ -25,13 +27,10 @@
 import os
 import tempfile
 import uuid
-import cStringIO
-import csv
 
 import gearman
 from django.conf import settings
 from django.contrib import messages
-from django.contrib.auth import logout
 from django.contrib.auth.decorators import login_required
 from django.contrib.auth.decorators import user_passes_test
 from django.contrib.auth.forms import SetPasswordForm
@@ -48,7 +47,7 @@
 from django.db.models.fields import CharField
 from django.http import HttpResponseRedirect, HttpResponse, HttpResponseBadRequest, Http404, \
     HttpResponsePermanentRedirect, HttpResponseServerError, JsonResponse
-from django.shortcuts import get_object_or_404, redirect
+from django.shortcuts import get_object_or_404
 from django.urls import reverse
 from django.utils.http import base36_to_int
 from django.utils.http import int_to_base36
@@ -58,23 +57,13 @@
 
 import tickets.views as TicketViews
 import utils.sound_upload
-<<<<<<< HEAD
 from accounts.admin import DELETE_USER_DELETE_SOUNDS_ACTION_NAME, DELETE_USER_KEEP_SOUNDS_ACTION_NAME
-from accounts.forms import EmailResetForm
-from accounts.forms import UploadFileForm, FlashUploadFileForm, FileChoiceForm, RegistrationForm, ReactivationForm, \
-    UsernameReminderForm, \
-    ProfileForm, AvatarForm, TermsOfServiceForm, DeleteUserForm, EmailSettingsForm, BulkDescribeForm, UsernameField, \
-    username_taken_by_other_user
-from accounts.models import Profile, ResetEmailRequest, UserFlag, DeletedUser, UserDeletionRequest
-=======
 from accounts.forms import EmailResetForm, FsPasswordResetForm, BwSetPasswordForm, BwProfileForm, BwEmailSettingsForm, \
-    BwDeleteUserForm
-from accounts.forms import UploadFileForm, FlashUploadFileForm, FileChoiceForm, RegistrationForm, ReactivationForm, \
+    BwDeleteUserForm, UploadFileForm, FlashUploadFileForm, FileChoiceForm, RegistrationForm, ReactivationForm, \
     UsernameReminderForm, BwFsAuthenticationForm, BwRegistrationForm, \
     ProfileForm, AvatarForm, TermsOfServiceForm, DeleteUserForm, EmailSettingsForm, BulkDescribeForm, UsernameField, \
-    BwProblemsLoggingInForm
-from accounts.models import Profile, ResetEmailRequest, UserFlag, EmailBounce
->>>>>>> ef86a0a2
+    BwProblemsLoggingInForm, username_taken_by_other_user
+from accounts.models import Profile, ResetEmailRequest, UserFlag, DeletedUser, UserDeletionRequest
 from bookmarks.models import Bookmark
 from comments.models import Comment
 from follow import follow_utils
@@ -84,9 +73,9 @@
 from sounds.models import Sound, Pack, Download, SoundLicenseHistory, BulkUploadProgress, PackDownload
 from utils.cache import invalidate_user_template_caches
 from utils.dbtime import DBTime
-from utils.frontend_handling import render, using_beastwhoosh, redirect_if_beastwhoosh
 from utils.encryption import create_hash
 from utils.filesystem import generate_tree, remove_directory_if_empty, create_directories
+from utils.frontend_handling import render, using_beastwhoosh, redirect_if_beastwhoosh
 from utils.images import extract_square
 from utils.mail import send_mail_template, send_mail_template_to_support
 from utils.mirror_files import copy_avatar_to_mirror_locations, \
@@ -1225,11 +1214,8 @@
 @transaction.atomic()
 def delete(request):
     num_sounds = request.user.sounds.all().count()
-<<<<<<< HEAD
-=======
     delete_user_form_class = BwDeleteUserForm if using_beastwhoosh(request) else DeleteUserForm
 
->>>>>>> ef86a0a2
     if request.method == 'POST':
         form = delete_user_form_class(request.POST, user_id=request.user.id)
         if not form.is_valid():
@@ -1242,18 +1228,19 @@
             delete_reason = DeletedUser.DELETION_REASON_SELF_DELETED
             web_logger.info('Requested async deletion of user {0} - {1}'.format(request.user.id, delete_action))
 
+            # Create a UserDeletionRequest with a status of 'Deletion action was triggered'
+            UserDeletionRequest.objects.create(user_from=request.user,
+                                               user_to=request.user,
+                                               status=UserDeletionRequest.DELETION_REQUEST_STATUS_DELETION_TRIGGERED,
+                                               triggered_deletion_action=delete_action,
+                                               triggered_deletion_reason=delete_reason)
+
             # Submit deletion job to gearman so the user is deleted asynchronously
             gm_client = gearman.GearmanClient(settings.GEARMAN_JOB_SERVERS)
             gm_client.submit_job("delete_user",
                                  json.dumps({'user_id': request.user.id, 'action': delete_action,
                                              'deletion_reason': delete_reason}),
                                  wait_until_complete=False, background=True)
-
-            # Create a UserDeletionRequest with a status of 'Deletion action was triggered'
-            UserDeletionRequest.objects.create(user=request.user,
-                                               status=UserDeletionRequest.DELETION_REQUEST_STATUS_DELETION_TRIGGERED,
-                                               triggered_deletion_action=delete_action,
-                                               triggered_deletion_reason=delete_reason)
 
             # Show a message to the user that the account will be deleted shortly
             messages.add_message(request, messages.INFO,
