from django.conf import settings
from piston.handler import BaseHandler
from piston.utils import rc
from search.forms import SoundSearchForm, SEARCH_SORT_OPTIONS_API
from search.views import search_prepare_sort, search_prepare_query
from sounds.models import Sound, Pack, Download
from utils.search.solr import Solr, SolrException, SolrResponseInterpreter, SolrResponseInterpreterPaginator
import logging
from django.contrib.auth.models import User
from utils.search.search import add_all_sounds_to_solr
from django.contrib.sites.models import Site
from utils.pagination import paginate
from django.core.urlresolvers import reverse
from utils.nginxsendfile import sendfile
import yaml

logger = logging.getLogger("api")

# UTILITY FUNCTIONS

def prepend_base(rel):
    return "http://%s%s" % (Site.objects.get_current().domain, rel)

def get_sound_api_url(id):
    return prepend_base(reverse('api-single-sound', args=[id]))

def get_sound_api_analysis_url(id):
    return prepend_base(reverse('api-sound-analysis', args=[id]))

def get_sound_web_url(username, id):
    return prepend_base(reverse('sound', args=[username, id]))

def get_user_api_url(username):
    return prepend_base(reverse('api-single-user', args=[username]))

def get_user_web_url(username):
    return prepend_base(reverse('account', args=[username]))

def get_user_sounds_api_url(username):
    return prepend_base(reverse('api-user-sounds', args=[username]))

def get_user_packs_api_url(username):
    return prepend_base(reverse('api-user-packs', args=[username]))

def get_pack_api_url(pack_id):
    return prepend_base(reverse('api-single-pack', args=[pack_id]))

def get_pack_web_url(username, pack_id):
    return prepend_base(reverse('pack', args=[username, pack_id]))

def get_pack_sounds_api_url(pack_id):
    return prepend_base(reverse('api-pack-sounds', args=[pack_id]))

def get_sound_links(sound):
    ref = get_sound_api_url(sound.id)

    d = {
        'ref': ref,
        'url': get_sound_web_url(sound.user.username, sound.id),
        'serve': ref+'/serve',
        'preview'   : prepend_base(sound.locations("preview.LQ.mp3.url")),
        'preview-hq-mp3'   : prepend_base(sound.locations("preview.HQ.mp3.url")),
        'preview-hq-ogg'   : prepend_base(sound.locations("preview.HQ.ogg.url")),
        'preview-lq-mp3'   : prepend_base(sound.locations("preview.LQ.mp3.url")),
        'preview-lq-ogg'   : prepend_base(sound.locations("preview.LQ.ogg.url")),
        'waveform_m': prepend_base(sound.locations("display.wave.M.url")),
        'waveform_l': prepend_base(sound.locations("display.wave.L.url")),
        'spectral_m': prepend_base(sound.locations("display.spectral.M.url")),
        'spectral_l': prepend_base(sound.locations("display.spectral.L.url")),
        'analysis_stats': get_sound_api_analysis_url(sound.id),
        'analysis_frames': prepend_base(sound.locations("analysis.frames.url"))
         }
    if sound.pack_id:
        d['pack'] = get_pack_api_url(sound.pack_id)
    return d

def prepare_minimal_user(user):
    return {'username': user.username,
            'ref': get_user_api_url(user.username),
            'url': get_user_web_url(user.username),}

def prepare_single_sound(sound):
    d = {}
    for field in ["num_downloads", "channels", "duration", "samplerate", "samplerate", \
                  "id", "num_comments", "num_ratings", "filesize", \
                  "type", "description", "bitdepth", "bitrate",  "created", \
                  "avg_rating", "original_filename", "base_filename_slug"]:
        d[field] = getattr(sound, field)
    try:
        d['license'] = sound.license.deed_url
    except:
        pass
    try:
        d['geotag'] = [sound.geotag.lat,sound._geotag_cache.lon]
    except:
        pass
    d['user'] = prepare_minimal_user(sound.user)
    d['tags'] = get_tags(sound)
    d.update(get_sound_links(sound))
    return d

def prepare_single_sound_analysis(sound,request,filter):

    try:
        analysis = yaml.load(file(sound.locations('analysis.statistics.path')))

        # delete nonsensical/faulty descriptors
        del analysis['lowlevel']['silence_rate_20dB']
        del analysis['lowlevel']['silence_rate_30dB']
        del analysis['rhythm']['bpm_confidence']
        del analysis['rhythm']['perceptual_tempo']
        # put the moods in one place
        moods = {'c': {}, 'm': {}}
        for m in ['happy', 'aggressive', 'sad', 'relaxed']:
            moods['c'][m] = analysis['highlevel']['mood_%s' % m]
            del analysis['highlevel']['mood_%s' % m]
        analysis['highlevel']['moods'] = moods
        # rename the mood descriptors that aren't actually moods
        for m in ['party', 'acoustic', 'electronic']:
            analysis['highlevel'][m] = \
                analysis['highlevel']['mood_%s' % m]
            del analysis['highlevel']['mood_%s' % m]
        # put all the genre descriptors in analysis['highlevel']['genre']
        analysis['highlevel']['genre'] = {}
        # rename the genre descriptors
        genre_mappings = {'rosamerica':  {'hip': 'hiphop',
                                          'rhy': 'rnb',
                                          'jaz': 'jazz',
                                          'dan': 'dance',
                                          'roc': 'rock',
                                          'cla': 'classical',
                                          'spe': 'speech'},
                          'dortmund':    {'raphiphop': 'hiphop',
                                          'funksoulrnb': 'rnb',
                                          'folkcountry': 'country'},
                          'tzanetakis':  {'hip': 'hiphop',
                                          'jaz': 'jazz',
                                          'blu': 'blues',
                                          'roc': 'rock',
                                          'cla': 'classical',
                                          'met': 'metal',
                                          'cou': 'country',
                                          'reg': 'reggae',
                                          'dis': 'disco'},
                           'electronica': {}}
        for name,mapping in genre_mappings.items():
            genre_orig = analysis['highlevel']['genre_%s' % name]
            for key,val in mapping.items():
                if key is not val:
                    genre_orig['all'][val] = genre_orig['all'][key]
                    del genre_orig['all'][key]
            if genre_orig['value'] in mapping:
                genre_orig['value'] = mapping[genre_orig['value']]
            analysis['highlevel']['genre'][name[0]] = genre_orig
            del analysis['highlevel']['genre_%s' % name]
        # rename the mirex clusters
        mirex_mapping = {'Cluster1': 'passionate',
                         'Cluster2': 'cheerful',
                         'Cluster3': 'melancholic',
                         'Cluster4': 'humorous',
                         'Cluster5': 'aggressive'}
        for key,val in mirex_mapping.items():
            analysis['highlevel']['mood']['all'][val] = \
                analysis['highlevel']['mood']['all'][key]
            del analysis['highlevel']['mood']['all'][key]
        analysis['highlevel']['mood']['value'] = \
            mirex_mapping[analysis['highlevel']['mood']['value']]
        analysis['highlevel']['moods']['m'] = \
            analysis['highlevel']['mood']
        del analysis['highlevel']['mood']


    except Exception, e:
        raise e
        raise Exception('Could not load analysis data.')

    # only show recommended descriptors
    print request.GET
    if not ('all' in request.GET and request.GET['all'] in ['1', 'true', 'True']):
        analysis = level_filter(analysis, RECOMMENDED_DESCRIPTORS)

    if filter:
        filters = filter.split('/')
        filters = [str(x) for x in filters if x != u'']
        while len(filters) > 0:
            try:
                analysis = analysis.get(filters[0], None)
                if analysis == None:
                    raise Exception('No data here')
                filters = filters[1:]
            except:
                resp = rc.ALL_OK
                resp.status_code = 400
                resp.content = "Invalid Request: Could not find this path in the analysis data."
                return resp


    return analysis


def level_filter(d, fields, sep='.'):
    new_d = {}
    for f in fields:
        fs = f.split(sep)
        level_filter_set(new_d, fs, level_filter_get(d, fs))
    return new_d

def level_filter_set(d, levels, value):
    if len(levels) <= 0:
        return d
    if len(levels) == 1:
        d[levels[0]] = value
    else:
        if not d.has_key(levels[0]):
            d[levels[0]] = {}
        level_filter_set(d[levels[0]], levels[1:], value)
    return d

def level_filter_get(d, levels):
    if len(levels) <= 0:
        return d
    if len(levels) == 1:
        return d.get(levels[0], '')
    else:
        return level_filter_get(d[levels[0]], levels[1:])


RECOMMENDED_DESCRIPTORS = ['metadata.audio_properties',
                           'lowlevel.average_loudness',
                           'rhythm.bpm',
                           'tonal.key_key',
                           'tonal.key_scale',
                           'tonal.key_strength',
                           'tonal.tuning_frequency',
                           'highlevel.live_studio',
                           'highlevel.voice_instrumental',
                           'highlevel.culture',
                           'highlevel.gender',
                           'highlevel.timbre',
                           'highlevel.genre',
                           'highlevel.moods',
                           'highlevel.party',
                           'highlevel.acoustic',
                           'highlevel.electronic',
                           'highlevel.speech_music'
                           ]

def get_tags(sound):
    return [tagged.tag.name for tagged in sound.tags.select_related("tag").all()]

def prepare_collection_sound(sound, include_user=True):
    d = {}
    for field in ["duration", "base_filename_slug", "type", "original_filename"]:
        d[field] = getattr(sound, field)
    if include_user:
        d['user'] = prepare_minimal_user(sound.user)
    d['tags'] = get_tags(sound)
    d.update(get_sound_links(sound))
    return d

def prepare_single_user(user):
    d = {}
    for field in ["username", "first_name", "last_name", "date_joined"]:
        d[field] = getattr(user, field)
    d['ref'] = get_user_api_url(user.username)
    d['url'] = get_user_web_url(user.username)
    d['about'] = user.profile.about
    d['home_page'] = user.profile.home_page
    d['signature'] = user.profile.signature
    d['sounds'] = get_user_sounds_api_url(user.username)
    d['packs'] = get_user_packs_api_url(user.username)
    return d

def prepare_single_pack(pack, include_user=True):
    d = {}
    for field in ["description", "name", "num_downloads", "created"]:
        d[field] = getattr(pack, field)
    user = User.objects.get(id=pack.user_id)
    if include_user:
        d['user'] = prepare_minimal_user(user)
    d['ref'] = get_pack_api_url(pack.id)
    d['url'] = get_pack_web_url(user.username, pack.id)
    d['sounds'] = get_pack_sounds_api_url(pack.id)
    return d


def find_api_option(cleaned_sort):
    for t in SEARCH_SORT_OPTIONS_API:
        if t[1] == cleaned_sort:
            return t[0]
    return None

def add_request_id(request,result):
    if request.GET.get('request_id', '')!='':
            result['request_id'] = request.GET.get('request_id', '')

# HANDLERS

class SoundSearchHandler(BaseHandler):
    '''
    api endpoint:   /sounds/search
    '''
    allowed_methods = ('GET',)

    '''
    input:          q, f, p, s
    output:         #paginated_search_results#
    curl:           curl http://www.freesound.org/api/search/?q=hoelahoep
    '''
    def read(self, request):

        form = SoundSearchForm(SEARCH_SORT_OPTIONS_API, request.GET)
        if not form.is_valid():
            resp = rc.BAD_REQUEST
            resp.content = form.errors
            return resp

        cd = form.cleaned_data
        #return cd

        solr = Solr(settings.SOLR_URL)

        query = search_prepare_query(cd['q'],
                                     cd['f'],
                                     search_prepare_sort(cd['s'], SEARCH_SORT_OPTIONS_API),
                                     cd['p'],
                                     settings.SOUNDS_PER_API_RESPONSE)

        try:
            results = SolrResponseInterpreter(solr.select(unicode(query)))
            paginator = SolrResponseInterpreterPaginator(results, settings.SOUNDS_PER_API_RESPONSE)
            page = paginator.page(form.cleaned_data['p'])
            sounds = []
            bad_results = 0
            for object in page['object_list'] :
                try: 
                    sounds.append( prepare_collection_sound(Sound.objects.select_related('user').get(id=object['id'])) )    
                except: # This will happen if there are synchronization errors between solr index and the database. In that case sounds are ommited and both num_results and results per page might become inacurate
                    pass
            result = {'sounds': sounds, 'num_results': paginator.count - bad_results, 'num_pages': paginator.num_pages}

            # construct previous and next urls
            if page['has_other_pages']:
                if page['has_previous']:
                    result['previous'] = self.__construct_pagination_link(cd['q'],
                                                                          page['previous_page_number'],
                                                                          cd['f'],
                                                                          find_api_option(cd['s']))
                if page['has_next']:
                    result['next'] = self.__construct_pagination_link(cd['q'],
                                                                      page['next_page_number'],
                                                                      cd['f'],
                                                                      find_api_option(cd['s']))

            
            add_request_id(request,result)
            return result
        except SolrException, e:
            error = "search error: search_query %s filter_query %s sort %s error %s" \
                        % (cd['s'], cd['f'], cd['s'], e)
            logger.warning(error)
            resp = rc.ALL_OK
            resp.status_code = 500
            resp.content = error
            return resp

    def __construct_pagination_link(self, q, p, f, s):
        return prepend_base(reverse('api-search')+'?q=%s&p=%s&f=%s&s=%s' % (q,p,f,s))

class SoundHandler(BaseHandler):
    '''
    api endpoint:   /sounds/<sound_id>
    '''
    allowed_methods = ('GET',)

    '''
    input:          n.a.
    output:         #single_sound#
    curl:           curl http://www.freesound.org/api/sounds/2
    '''
    def read(self, request, sound_id):

        try:
            sound = Sound.objects.select_related('geotag', 'user', 'license', 'tags').get(id=sound_id, moderation_state="OK", processing_state="OK")
        except Sound.DoesNotExist: #@UndefinedVariable
            resp = rc.NOT_FOUND
            resp.content = 'There is no sound with id %s' % sound_id
            return resp

        result = prepare_single_sound(sound)

        add_request_id(request,result)
        return result

class SoundServeHandler(BaseHandler):
    '''
    api endpoint:    /sounds/serve|preview
    '''
    allowed_methods = ('GET',)

    '''
    input:        n.a.
    output:       binary file
    curl:         curl http://www.freesound.org/api/sounds/2/serve
    '''
    def read(self, request, sound_id):

        try:
            sound = Sound.objects.get(id=sound_id, moderation_state="OK", processing_state="OK")
        except Sound.DoesNotExist: #@UndefinedVariable
            resp = rc.NOT_FOUND
            resp = 'There is no sound with id %s' % sound_id
            return resp
<<<<<<< HEAD

        Download.objects.get_or_create(user=request.user, sound=sound)
=======
        
        # DISABLED (FOR THE MOMENT WE DON'T UPDATE DOWNLOADS TABLE THROUGH API)
        #Download.objects.get_or_create(user=request.user, sound=sound, interface='A') 
        
>>>>>>> bfb3f7db
        return sendfile(sound.locations("path"), sound.friendly_filename(), sound.locations("sendfile_url"))

class SoundAnalysisHandler(BaseHandler):
    '''
    api endpoint:   /sounds/<sound_id>/analysis/<filter>
    '''
    allowed_methods = ('GET',)

    '''
    input:          n.a.
    output:         #single_sound_analysis#
    curl:           curl http://www.freesound.org/api/sounds/2/analysis
    '''

    def read(self, request, sound_id, filter=False):

        try:
            sound = Sound.objects.select_related('geotag', 'user', 'license', 'tags').get(id=sound_id, moderation_state="OK", analysis_state="OK")
        except Sound.DoesNotExist: #@UndefinedVariable
            resp = rc.NOT_FOUND
            resp.content = 'There is no sound with id %s or analysis is not ready' % sound_id
            return resp

        result = prepare_single_sound_analysis(sound,request,filter)

        add_request_id(request,result)
        return result

# For future use (when we serve analysis files through autenthication)
#class SoundAnalysisFramesHandler(BaseHandler):
    '''
    api endpoint:   /sounds/<sound_id>/analysis_frames
    '''
    #allowed_methods = ('GET',)

    '''
    #input:          n.a.
    #output:         binary file
    #curl:           curl http://www.freesound.org/api/sounds/2/analysis_frames
    '''
'''
    def read(self, request, sound_id, filter=False):

        try:
            sound = Sound.objects.select_related('geotag', 'user', 'license', 'tags').get(id=sound_id, moderation_state="OK", analysis_state="OK")
        except Sound.DoesNotExist: #@UndefinedVariable
            resp = rc.NOT_FOUND
            resp.content = 'There is no sound with id %s or analysis is not ready' % sound_id
            return resp

        return sendfile(sound.locations('analysis.frames.path'), sound.friendly_filename().split('.')[0] + '.json', sound.locations("sendfile_url").split('.')[0] + '.json')
'''

class UserHandler(BaseHandler):
    '''
    api endpoint:   /people/<username>
    '''
    allowed_methods = ('GET',)

    '''
    input:          n.a.
    output:         #single_user#
    curl:           curl http://www.freesound.org/api/people/vincent_akkermans
    '''
    def read(self, request, username):
        try:
            user = User.objects.get(username__iexact=username)
        except User.DoesNotExist:
            resp = rc.NOT_FOUND
            resp.content = 'This user (%s) does not exist.' % username
            return resp

        result = prepare_single_user(user)

        add_request_id(request,result)
        return result

class UserSoundsHandler(BaseHandler):
    '''
    api endpoint:   /people/<username>/sounds
    '''
    allowed_methods = ('GET',)

    '''
    input:          p
    output:         #user_sounds#
    curl:           curl http://www.freesound.org/api/people/vincent_akkermans/sounds?p=5
    '''
    def read(self, request, username):
        try:
            user = User.objects.get(username__iexact=username)
        except User.DoesNotExist:
            resp = rc.NOT_FOUND
            resp.content = 'This user (%s) does not exist.' % username
            return resp

        paginator = paginate(request, Sound.public.filter(user=user), settings.SOUNDS_PER_API_RESPONSE, 'p')
        page = paginator['page']
        sounds = [prepare_collection_sound(sound, include_user=False) for sound in page.object_list]
        result = {'sounds': sounds,  'num_results': paginator['paginator'].count, 'num_pages': paginator['paginator'].num_pages}

        if page.has_other_pages():
            if page.has_previous():
                result['previous'] = self.__construct_pagination_link(username, page.previous_page_number())
            if page.has_next():
                result['next'] = self.__construct_pagination_link(username, page.next_page_number())

        add_request_id(request,result)
        return result

    def __construct_pagination_link(self, u, p):
        return get_user_sounds_api_url(u)+'?p=%s' % p

class UserPacksHandler(BaseHandler):
    '''
    api endpoint:   /people/<username>/packs
    '''
    allowed_methods = ('GET',)

    '''
    input:          n.a.
    output:         #user_packs#
    curl:           curl http://www.freesound.org/api/people/vincent_akkermans/packs
    '''
    def read(self, request, username):
        try:
            user = User.objects.get(username__iexact=username)
        except User.DoesNotExist:
            resp = rc.NOT_FOUND
            resp.content = 'This user (%s) does not exist.' % username
            return resp

        packs = [prepare_single_pack(pack, include_user=False) for pack in Pack.objects.filter(user=user)]
        result = {'packs': packs, 'num_results': len(packs)}

        add_request_id(request,result)
        return result

class PackHandler(BaseHandler):
    '''
    api endpoint:   /packs/<pack_id>
    '''
    allowed_methods = ('GET',)

    '''
    input:          n.a.
    output:         #user_packs#
    curl:           curl http://www.freesound.org/api/packs/<pack_id>
    '''
    def read(self, request, pack_id):
        try:
            pack = Pack.objects.get(id=pack_id)
        except Pack.DoesNotExist:
            resp = rc.NOT_FOUND
            resp.content = 'There is no pack with this identifier (%s).' % pack_id
            return resp

        result = prepare_single_pack(pack)

        add_request_id(request,result)
        return result

class PackSoundsHandler(BaseHandler):
    '''
    api endpoint:   /packs/<pack_id>/sounds
    '''
    allowed_methods = ('GET',)

    '''
    input:          p
    output:         #pack_sounds#
    curl:           curl http://www.freesound.org/api/packs/<pack_id>/sounds
    '''
    def read(self, request, pack_id):
        try:
            pack = Pack.objects.get(id=pack_id)
        except User.DoesNotExist:
            resp = rc.NOT_FOUND
            resp.content = 'There is no pack with this identifier (%s).' % pack_id
            return resp

        paginator = paginate(request, Sound.objects.filter(pack=pack.id), settings.SOUNDS_PER_API_RESPONSE, 'p')
        page = paginator['page']
        sounds = [prepare_collection_sound(sound, include_user=False) for sound in page.object_list]
        result = {'sounds': sounds, 'num_results': paginator['paginator'].count, 'num_pages': paginator['paginator'].num_pages}

        if page.has_other_pages():
            if page.has_previous():
                result['previous'] = self.__construct_pagination_link(pack_id, page.previous_page_number())
            if page.has_next():
                result['next'] = self.__construct_pagination_link(pack_id, page.next_page_number())

        add_request_id(request,result)
        return result

    def __construct_pagination_link(self, pack_id, p):
        return get_pack_sounds_api_url(pack_id)+'?p=%s' % p


class PackServeHandler(BaseHandler):
    '''
    api endpoint:    /packs/id/serve
    '''
    allowed_methods = ('GET',)

    '''
    input:        n.a.
    output:       binary file
    curl:         curl http://www.freesound.org/api/packs/2/serve
    '''
    def read(self, request, pack_id):
        try:
            pack = Pack.objects.get(id=pack_id)
        except Pack.DoesNotExist:
            resp = rc.NOT_FOUND
            resp.content = 'There is no pack with this identifier (%s).' % pack_id
            return resp

        return sendfile(pack.locations("path"), pack.friendly_filename(), pack.locations("sendfile_url"))


# N.B. don't add this to a production environment!
class UpdateSolrHandler(BaseHandler):
    allowed_methods = ('GET',)

    def read(self, request):
        sound_qs = Sound.objects.select_related("pack", "user", "license") \
                                .filter(processing_state="OK", moderation_state="OK")
        add_all_sounds_to_solr(sound_qs)
        return rc.ALL_OK<|MERGE_RESOLUTION|>--- conflicted
+++ resolved
@@ -333,8 +333,8 @@
             sounds = []
             bad_results = 0
             for object in page['object_list'] :
-                try: 
-                    sounds.append( prepare_collection_sound(Sound.objects.select_related('user').get(id=object['id'])) )    
+                try:
+                    sounds.append( prepare_collection_sound(Sound.objects.select_related('user').get(id=object['id'])) )
                 except: # This will happen if there are synchronization errors between solr index and the database. In that case sounds are ommited and both num_results and results per page might become inacurate
                     pass
             result = {'sounds': sounds, 'num_results': paginator.count - bad_results, 'num_pages': paginator.num_pages}
@@ -352,7 +352,7 @@
                                                                       cd['f'],
                                                                       find_api_option(cd['s']))
 
-            
+
             add_request_id(request,result)
             return result
         except SolrException, e:
@@ -411,15 +411,10 @@
             resp = rc.NOT_FOUND
             resp = 'There is no sound with id %s' % sound_id
             return resp
-<<<<<<< HEAD
-
-        Download.objects.get_or_create(user=request.user, sound=sound)
-=======
-        
+
         # DISABLED (FOR THE MOMENT WE DON'T UPDATE DOWNLOADS TABLE THROUGH API)
-        #Download.objects.get_or_create(user=request.user, sound=sound, interface='A') 
-        
->>>>>>> bfb3f7db
+        #Download.objects.get_or_create(user=request.user, sound=sound, interface='A')
+
         return sendfile(sound.locations("path"), sound.friendly_filename(), sound.locations("sendfile_url"))
 
 class SoundAnalysisHandler(BaseHandler):
