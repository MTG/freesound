--- conflicted
+++ resolved
@@ -349,13 +349,8 @@
                 num_sounds=search_form.cleaned_data['page_size'],
                 group_by_pack=search_form.cleaned_data['group_by_pack']
             )
-<<<<<<< HEAD
-            solr_ids = [int(element['id']) for element in result.docs]
-            solr_count = result.num_found
-=======
             ids_score = [(int(element['id']), element['score']) for element in result.docs]
             num_found = result.num_found
->>>>>>> 16844d09
             more_from_pack_data = None
             if search_form.cleaned_data['group_by_pack']:
                 # If grouping option is on, store grouping info in a dictionary that we can add when serializing sounds
