--- conflicted
+++ resolved
@@ -57,16 +57,8 @@
     default_fields = None
 
     def __init__(self, *args, **kwargs):
-<<<<<<< HEAD
-        if 'score_map' in kwargs:
-            # A score map is a dictionary mapping sound ids to solr search result scores
-            self.score_map = kwargs.get('score_map')
-            del kwargs['score_map']
-        else:
-            self.score_map = {}
-=======
+        self.score_map = kwargs.pop('score_map', {})
         self.sound_analysis_data = kwargs.pop('sound_analysis_data', {})
->>>>>>> 0cffb930
         super(AbstractSoundSerializer, self).__init__(*args, **kwargs)
         requested_fields = self.context['request'].GET.get("fields", self.default_fields)
         if not requested_fields:  # If parameter is in url but parameter is empty, set to default
