--- conflicted
+++ resolved
@@ -112,12 +112,10 @@
         super(SoundSerializer, self).__init__(*args, **kwargs)
 
 
-<<<<<<< HEAD
+
 class UploadAudioFileSerializer(serializers.Serializer):
     audiofile = serializers.FileField(max_length=100, allow_empty_file=False)
 
-=======
->>>>>>> 8c0fdb76
 
 ##################
 # USER SERIALIZERS
