--- conflicted
+++ resolved
@@ -22,12 +22,8 @@
 
 from sounds.models import Sound, Pack
 from django.contrib.auth.models import User
-<<<<<<< HEAD
-from apiv2.serializers import SoundSerializer, SoundListSerializer, UserSerializer, UploadAudioFileSerializer
+from apiv2.serializers import SoundSerializer, SoundListSerializer, UserSerializer, UploadAudioFileSerializer, PackSerializer
 from rest_framework import status
-=======
-from apiv2.serializers import SoundSerializer, SoundListSerializer, UserSerializer, PackSerializer
->>>>>>> 8c0fdb76
 from rest_framework.response import Response
 from rest_framework.decorators import api_view, authentication_classes
 from apiv2.authentication import OAuth2Authentication, TokenAuthentication, SessionAuthentication
@@ -101,7 +97,7 @@
                                                            user__username=self.kwargs['username'])
 
 
-<<<<<<< HEAD
+
 class UploadAudioFile(WriteRequiredGenericAPIView):
     """
     Upload a sound (without description)
@@ -132,8 +128,8 @@
             return Response(serializer.errors, status=status.HTTP_400_BAD_REQUEST)
 
 
-=======
-class PackDetail(generics.RetrieveAPIView):
+
+class PackDetail(RetrieveAPIView):
     """
     Detailed pack information.
     """
@@ -141,7 +137,7 @@
     serializer_class = PackSerializer
     queryset = Pack.objects.all()
 
-class PackSoundList(generics.ListAPIView):
+class PackSoundList(ListAPIView):
     """
     Detailed pack information.
     """
@@ -163,7 +159,7 @@
         return Sound.objects.select_related('pack').filter(moderation_state="OK",
                                                            processing_state="OK",
                                                            pack__id=self.kwargs['pack'])
->>>>>>> 8c0fdb76
+
 
 ############
 # OTHER VIEWS
