# -*- coding: utf-8 -*-

#
# Freesound is (c) MUSIC TECHNOLOGY GROUP, UNIVERSITAT POMPEU FABRA
#
# Freesound is free software: you can redistribute it and/or modify
# it under the terms of the GNU Affero General Public License as
# published by the Free Software Foundation, either version 3 of the
# License, or (at your option) any later version.
#
# Freesound is distributed in the hope that it will be useful,
# but WITHOUT ANY WARRANTY; without even the implied warranty of
# MERCHANTABILITY or FITNESS FOR A PARTICULAR PURPOSE.  See the
# GNU Affero General Public License for more details.
#
# You should have received a copy of the GNU Affero General Public License
# along with this program.  If not, see <http://www.gnu.org/licenses/>.
#
# Authors:
#     See AUTHORS file.
#


from __future__ import absolute_import
from __future__ import division
from future import standard_library
standard_library.install_aliases()
from builtins import str
from past.utils import old_div
import datetime
import json
import logging
import os
from collections import OrderedDict
from urllib.parse import quote

import jwt
from django.conf import settings
from django.contrib import messages
from django.contrib.auth.decorators import login_required
from django.contrib.auth.models import User
from django.db import IntegrityError
from django.db.models import Exists, OuterRef
from django.http import HttpResponseRedirect, Http404
from django.urls import reverse
from oauth2_provider.models import Grant, AccessToken
from oauth2_provider.views import AuthorizationView as ProviderAuthorizationView
from rest_framework import status
from rest_framework.decorators import api_view, authentication_classes, throttle_classes, permission_classes
from rest_framework.parsers import MultiPartParser
from rest_framework.response import Response

import utils.sound_upload
from accounts.views import handle_uploaded_file
from apiv2.authentication import OAuth2Authentication, TokenAuthentication, SessionAuthentication
from apiv2.exceptions import NotFoundException, InvalidUrlException, BadRequestException, ConflictException, \
    UnauthorizedException, ServerErrorException, OtherException, APIException
from apiv2.forms import ApiV2ClientForm, SoundCombinedSearchFormAPI, SoundTextSearchFormAPI, \
    SoundContentSearchFormAPI, SimilarityFormAPI
from apiv2.models import ApiV2Client
from apiv2.serializers import SimilarityFileSerializer, UploadAndDescribeAudioFileSerializer, \
    EditSoundDescriptionSerializer, SoundDescriptionSerializer, CreateCommentSerializer, SoundCommentsSerializer, \
    CreateRatingSerializer, CreateBookmarkSerializer, BookmarkCategorySerializer, PackSerializer, UserSerializer, \
    SoundSerializer, SoundListSerializer
from .apiv2_utils import GenericAPIView, ListAPIView, RetrieveAPIView, WriteRequiredGenericAPIView, \
    OauthRequiredAPIView, DownloadAPIView, get_analysis_data_for_sound_ids, api_search, \
    ApiSearchPaginator, get_sounds_descriptors, prepend_base, get_formatted_examples_for_view
from bookmarks.models import Bookmark, BookmarkCategory
from comments.models import Comment
from geotags.models import GeoTag
from ratings.models import SoundRating
from similarity.client import Similarity
from sounds.models import Sound, Pack, License, SoundAnalysis
from utils.downloads import download_sounds
from utils.filesystem import generate_tree
from utils.frontend_handling import render, using_beastwhoosh
from utils.nginxsendfile import sendfile, prepare_sendfile_arguments_for_sound_download
from utils.tags import clean_and_split_tags

api_logger = logging.getLogger("api")
resources_doc_filename = 'resources_apiv2.html'


class AuthorizationView(ProviderAuthorizationView):
    login_url = '/apiv2/login/'

####################################
# SEARCH AND SIMILARITY SEARCH VIEWS
####################################


class TextSearch(GenericAPIView):

    @classmethod
    def get_description(cls):
        return 'Search sounds in Freesound based on their tags and other metadata.' \
               '<br>Full documentation can be found <a href="%s/%s" target="_blank">here</a>. %s' \
               % (prepend_base('/docs/api'), '%s#text-search' % resources_doc_filename,
                  get_formatted_examples_for_view('TextSearch', 'apiv2-sound-search', max=5))

    def get(self, request,  *args, **kwargs):
        api_logger.info(self.log_message('search'))

        # Validate search form and check page 0
        search_form = SoundTextSearchFormAPI(request.query_params)
        if not search_form.is_valid():
            raise BadRequestException(msg='Malformed request.', resource=self)
        if search_form.cleaned_data['query'] is None and search_form.cleaned_data['filter'] is None:
            raise BadRequestException(msg='At least one request parameter from Text Search should be included '
                                          'in the request.', resource=self)
        if search_form.cleaned_data['page'] < 1:
            raise NotFoundException(resource=self)
        if search_form.cleaned_data['page_size'] < 1:
            raise NotFoundException(resource=self)

        # Get search results
        try:
            results, count, distance_to_target_data, more_from_pack_data, note, params_for_next_page, debug_note = \
                api_search(search_form, resource=self)
        except APIException as e:
            raise e
        except Exception as e:
            raise ServerErrorException(msg='Unexpected error', resource=self)

        # Paginate results
        paginator = ApiSearchPaginator(results, count, search_form.cleaned_data['page_size'])
        if search_form.cleaned_data['page'] > paginator.num_pages and count != 0:
            raise NotFoundException(resource=self)
        page = paginator.page(search_form.cleaned_data['page'])
        response_data = dict()
        response_data['count'] = paginator.count
        response_data['previous'] = None
        response_data['next'] = None
        if page['has_other_pages']:
                if page['has_previous']:
                    response_data['previous'] = search_form.construct_link(reverse('apiv2-sound-text-search'),
                                                                           page=page['previous_page_number'])
                if page['has_next']:
                    response_data['next'] = search_form.construct_link(reverse('apiv2-sound-text-search'),
                                                                       page=page['next_page_number'])

        # Get analysis data and serialize sound results
<<<<<<< HEAD
        object_list = [ob for ob in page['object_list']]
        id_score_map = dict(object_list)
        sound_ids = [ob[0] for ob in object_list]
        get_analysis_data_for_queryset_or_sound_ids(self, sound_ids=sound_ids)
        sounds_dict = Sound.objects.dict_ids(sound_ids=sound_ids)

=======
        ids = [id for id in page['object_list']]
        sound_analysis_data = get_analysis_data_for_sound_ids(request, sound_ids=ids)
        sounds_dict = Sound.objects.dict_ids(sound_ids=ids)
>>>>>>> 0cffb930
        sounds = []
        for i, sid in enumerate(sound_ids):
            try:
<<<<<<< HEAD
                sound = SoundListSerializer(sounds_dict[sid], context=self.get_serializer_context(), score_map=id_score_map).data
=======
                sound = SoundListSerializer(sounds_dict[sid], context=self.get_serializer_context(), sound_analysis_data=sound_analysis_data).data
>>>>>>> 0cffb930
                if more_from_pack_data:
                    if more_from_pack_data[sid][0]:
                        pack_id =  more_from_pack_data[sid][1][:more_from_pack_data[sid][1].find("_")]
                        pack_name = more_from_pack_data[sid][1][more_from_pack_data[sid][1].find("_")+1:]
                        sound['more_from_same_pack'] = search_form.construct_link(
                            reverse('apiv2-sound-text-search'),
                            page=1,
                            filt='grouping_pack:"%i_%s"' % (int(pack_id), pack_name),
                            group_by_pack='0')
                        sound['n_from_same_pack'] = more_from_pack_data[sid][0] + 1  # we add one as is the sound itself
                sounds.append(sound)
            except KeyError:
                # This will happen if there are synchronization errors between solr index, gaia and the database.
                # In that case sounds are set to null
                sounds.append(None)
        response_data['results'] = sounds

        if note:
            response_data['note'] = note

        return Response(response_data, status=status.HTTP_200_OK)


class ContentSearch(GenericAPIView):

    @classmethod
    def get_description(cls):
        return 'Search sounds in Freesound based on their content descriptors.' \
               '<br>Full documentation can be found <a href="%s/%s" target="_blank">here</a>. %s' \
               % (prepend_base('/docs/api'), '%s#content-search' % resources_doc_filename,
                  get_formatted_examples_for_view('ContentSearch', 'apiv2-sound-content-search', max=5))

    serializer_class = SimilarityFileSerializer
    analysis_file = None

    def get(self, request,  *args, **kwargs):
        api_logger.info(self.log_message('content_search'))

        # Validate search form and check page 0
        search_form = SoundContentSearchFormAPI(request.query_params)
        if not search_form.is_valid():
            raise BadRequestException(msg='Malformed request.', resource=self)
        if not search_form.cleaned_data['target'] and \
                not search_form.cleaned_data['descriptors_filter'] and \
                not self.analysis_file:
            raise BadRequestException(msg='At least one parameter from Content Search should be included '
                                          'in the request.', resource=self)
        if search_form.cleaned_data['page'] < 1:
            raise NotFoundException(resource=self)

        # Get search results
        analysis_file = None
        if self.analysis_file:
            analysis_file = self.analysis_file.read()
        try:
            results, count, distance_to_target_data, more_from_pack_data, note, params_for_next_page, debug_note = \
                api_search(search_form, target_file=analysis_file, resource=self)
        except APIException as e:
            raise e # TODO pass correct exception message
        except Exception as e:
            raise ServerErrorException(msg='Unexpected error', resource=self)

        # Paginate results
        paginator = ApiSearchPaginator(results, count, search_form.cleaned_data['page_size'])
        if search_form.cleaned_data['page'] > paginator.num_pages and count != 0:
            raise NotFoundException(resource=self)
        page = paginator.page(search_form.cleaned_data['page'])
        response_data = dict()
        if self.analysis_file:
            response_data['target_analysis_file'] = '%s (%i KB)' % (self.analysis_file._name,
                                                                    old_div(self.analysis_file._size,1024))
        response_data['count'] = paginator.count
        response_data['previous'] = None
        response_data['next'] = None
        if page['has_other_pages']:
                if page['has_previous']:
                    response_data['previous'] = search_form.construct_link(reverse('apiv2-sound-content-search'),
                                                                           page=page['previous_page_number'])
                if page['has_next']:
                    response_data['next'] = search_form.construct_link(reverse('apiv2-sound-content-search'),
                                                                       page=page['next_page_number'])

        # Get analysis data and serialize sound results
        ids = [id for id in page['object_list']]
        sound_analysis_data = get_analysis_data_for_sound_ids(request, sound_ids=ids)
        sounds_dict = Sound.objects.dict_ids(sound_ids=ids)

        sounds = []
        for i, sid in enumerate(ids):
            try:
                sound = SoundListSerializer(sounds_dict[sid], context=self.get_serializer_context(), sound_analysis_data=sound_analysis_data).data
                # Distance to target is present we add it to the serialized sound
                if distance_to_target_data:
                    sound['distance_to_target'] = distance_to_target_data[sid]
                sounds.append(sound)
            except:
                # This will happen if there are synchronization errors between solr index, gaia and the database.
                # In that case sounds are are set to null
                sounds.append(None)
        response_data['results'] = sounds

        if note:
            response_data['note'] = note

        return Response(response_data, status=status.HTTP_200_OK)

    def post(self, request,  *args, **kwargs):
        # This view has a post version to handle analysis file uploads
        serializer = SimilarityFileSerializer(data=request.data)
        if serializer.is_valid():
            analysis_file = request.FILES['analysis_file']
            self.analysis_file = analysis_file
            return self.get(request,  *args, **kwargs)
        else:
            return Response({'detail': serializer.errors}, status=status.HTTP_400_BAD_REQUEST)


class CombinedSearch(GenericAPIView):

    @classmethod
    def get_description(cls):
        return 'Search sounds in Freesound based on their tags, metadata and content-based descriptors.' \
               '<br>Full documentation can be found <a href="%s/%s" target="_blank">here</a>. %s' \
               % (prepend_base('/docs/api'), '%s#combined-search' % resources_doc_filename,
                  get_formatted_examples_for_view('CombinedSearch', 'apiv2-sound-combined-search', max=5))

    serializer_class = SimilarityFileSerializer
    analysis_file = None
    merging_strategy = 'merge_optimized'  # 'filter_both', 'merge_all'

    def get(self, request,  *args, **kwargs):
        api_logger.info(self.log_message('combined_search'))

        # Validate search form and check page 0
        search_form = SoundCombinedSearchFormAPI(request.query_params)
        if not search_form.is_valid():
            raise BadRequestException(msg='Malformed request.', resource=self)
        if (not search_form.cleaned_data['target'] and
            not search_form.cleaned_data['descriptors_filter'] and
            not self.analysis_file) \
                or (search_form.cleaned_data['query'] is None and search_form.cleaned_data['filter'] is None):
            raise BadRequestException(msg='At least one parameter from Text Search and one parameter from '
                                          'Content Search should be included in the request.', resource=self)
        if search_form.cleaned_data['target'] and search_form.cleaned_data['query']:
            raise BadRequestException(msg='Request parameters \'target\' and \'query\' can not be used at '
                                          'the same time.', resource=self)
        if search_form.cleaned_data['page'] < 1:
            raise NotFoundException(resource=self)

        # Get search results
        extra_parameters = dict()
        for key, value in request.query_params.items():
            if key.startswith('cs_'):
                extra_parameters[key] = int(value)

        analysis_file = None
        if self.analysis_file:
            analysis_file = self.analysis_file.read()
        try:
            results, count, distance_to_target_data, more_from_pack_data, note, params_for_next_page, debug_note \
                = api_search(search_form,
                             target_file=analysis_file,
                             extra_parameters=extra_parameters,
                             merging_strategy=self.merging_strategy,
                             resource=self)
        except APIException as e:
            raise e  # TODO pass correct resource parameter
        except Exception as e:
            raise ServerErrorException(msg='Unexpected error', resource=self)

        if params_for_next_page:
            extra_parameters.update(params_for_next_page)
        if request.query_params.get('debug', False):
            extra_parameters.update({'debug': 1})
        extra_parameters_string = ''
        if extra_parameters:
            for key, value in extra_parameters.items():
                extra_parameters_string += '&%s=%s' % (key, str(value))

        response_data = dict()
        if self.analysis_file:
            response_data['target_analysis_file'] = '%s (%i KB)' % (self.analysis_file._name,
                                                                    old_div(self.analysis_file._size,1024))

        # Build 'more' link (only add it if we know there might be more results)
        if 'no_more_results' not in extra_parameters:
            if self.merging_strategy == 'merge_optimized':
                response_data['more'] = search_form.construct_link(reverse('apiv2-sound-combined-search'),
                                                                   include_page=False)
            else:
                num_pages = old_div(count, search_form.cleaned_data['page_size']) + \
                            int(count % search_form.cleaned_data['page_size'] != 0)
                if search_form.cleaned_data['page'] < num_pages:
                    response_data['more'] = search_form.construct_link(reverse('apiv2-sound-combined-search'),
                                                                       page=search_form.cleaned_data['page'] + 1)
                else:
                    response_data['more'] = None
            if extra_parameters_string:
                response_data['more'] += '%s' % extra_parameters_string
        else:
            response_data['more'] = None

        # Get analysis data and serialize sound results
        ids = results
        sound_analysis_data = get_analysis_data_for_sound_ids(request, sound_ids=ids)
        sounds_dict = Sound.objects.dict_ids(sound_ids=ids)

        sounds = []
        for i, sid in enumerate(ids):
            try:
                sound = SoundListSerializer(sounds_dict[sid], context=self.get_serializer_context(), sound_analysis_data=sound_analysis_data).data
                # Distance to target is present we add it to the serialized sound
                if distance_to_target_data:
                    sound['distance_to_target'] = distance_to_target_data[sid]
                sounds.append(sound)
            except:
                # This will happen if there are synchronization errors between solr index, gaia and the database.
                # In that case sounds are are set to null
                sounds.append(None)
        response_data['results'] = sounds

        if note:
            response_data['note'] = note

        if request.query_params.get('debug', False):
            response_data['debug_note'] = debug_note

        return Response(response_data, status=status.HTTP_200_OK)

    def post(self, request,  *args, **kwargs):
        # This view has a post version to handle analysis file uploads
        serializer = SimilarityFileSerializer(data=request.data)
        if serializer.is_valid():
            analysis_file = request.FILES['analysis_file']
            self.analysis_file = analysis_file
            return self.get(request,  *args, **kwargs)
        else:
            return Response({'detail': serializer.errors}, status=status.HTTP_400_BAD_REQUEST)


#############
# SOUND VIEWS
#############

class SoundInstance(RetrieveAPIView):

    @classmethod
    def get_description(cls):
        return 'Detailed sound information.' \
               '<br>Full documentation can be found <a href="%s/%s" target="_blank">here</a>. %s' \
               % (prepend_base('/docs/api'), '%s#sound-instance' % resources_doc_filename,
                  get_formatted_examples_for_view('SoundInstance', 'apiv2-sound-instance', max=5))

    serializer_class = SoundSerializer
    queryset = Sound.objects.filter(moderation_state="OK", processing_state="OK").annotate(analysis_state_essentia_exists=Exists(SoundAnalysis.objects.filter(analyzer=settings.FREESOUND_ESSENTIA_EXTRACTOR_NAME, analysis_status="OK", sound=OuterRef('id'))))

    def get(self, request,  *args, **kwargs):
        api_logger.info(self.log_message('sound:%i instance' % (int(kwargs['pk']))))
        return super(SoundInstance, self).get(request, *args, **kwargs)


class SoundAnalysisView(GenericAPIView):  # Needs to be named SoundAnalysisView so it does not overlap with SoundAnalysis

    @classmethod
    def get_description(cls):
        return 'Sound analysis information.' \
               '<br>Full documentation can be found <a href="%s/%s" target="_blank">here</a>. %s' \
               % (prepend_base('/docs/api'), '%s#sound-analysis' % resources_doc_filename,
                  get_formatted_examples_for_view('SoundAnalysis', 'apiv2-sound-analysis', max=5))

    def get(self, request,  *args, **kwargs):
        sound_id = kwargs['pk']
        descriptors = []
        if request.query_params.get('descriptors', False):
            descriptors = request.query_params['descriptors'].split(',')
        api_logger.info(self.log_message('sound:%i analysis' % (int(sound_id))))
        response_data = get_sounds_descriptors([sound_id],
                                                descriptors,
                                                request.query_params.get('normalized', '0') == '1',
                                                only_leaf_descriptors=True)
        if response_data:
            return Response(response_data[str(sound_id)], status=status.HTTP_200_OK)
        else:
            raise NotFoundException(resource=self)


class SimilarSounds(GenericAPIView):

    @classmethod
    def get_description(cls):
        return 'Similar sounds to a given Freesound sound.' \
               '<br>Full documentation can be found <a href="%s/%s" target="_blank">here</a>. %s' \
               % (prepend_base('/docs/api'), '%s#similar-sounds' % resources_doc_filename,
                  get_formatted_examples_for_view('SimilarSounds', 'apiv2-similarity-sound', max=5))

    def get(self, request,  *args, **kwargs):

        sound_id = self.kwargs['pk']
        api_logger.info(self.log_message('sound:%i similar_sounds' % (int(sound_id))))

        # Validate search form and check page 0
        similarity_sound_form = SimilarityFormAPI(request.query_params)
        if not similarity_sound_form.is_valid():
            raise BadRequestException(msg='Malformed request.', resource=self)
        if similarity_sound_form.cleaned_data['page'] < 1:
            raise NotFoundException(resource=self)

        # Get search results
        similarity_sound_form.cleaned_data['target'] = str(sound_id)
        results, count, distance_to_target_data, more_from_pack_data, note, params_for_next_page, debug_note = \
            api_search(similarity_sound_form, resource=self)

        # Paginate results
        paginator = ApiSearchPaginator(results, count, similarity_sound_form.cleaned_data['page_size'])
        if similarity_sound_form.cleaned_data['page'] > paginator.num_pages and count != 0:
            raise NotFoundException(resource=self)
        page = paginator.page(similarity_sound_form.cleaned_data['page'])
        response_data = dict()
        response_data['count'] = paginator.count
        response_data['previous'] = None
        response_data['next'] = None
        if page['has_other_pages']:
                if page['has_previous']:
                    response_data['previous'] = similarity_sound_form.construct_link(
                        reverse('apiv2-similarity-sound', args=[sound_id]), page=page['previous_page_number'])
                if page['has_next']:
                    response_data['next'] = similarity_sound_form.construct_link(
                        reverse('apiv2-similarity-sound', args=[sound_id]), page=page['next_page_number'])

        # Get analysis data and serialize sound results
        ids = [id for id in page['object_list']]
        sound_analysis_data = get_analysis_data_for_sound_ids(request, sound_ids=ids)
        qs = Sound.objects.select_related('user', 'pack', 'license')\
            .filter(id__in=ids)\
            .annotate(analysis_state_essentia_exists=Exists(SoundAnalysis.objects.filter(analyzer=settings.FREESOUND_ESSENTIA_EXTRACTOR_NAME, analysis_status="OK", sound=OuterRef('id'))))
        qs_sound_objects = dict()
        for sound_object in qs:
            qs_sound_objects[sound_object.id] = sound_object
        sounds = []
        for i, sid in enumerate(ids):
            try:
                sound = SoundListSerializer(qs_sound_objects[sid], context=self.get_serializer_context(), sound_analysis_data=sound_analysis_data).data
                # Distance to target is present we add it to the serialized sound
                if distance_to_target_data:
                    sound['distance_to_target'] = distance_to_target_data[sid]
                sounds.append(sound)
            except:
                # This will happen if there are synchronization errors between gaia and the database.
                # In that case sounds are are set to null
                sounds.append(None)
        response_data['results'] = sounds

        return Response(response_data, status=status.HTTP_200_OK)


class SoundComments(ListAPIView):
    serializer_class = SoundCommentsSerializer

    @classmethod
    def get_description(cls):
        return 'Sounds comments.' \
               '<br>Full documentation can be found <a href="%s/%s" target="_blank">here</a>. %s' \
               % (prepend_base('/docs/api'), '%s#sound-comments' % resources_doc_filename,
                  get_formatted_examples_for_view('SoundComments', 'apiv2-sound-comments', max=5))

    def get(self, request,  *args, **kwargs):
        api_logger.info(self.log_message('sound:%i comments' % (int(self.kwargs['pk']))))
        return super(SoundComments, self).get(request, *args, **kwargs)

    def get_queryset(self):
        return Comment.objects.filter(sound_id=self.kwargs['pk'])


class DownloadSound(DownloadAPIView):

    @classmethod
    def get_description(cls):
        return 'Download a sound.' \
               '<br>Full documentation can be found <a href="%s/%s" target="_blank">here</a>. %s' \
               % (prepend_base('/docs/api'), '%s#download-sound-oauth2-required' % resources_doc_filename,
                  get_formatted_examples_for_view('DownloadSound', 'apiv2-sound-download', max=5))

    def get(self, request,  *args, **kwargs):
        sound_id = kwargs['pk']
        api_logger.info(self.log_message('sound:%i download' % (int(sound_id))))
        try:
            sound = Sound.objects.get(id=sound_id, moderation_state="OK", processing_state="OK")
        except Sound.DoesNotExist:
            raise NotFoundException(resource=self)
        sound_path, sound_friendly_filename, sound_sendfile_url = prepare_sendfile_arguments_for_sound_download(sound)
        if not os.path.exists(sound_path):
            raise NotFoundException(resource=self)
        return sendfile(sound_path, sound_friendly_filename, sound_sendfile_url)


class DownloadLink(DownloadAPIView):

    @classmethod
    def get_description(cls):
        return 'Get a url to download a sound without authentication.'

    def get(self, request, *args, **kwargs):
        sound_id = kwargs['pk']
        api_logger.info(self.log_message('sound:%i get_download_link' % (int(sound_id))))

        try:
            sound = Sound.objects.get(id=sound_id, moderation_state="OK", processing_state="OK")
        except Sound.DoesNotExist:
            raise NotFoundException(resource=self)

        download_token = jwt.encode({
            'user_id': self.user.id,
            'sound_id': sound.id,
            'client_id': self.client_id,
            'exp': datetime.datetime.utcnow() + datetime.timedelta(seconds=settings.API_DOWNLOAD_TOKEN_LIFETIME),
        }, settings.SECRET_KEY, algorithm='HS256')
        download_link = prepend_base(reverse('apiv2-download_from_token', args=[download_token]),
                                     request_is_secure=request.is_secure())
        return Response({'download_link': download_link}, status=status.HTTP_200_OK)


############
# USER VIEWS
############

class UserInstance(RetrieveAPIView):

    @classmethod
    def get_description(cls):
        return 'Detailed user information.' \
               '<br>Full documentation can be found <a href="%s/%s" target="_blank">here</a>. %s' \
               % (prepend_base('/docs/api'), '%s#user-instance' % resources_doc_filename,
                  get_formatted_examples_for_view('UserInstance', 'apiv2-user-instance', max=5))

    lookup_field = "username"
    serializer_class = UserSerializer
    queryset = User.objects.filter(is_active=True)

    def get(self, request,  *args, **kwargs):
        api_logger.info(self.log_message('user:%s instance' % (self.kwargs['username'])))
        return super(UserInstance, self).get(request, *args, **kwargs)


class UserSounds(ListAPIView):
    lookup_field = "username"
    serializer_class = SoundListSerializer

    @classmethod
    def get_description(cls):
        return 'Sounds uploaded by a user.' \
               '<br>Full documentation can be found <a href="%s/%s" target="_blank">here</a>. %s' \
               % (prepend_base('/docs/api'), '%s#user-sounds' % resources_doc_filename,
                  get_formatted_examples_for_view('UserSounds', 'apiv2-user-sound-list', max=5))

    def get(self, request,  *args, **kwargs):
        api_logger.info(self.log_message('user:%s sounds' % (self.kwargs['username'])))
        return super(UserSounds, self).get(request, *args, **kwargs)

    def get_queryset(self):
        try:
            User.objects.get(username=self.kwargs['username'], is_active=True)
        except User.DoesNotExist:
            raise NotFoundException(resource=self)

        queryset = Sound.objects.select_related('user', 'pack', 'license')\
            .filter(moderation_state="OK", processing_state="OK", user__username=self.kwargs['username'])\
            .annotate(analysis_state_essentia_exists=Exists(SoundAnalysis.objects.filter(analyzer=settings.FREESOUND_ESSENTIA_EXTRACTOR_NAME, analysis_status="OK", sound=OuterRef('id'))))
        return queryset


class UserPacks(ListAPIView):
    serializer_class = PackSerializer
    queryset = Pack.objects.exclude(is_deleted=True)

    @classmethod
    def get_description(cls):
        return 'Packs created by a user.' \
               '<br>Full documentation can be found <a href="%s/%s" target="_blank">here</a>. %s' \
               % (prepend_base('/docs/api'), '%s#user-packs' % resources_doc_filename,
                  get_formatted_examples_for_view('UserPacks', 'apiv2-user-packs', max=5))

    def get(self, request,  *args, **kwargs):
        api_logger.info(self.log_message('user:%s packs' % (self.kwargs['username'])))
        return super(UserPacks, self).get(request, *args, **kwargs)

    def get_queryset(self):
        try:
            User.objects.get(username=self.kwargs['username'], is_active=True)
        except User.DoesNotExist:
            raise NotFoundException(resource=self)

        queryset = Pack.objects.select_related('user')\
            .filter(user__username=self.kwargs['username']).exclude(is_deleted=True)
        return queryset


class UserBookmarkCategories(ListAPIView):
    serializer_class = BookmarkCategorySerializer

    @classmethod
    def get_description(cls):
        return 'Bookmark categories created by a user.' \
               '<br>Full documentation can be found <a href="%s/%s" target="_blank">here</a>. %s' \
               % (prepend_base('/docs/api'), '%s#user-bookmark-categories' % resources_doc_filename,
                  get_formatted_examples_for_view('UserBookmarkCategories', 'apiv2-user-bookmark-categories', max=5))

    def get(self, request,  *args, **kwargs):
        api_logger.info(self.log_message('user:%s bookmark_categories' % (self.kwargs['username'])))
        return super(UserBookmarkCategories, self).get(request, *args, **kwargs)

    def get_queryset(self):
        categories = BookmarkCategory.objects.filter(user__username=self.kwargs['username'])
        try:
            user = User.objects.get(username=self.kwargs['username'], is_active=True)
        except User.DoesNotExist:
            raise NotFoundException(resource=self)

        if Bookmark.objects.select_related("sound")\
                .filter(user__username=self.kwargs['username'], category=None).count():
            uncategorized = BookmarkCategory(name='Uncategorized', user=user, id=0)
            return [uncategorized] + list(categories)
        else:
            return list(categories)


class UserBookmarkCategorySounds(ListAPIView):
    serializer_class = SoundListSerializer

    @classmethod
    def get_description(cls):
        return 'Sounds bookmarked by a user under a particular category.' \
               '<br>Full documentation can be found <a href="%s/%s" target="_blank">here</a>. %s' \
               % (prepend_base('/docs/api'), '%s#user-bookmark-category-sounds' % resources_doc_filename,
                  get_formatted_examples_for_view('UserBookmarkCategorySounds', 'apiv2-user-bookmark-category-sounds',
                                                  max=5))

    def get(self, request,  *args, **kwargs):
        api_logger.info(self.log_message('user:%s sounds_for_bookmark_category:%s'
                                     % (self.kwargs['username'], str(self.kwargs.get('category_id', None)))))
        return super(UserBookmarkCategorySounds, self).get(request, *args, **kwargs)

    def get_queryset(self):

        kwargs = dict()
        kwargs['user__username'] = self.kwargs['username']

        if 'category_id' in self.kwargs:
            if int(self.kwargs['category_id']) != 0:
                kwargs['category__id'] = self.kwargs['category_id']
            else:
                kwargs['category'] = None
        else:
            kwargs['category'] = None
        try:
            # TODO: this line below will not add the analysis_state_essentia_exists property to the sound objects and will
            # make the queries inneficient if the "analysis" is requested. This could be improved in the future.
            queryset = [bookmark.sound for bookmark in Bookmark.objects.select_related('sound').filter(**kwargs)]
        except:
            raise NotFoundException(resource=self)
        return queryset


############
# PACK VIEWS
############

class PackInstance(RetrieveAPIView):
    serializer_class = PackSerializer
    queryset = Pack.objects.exclude(is_deleted=True)

    @classmethod
    def get_description(cls):
        return 'Detailed pack information.' \
               '<br>Full documentation can be found <a href="%s/%s" target="_blank">here</a>. %s' \
               % (prepend_base('/docs/api'), '%s#pack-instance' % resources_doc_filename,
                  get_formatted_examples_for_view('PackInstance', 'apiv2-pack-instance', max=5))

    def get(self, request,  *args, **kwargs):
        api_logger.info(self.log_message('pack:%i instance' % (int(kwargs['pk']))))
        return super(PackInstance, self).get(request, *args, **kwargs)


class PackSounds(ListAPIView):
    serializer_class = SoundListSerializer

    @classmethod
    def get_description(cls):
        return 'Sounds included in a pack.' \
               '<br>Full documentation can be found <a href="%s/%s" target="_blank">here</a>. %s' \
               % (prepend_base('/docs/api'), '%s#pack-sounds' % resources_doc_filename,
                  get_formatted_examples_for_view('PackSounds', 'apiv2-pack-sound-list', max=5))

    def get(self, request,  *args, **kwargs):
        api_logger.info(self.log_message('pack:%i sounds' % (int(kwargs['pk']))))
        return super(PackSounds, self).get(request, *args, **kwargs)

    def get_queryset(self):
        try:
            Pack.objects.get(id=self.kwargs['pk'], is_deleted=False)
        except Pack.DoesNotExist:
            raise NotFoundException(resource=self)

        queryset = Sound.objects.select_related('user', 'pack', 'license')\
            .filter(moderation_state="OK", processing_state="OK", pack__id=self.kwargs['pk'])\
            .annotate(analysis_state_essentia_exists=Exists(SoundAnalysis.objects.filter(analyzer=settings.FREESOUND_ESSENTIA_EXTRACTOR_NAME, analysis_status="OK", sound=OuterRef('id'))))
        return queryset


class DownloadPack(DownloadAPIView):

    @classmethod
    def get_description(cls):
        return 'Download a pack.' \
               '<br>Full documentation can be found <a href="%s/%s" target="_blank">here</a>. %s' \
               % (prepend_base('/docs/api'), '%s#download-pack-oauth2-required' % resources_doc_filename,
                  get_formatted_examples_for_view('DownloadPack', 'apiv2-pack-download', max=5))

    def get(self, request,  *args, **kwargs):
        pack_id = kwargs['pk']
        api_logger.info(self.log_message('pack:%i download' % (int(pack_id))))
        try:
            pack = Pack.objects.get(id=pack_id, is_deleted=False)
        except Pack.DoesNotExist:
            raise NotFoundException(resource=self)

        sounds = pack.sounds.filter(processing_state="OK", moderation_state="OK")
        if not sounds:
            raise NotFoundException(
                msg='Sounds in pack %i have not yet been described or moderated' % int(pack_id), resource=self)

        licenses_url = (reverse('pack-licenses', args=[pack.user.username, pack.id]))
        return download_sounds(licenses_url, pack)


##################
# READ WRITE VIEWS
##################


class UploadSound(WriteRequiredGenericAPIView):
    serializer_class = UploadAndDescribeAudioFileSerializer
    parser_classes = (MultiPartParser,)

    @classmethod
    def get_description(cls):
        return 'Upload an audiofile and (optionally) describe  it.' \
               '<br>Full documentation can be found <a href="%s/%s" target="_blank">here</a>. %s' \
               % (prepend_base('/docs/api'), '%s#upload-sound-oauth2-required' % resources_doc_filename,
                  get_formatted_examples_for_view('UploadSound', 'apiv2-uploads-upload', max=5))

    def post(self, request,  *args, **kwargs):
        api_logger.info(self.log_message('upload_sound'))
        serializer = UploadAndDescribeAudioFileSerializer(data=request.data)
        is_providing_description = serializer.is_providing_description(serializer.initial_data)
        if serializer.is_valid():
            audiofile = request.FILES['audiofile']
            try:
                handle_uploaded_file(self.user.id, audiofile)
            except:
                raise ServerErrorException(resource=self)

            if not settings.ALLOW_WRITE_WHEN_SESSION_BASED_AUTHENTICATION and self.auth_method_name == 'Session':
                if is_providing_description:
                    msg = 'Audio file successfully uploaded and described (now pending processing and moderation).'
                else:
                    msg = 'Audio file successfully uploaded (%i Bytes, now pending description).' % audiofile.size
                return Response(data={'detail': msg,
                                      'id': None,
                                      'note': 'Sound has not been saved in the database as browseable API is only '
                                              'for testing purposes.'},
                                status=status.HTTP_201_CREATED)
            else:
                if is_providing_description:
                    try:
                        apiv2_client = None
                        # This will always be true as long as settings.ALLOW_WRITE_WHEN_SESSION_BASED_AUTHENTICATION
                        # is False
                        if self.auth_method_name == 'OAuth2':
                            apiv2_client = request.auth.application.apiv2_client

                        sound_fields = {}
                        for key, item in serializer.data.items():
                            sound_fields[key] = item

                        filename = sound_fields.get('upload_filename', audiofile.name)
                        if not 'name' in sound_fields:
                            sound_fields['name'] = filename
                        else:
                            if not sound_fields['name']:
                                sound_fields['name'] = filename

                        directory = self.user.profile.locations()['uploads_dir']
                        sound_fields['dest_path'] = os.path.join(directory, filename)

                        if 'tags' in sound_fields:
                            sound_fields['tags'] = clean_and_split_tags(sound_fields['tags'])

                        try:
                            sound = utils.sound_upload.create_sound(
                                    self.user,
                                    sound_fields,
                                    apiv2_client=apiv2_client
                            )
                        except utils.sound_upload.NoAudioException:
                            raise OtherException('Something went wrong with accessing the file %s.'
                                                 % sound_fields['name'])
                        except utils.sound_upload.AlreadyExistsException:
                            raise OtherException("Sound could not be created because the uploaded file is "
                                                 "already part of freesound.", resource=self)
                        except utils.sound_upload.CantMoveException:
                            if settings.DEBUG:
                                msg = "File could not be copied to the correct destination."
                            else:
                                msg = "Server error."
                            raise ServerErrorException(msg=msg, resource=self)

                    except APIException as e:
                        raise e # TODO pass correct resource variable
                    except Exception as e:
                        raise ServerErrorException(msg='Unexpected error', resource=self)

                    return Response(data={'detail': 'Audio file successfully uploaded and described (now pending '
                                                    'processing and moderation).', 'id': int(sound.id) },
                                    status=status.HTTP_201_CREATED)
                else:
                    return Response(data={'filename': audiofile.name,
                                          'detail': 'Audio file successfully uploaded (%i Bytes, '
                                                    'now pending description).' % audiofile.size},
                                    status=status.HTTP_201_CREATED)
        else:
            return Response({'detail': serializer.errors}, status=status.HTTP_400_BAD_REQUEST)


class PendingUploads(OauthRequiredAPIView):

    @classmethod
    def get_description(cls):
        return 'List of uploaded files which have not yet been described, processed or moderated.' \
               '<br>Full documentation can be found <a href="%s/%s" target="_blank">here</a>. %s' \
               % (prepend_base('/docs/api'), '%s#pending-uploads-oauth2-required' % resources_doc_filename,
                  get_formatted_examples_for_view('PendingUploads', 'apiv2-uploads-pending', max=5))

    def get(self, request,  *args, **kwargs):
        api_logger.info(self.log_message('pending_uploads'))

        # Look for sounds pending description
        file_structure, files = generate_tree(self.user.profile.locations()['uploads_dir'])
        pending_description = [file_instance.name for file_id, file_instance in files.items()]

        # Look for sounds pending processing
        qs = Sound.objects.filter(user=self.user).exclude(processing_state='OK').exclude(moderation_state='OK')
        pending_processing = [self.get_minimal_sound_info(sound, processing_state=True) for sound in qs]

        # Look for sounds pending moderation
        qs = Sound.objects.filter(user=self.user, processing_state='OK').exclude(moderation_state='OK')
        pending_moderation = [self.get_minimal_sound_info(sound, images=True) for sound in qs]

        data_response = dict()
        data_response['pending_description'] = pending_description
        data_response['pending_processing'] = pending_processing
        data_response['pending_moderation'] = pending_moderation

        return Response(data=data_response, status=status.HTTP_200_OK)

    def get_minimal_sound_info(self, sound, images=False, processing_state=False):
        sound_data = dict()
        for key, value in SoundSerializer(sound, context=self.get_serializer_context()).data.items():
            if key in ['id', 'name', 'tags', 'description', 'created', 'license']:
                sound_data[key] = value
            if images:
                if key == 'images':
                    sound_data[key] = value
        if processing_state:
            sound_data['processing_state'] = {
                'QU': 'Queued',
                'PE': 'Pending',
                'PR': 'Processing',
                'FA': 'Failed',
                'OK': 'Processed'
            }[str(sound.processing_state)]

        return sound_data


class DescribeSound(WriteRequiredGenericAPIView):
    serializer_class = SoundDescriptionSerializer

    @classmethod
    def get_description(cls):
        return 'Describe a previously uploaded sound.' \
               '<br>Full documentation can be found <a href="%s/%s" target="_blank">here</a>. %s' \
               % (prepend_base('/docs/api'), '%s#describe-sound-oauth2-required' % resources_doc_filename,
                  get_formatted_examples_for_view('DescribeSound', 'apiv2-uploads-describe', max=5))

    def post(self, request,  *args, **kwargs):
        api_logger.info(self.log_message('describe_sound'))
        file_structure, files = generate_tree(self.user.profile.locations()['uploads_dir'])
        filenames = [file_instance.name for file_id, file_instance in files.items()]
        serializer = SoundDescriptionSerializer(data=request.data, context={'not_yet_described_audio_files': filenames})
        if serializer.is_valid():
            if not settings.ALLOW_WRITE_WHEN_SESSION_BASED_AUTHENTICATION and self.auth_method_name == 'Session':
                return Response(data={'detail': 'Sound successfully described (now pending processing and moderation).',
                                      'id': None,
                                      'note': 'Sound has not been saved in the database as browseable API is only for '
                                              'testing purposes.'},
                                status=status.HTTP_201_CREATED)
            else:
                apiv2_client = None
                # This will always be true as long as settings.ALLOW_WRITE_WHEN_SESSION_BASED_AUTHENTICATION is False
                if self.auth_method_name == 'OAuth2':
                    apiv2_client = request.auth.client.apiv2_client
                sound_fields = serializer.data.copy()
                sound_fields['dest_path'] = os.path.join(self.user.profile.locations()['uploads_dir'],
                                                         sound_fields['upload_filename'])
                sound = utils.sound_upload.create_sound(self.user, sound_fields, apiv2_client=apiv2_client)
                return Response(data={'detail': 'Sound successfully described (now pending processing and moderation).',
                                      'id': int(sound.id)}, status=status.HTTP_201_CREATED)
        else:
            return Response({'detail': serializer.errors}, status=status.HTTP_400_BAD_REQUEST)


class EditSoundDescription(WriteRequiredGenericAPIView):
    serializer_class = EditSoundDescriptionSerializer

    @classmethod
    def get_description(cls):
        return 'Edit the description of an existing sound.' \
               '<br>Full documentation can be found <a href="%s/%s" target="_blank">here</a>. %s' \
               % (prepend_base('/docs/api'), '%s#edit-sound-description-oauth2-required' % resources_doc_filename,
                  get_formatted_examples_for_view('EditSoundDescription', 'apiv2-sound-edit', max=5))

    def post(self, request,  *args, **kwargs):
        sound_id = kwargs['pk']
        # Check that sound exists
        try:
            sound = Sound.objects.get(id=sound_id, moderation_state="OK", processing_state="OK")
        except Sound.DoesNotExist:
            raise NotFoundException(resource=self)
        # Check that sound belongs to current end user
        if sound.user != self.user:
            raise UnauthorizedException(msg='Not authorized. The sound you\'re trying to edit is not owned by '
                                            'the OAuth2 logged in user.', resource=self)

        api_logger.info(self.log_message('sound:%s edit_description' % sound_id))
        serializer = EditSoundDescriptionSerializer(data=request.data)
        if serializer.is_valid():
            if not settings.ALLOW_WRITE_WHEN_SESSION_BASED_AUTHENTICATION and self.auth_method_name == 'Session':
                return Response(data={'detail': 'Description of sound %s successfully edited.' % sound_id,
                                      'note': 'Description of sound %s has not been saved in the database as '
                                              'browseable API is only for testing purposes.' % sound_id},
                                status=status.HTTP_200_OK)
            else:
                if 'name' in serializer.data:
                    if serializer.data['name']:
                        sound.original_filename = serializer.data['name']
                if 'description' in serializer.data:
                    if serializer.data['description']:
                        sound.description = serializer.data['description']
                if 'tags' in serializer.data:
                    if serializer.data['tags']:
                        sound.set_tags(serializer.data['tags'])
                if 'license' in serializer.data:
                    if serializer.data['license']:
                        license = License.objects.filter(name=serializer.data['license']).order_by('-id').first()
                        if license != sound.license:
                            # Only update license and create new SoundLicenseHistory object if license has changed
                            sound.set_license(license)
                if 'geotag' in serializer.data:
                    if serializer.data['geotag']:
                        lat, lon, zoom = serializer.data['geotag'].split(',')
                        geotag = GeoTag(user=self.user,
                            lat=float(lat),
                            lon=float(lon),
                            zoom=int(zoom))
                        geotag.save()
                        sound.geotag = geotag
                if 'pack' in serializer.data:
                    if serializer.data['pack']:
                        if Pack.objects.filter(name=serializer.data['pack'], user=self.user)\
                                .exclude(is_deleted=True).exists():
                            p = Pack.objects.get(name=serializer.data['pack'], user=self.user)
                        else:
                            p, created = Pack.objects.get_or_create(user=self.user, name=serializer.data['pack'])
                        sound.pack = p
                sound.is_index_dirty = True
                sound.save()

                # Invalidate caches
                sound.invalidate_template_caches()

                return Response(data={'detail': 'Description of sound %s successfully edited.' % sound_id},
                                status=status.HTTP_200_OK)
        else:
            return Response({'detail': serializer.errors}, status=status.HTTP_400_BAD_REQUEST)


class BookmarkSound(WriteRequiredGenericAPIView):
    serializer_class = CreateBookmarkSerializer

    @classmethod
    def get_description(cls):
        return 'Bookmark a sound.' \
               '<br>Full documentation can be found <a href="%s/%s" target="_blank">here</a>. %s' \
               % (prepend_base('/docs/api'), '%s#bookmark-sound-oauth2-required' % resources_doc_filename,
                  get_formatted_examples_for_view('BookmarkSound', 'apiv2-user-create-bookmark', max=5))

    def post(self, request,  *args, **kwargs):
        sound_id = kwargs['pk']
        try:
            sound = Sound.objects.get(id=sound_id, moderation_state="OK", processing_state="OK")
        except Sound.DoesNotExist:
            raise NotFoundException(resource=self)
        api_logger.info(self.log_message('sound:%s create_bookmark' % sound_id))
        serializer = CreateBookmarkSerializer(data=request.data)
        if serializer.is_valid():
            if not settings.ALLOW_WRITE_WHEN_SESSION_BASED_AUTHENTICATION and self.auth_method_name == 'Session':
                return Response(data={'detail': 'Successfully bookmarked sound %s.' % sound_id,
                                      'note': 'This bookmark has not been saved in the database as browseable API is '
                                              'only for testing purposes.'},
                                status=status.HTTP_201_CREATED)
            else:
                name = serializer.data.get('name', sound.original_filename)
                category_name = serializer.data.get('category', None)
                if category_name is not None:
                    category = BookmarkCategory.objects.get_or_create(user=self.user, name=category_name)
                    bookmark = Bookmark(user=self.user, name=name, sound_id=sound_id, category=category[0])
                else:
                    bookmark = Bookmark(user=self.user, name=name, sound_id=sound_id)
                bookmark.save()
                return Response(data={'detail': 'Successfully bookmarked sound %s.' % sound_id},
                                status=status.HTTP_201_CREATED)
        else:
            return Response({'detail': serializer.errors}, status=status.HTTP_400_BAD_REQUEST)


class RateSound(WriteRequiredGenericAPIView):
    serializer_class = CreateRatingSerializer

    @classmethod
    def get_description(cls):
        return 'Rate a sound.' \
               '<br>Full documentation can be found <a href="%s/%s" target="_blank">here</a>. %s' \
               % (prepend_base('/docs/api'), '%s#rate-sound-oauth2-required' % resources_doc_filename,
                  get_formatted_examples_for_view('RateSound', 'apiv2-user-create-rating', max=5))

    def post(self, request,  *args, **kwargs):
        sound_id = kwargs['pk']
        try:
            sound = Sound.objects.get(id=sound_id, moderation_state="OK", processing_state="OK")
        except Sound.DoesNotExist:
            raise NotFoundException(resource=self)
        api_logger.info(self.log_message('sound:%s create_rating' % sound_id))
        serializer = CreateRatingSerializer(data=request.data)
        if serializer.is_valid():
            try:
                if not settings.ALLOW_WRITE_WHEN_SESSION_BASED_AUTHENTICATION and self.auth_method_name == 'Session':
                    return Response(data={'detail': 'Successfully rated sound %s.' % sound_id,
                                          'note': 'This rating has not been saved in the database as browseable API '
                                                  'is only for testing purposes.'},
                                    status=status.HTTP_201_CREATED)
                else:
                    SoundRating.objects.create(
                        user=self.user, sound_id=sound_id, rating=int(request.data['rating']) * 2)
                    Sound.objects.filter(id=sound_id).update(is_index_dirty=True)
                    return Response(data={'detail': 'Successfully rated sound %s.' % sound_id},
                                    status=status.HTTP_201_CREATED)
            except IntegrityError:
                raise ConflictException(msg='User has already rated sound %s' % sound_id, resource=self)
            except:
                raise ServerErrorException(resource=self)
        else:
            return Response({'detail': serializer.errors}, status=status.HTTP_400_BAD_REQUEST)


class CommentSound(WriteRequiredGenericAPIView):
    serializer_class = CreateCommentSerializer

    @classmethod
    def get_description(cls):
        return 'Add a comment to a sound.' \
               '<br>Full documentation can be found <a href="%s/%s" target="_blank">here</a>. %s' \
               % (prepend_base('/docs/api'), '%s#comment-sound-oauth2-required' % resources_doc_filename,
                  get_formatted_examples_for_view('CommentSound', 'apiv2-user-create-comment', max=5))

    def post(self, request,  *args, **kwargs):
        sound_id = kwargs['pk']
        try:
            sound = Sound.objects.get(id=sound_id, moderation_state="OK", processing_state="OK")
        except Sound.DoesNotExist:
            raise NotFoundException(resource=self)
        api_logger.info(self.log_message('sound:%s create_comment' % sound_id))
        serializer = CreateCommentSerializer(data=request.data)
        if serializer.is_valid():
            if not settings.ALLOW_WRITE_WHEN_SESSION_BASED_AUTHENTICATION and self.auth_method_name == 'Session':
                return Response(data={'detail': 'Successfully commented sound %s.' % sound_id,
                                      'note': 'This comment has not been saved in the database as browseable API is '
                                              'only for testing purposes.'},
                                status=status.HTTP_201_CREATED)
            else:
                sound.add_comment(self.user, request.data['comment'])
                return Response(data={'detail': 'Successfully commented sound %s.' % sound_id},
                                status=status.HTTP_201_CREATED)
        else:
            return Response({'detail': serializer.errors}, status=status.HTTP_400_BAD_REQUEST)


#############
# OTHER VIEWS
#############

@api_view(['GET'])
@throttle_classes([])
@authentication_classes([])
@permission_classes([])
def download_from_token(request, token):
    try:
        token_contents = jwt.decode(token, settings.SECRET_KEY, leeway=10)
    except jwt.ExpiredSignatureError:
        raise UnauthorizedException(msg='This token has expried.')
    except jwt.InvalidTokenError:
        raise UnauthorizedException(msg='Invalid token.')
    try:
        sound = Sound.objects.get(id=token_contents.get('sound_id', None))
    except Sound.DoesNotExist:
        raise NotFoundException
    sound_path, sound_friendly_filename, sound_sendfile_url = prepare_sendfile_arguments_for_sound_download(sound)
    if not os.path.exists(sound_path):
        raise NotFoundException
    return sendfile(sound_path, sound_friendly_filename, sound_sendfile_url)


class Me(OauthRequiredAPIView):
    # authentication_classes = (OAuth2Authentication, SessionAuthentication)

    @classmethod
    def get_description(cls):
        return 'Get some information about the end-user logged into the api.' \
               '<br>Full documentation can be found <a href="%s/%s" target="_blank">here</a>.' \
               % (prepend_base('/docs/api'), '%s#me-information-about-user-authenticated-using-oauth2-oauth2-required'
                  % resources_doc_filename)

    def get(self, request,  *args, **kwargs):
        api_logger.info(self.log_message('me'))
        if self.user:
            response_data = UserSerializer(self.user, context=self.get_serializer_context()).data
            response_data.update({
                 'email': self.user.profile.get_email_for_delivery(),
                 'unique_id': self.user.id,
            })
            return Response(response_data, status=status.HTTP_200_OK)
        else:
            raise ServerErrorException(resource=self)


class AvailableAudioDescriptors(GenericAPIView):
    @classmethod
    def get_description(cls):
        return 'Get a list of valid audio descriptor names that can be used in content/combined search, in sound ' \
               'analysis<br>and in the analysis field of any sound list response. ' \
               'Full documentation can be found <a href="%s/%s" target="_blank">here</a>.' \
               % (prepend_base('/docs/api'), '%s#available-audio-descriptors' % resources_doc_filename)

    def get(self, request,  *args, **kwargs):
        api_logger.info(self.log_message('available_audio_descriptors'))
        try:
            descriptor_names = Similarity.get_descriptor_names()
            del descriptor_names['all']
            for key, value in descriptor_names.items():
                descriptor_names[key] = [item[1:] for item in value]  # remove initial dot from descriptor names

            return Response({
                'fixed-length': {
                    'one-dimensional': [item for item in descriptor_names['fixed-length']
                                        if item not in descriptor_names['multidimensional']],
                    'multi-dimensional': descriptor_names['multidimensional']
                },
                'variable-length': descriptor_names['variable-length']
            }, status=status.HTTP_200_OK)
        except Exception as e:
            raise ServerErrorException(resource=self)


class FreesoundApiV2Resources(GenericAPIView):
    @classmethod
    def get_description(cls):
        return 'List of resources available in the Freesound APIv2. ' \
               '<br>Full APIv2 documentation can be found <a href="%s/%s" target="_blank">here</a>.<br>Note that ' \
               'urls containing elements in brackets (<>) should be replaced with the corresponding variables.' \
               % (prepend_base('/docs/api'), 'index.html')

    def get(self, request,  *args, **kwargs):
        api_logger.info(self.log_message('api_root'))
        api_index = [
            {'Search resources': OrderedDict(sorted({
                    '01 Text Search': prepend_base(
                        reverse('apiv2-sound-text-search'), request_is_secure=request.is_secure()),
                    '02 Content Search': prepend_base(
                        reverse('apiv2-sound-content-search'), request_is_secure=request.is_secure()),
                    '03 Combined Search': prepend_base(
                        reverse('apiv2-sound-combined-search'), request_is_secure=request.is_secure()),
                }.items(), key=lambda t: t[0]))},
                {'Sound resources': OrderedDict(sorted({
                    '01 Sound instance': prepend_base(
                        reverse('apiv2-sound-instance', args=[0]).replace('0', '<sound_id>'),
                        request_is_secure=request.is_secure()),
                    '02 Similar sounds': prepend_base(
                        reverse('apiv2-similarity-sound', args=[0]).replace('0', '<sound_id>'),
                        request_is_secure=request.is_secure()),
                    '03 Sound analysis': prepend_base(
                        reverse('apiv2-sound-analysis', args=[0]).replace('0', '<sound_id>'),
                        request_is_secure=request.is_secure()),
                    '04 Sound comments': prepend_base(
                        reverse('apiv2-sound-comments', args=[0]).replace('0', '<sound_id>'),
                        request_is_secure=request.is_secure()),
                    '05 Download sound': prepend_base(
                        reverse('apiv2-sound-download', args=[0]).replace('0', '<sound_id>')),
                    '06 Bookmark sound': prepend_base(
                        reverse('apiv2-user-create-bookmark', args=[0]).replace('0', '<sound_id>')),
                    '07 Rate sound': prepend_base(
                        reverse('apiv2-user-create-rating', args=[0]).replace('0', '<sound_id>')),
                    '08 Comment sound': prepend_base(
                        reverse('apiv2-user-create-comment', args=[0]).replace('0', '<sound_id>')),
                    '09 Upload sound': prepend_base(reverse('apiv2-uploads-upload')),
                    '10 Describe sound': prepend_base(reverse('apiv2-uploads-describe')),
                    '11 Pending uploads': prepend_base(reverse('apiv2-uploads-pending')),
                    '12 Edit sound description': prepend_base(
                        reverse('apiv2-sound-edit', args=[0]).replace('0', '<sound_id>')),
                }.items(), key=lambda t: t[0]))},
                {'User resources': OrderedDict(sorted({
                    '01 User instance': prepend_base(
                        reverse('apiv2-user-instance', args=['uname']).replace('uname', '<username>'),
                        request_is_secure=request.is_secure()),
                    '02 User sounds': prepend_base(
                        reverse('apiv2-user-sound-list', args=['uname']).replace('uname', '<username>'),
                        request_is_secure=request.is_secure()),
                    '03 User packs': prepend_base(
                        reverse('apiv2-user-packs', args=['uname']).replace('uname', '<username>'),
                        request_is_secure=request.is_secure()),
                    '04 User bookmark categories': prepend_base(
                        reverse('apiv2-user-bookmark-categories', args=['uname']).replace('uname', '<username>'),
                        request_is_secure=request.is_secure()),
                    '05 User bookmark category sounds': prepend_base(
                        reverse('apiv2-user-bookmark-category-sounds', args=['uname', 0]).replace('0', '<category_id>')
                            .replace('uname', '<username>'),
                        request_is_secure=request.is_secure()),
                }.items(), key=lambda t: t[0]))},
                {'Pack resources': OrderedDict(sorted({
                    '01 Pack instance': prepend_base(
                        reverse('apiv2-pack-instance', args=[0]).replace('0', '<pack_id>'),
                        request_is_secure=request.is_secure()),
                    '02 Pack sounds': prepend_base(
                        reverse('apiv2-pack-sound-list', args=[0]).replace('0', '<pack_id>'),
                        request_is_secure=request.is_secure()),
                    '03 Download pack': prepend_base(
                        reverse('apiv2-pack-download', args=[0]).replace('0', '<pack_id>')),
                }.items(), key=lambda t: t[0]))},
                {'Other resources': OrderedDict(sorted({
                    '01 Me (information about user authenticated using oauth)': prepend_base(reverse('apiv2-me')),
                    '02 Available audio descriptors': prepend_base(reverse('apiv2-available-descriptors')),
                }.items(), key=lambda t: t[0]))},
            ]

        # Yaml format can not represent ordered dicts, so turn ordered dict to dict if these formats are requested
        if request.accepted_renderer.format in [u'yaml']:
            for element in api_index:
                for key, ordered_dict in element.items():
                    element[key] = dict(ordered_dict)

        # Xml format seems to have problems with white spaces and numbers in dict keys...
        def key_to_valid_xml(key):
            # Remove white spaces, parenthesis, and add underscore in the beggining
            return '_' + key.replace(' ', '_').replace('(', '').replace(')', '')

        if request.accepted_renderer.format == u'xml':
            aux_api_index = list()
            for element in api_index:
                aux_dict_a = dict()
                for key_a, ordered_dict in element.items():
                    aux_dict_b = dict()
                    for key_b, value in ordered_dict.items():
                        aux_dict_b[key_to_valid_xml(key_b)] = value
                    aux_dict_a[key_to_valid_xml(key_a)] = aux_dict_b
                aux_api_index.append(aux_dict_a)
            api_index = aux_api_index

        return Response(api_index)


@api_view(['GET'])
@authentication_classes([OAuth2Authentication, TokenAuthentication, SessionAuthentication])
def invalid_url(request):
    """View for returning "Invalid url" 400 responses"""
    raise InvalidUrlException(request=request)


@login_required
def create_apiv2_key(request):
    """View for applying for an apikey"""

    if request.method == 'POST':
        form = ApiV2ClientForm(request.POST)
        if form.is_valid():
            api_client = ApiV2Client()
            api_client.user = request.user
            api_client.description = form.cleaned_data['description']
            api_client.name = form.cleaned_data['name']
            api_client.url = form.cleaned_data['url']
            api_client.redirect_uri = form.cleaned_data['redirect_uri']
            api_client.accepted_tos = form.cleaned_data['accepted_tos']
            api_client.save()
            form = ApiV2ClientForm()
            api_logger.info('new_credential <> (ApiV2 Auth:%s Dev:%s User:%s Client:%s)' %
                            (None, request.user.username, None, api_client.client_id))
    else:
        form = ApiV2ClientForm()

    user_credentials = request.user.apiv2_client.all()

    use_https_in_callback = True
    if settings.DEBUG:
        use_https_in_callback = False
    fs_callback_url = prepend_base(reverse('permission-granted'), use_https=use_https_in_callback)

    tvars = {
        'user': request.user,
        'form': form,
        'user_credentials': user_credentials,
        'fs_callback_url': fs_callback_url,
    }
    return render(request, 'api/apply_key_apiv2.html', tvars)


@login_required
def edit_api_credential(request, key):
    client = None
    try:
        client = ApiV2Client.objects.get(key=key)
    except ApiV2Client.DoesNotExist:
        pass

    if not client:
        raise Http404

    if request.method == 'POST':
        form = ApiV2ClientForm(request.POST)
        if form.is_valid():
            client.name = form.cleaned_data['name']
            client.url = form.cleaned_data['url']
            client.redirect_uri = form.cleaned_data['redirect_uri']
            client.description = form.cleaned_data['description']
            client.accepted_tos = form.cleaned_data['accepted_tos']
            client.save()
            messages.add_message(request, messages.INFO, "Credentials with name %s have been updated." % client.name)
            return HttpResponseRedirect(reverse("apiv2-apply"))
    else:
        form = ApiV2ClientForm(initial={'name': client.name,
                                        'url': client.url,
                                        'redirect_uri': client.redirect_uri,
                                        'description': client.description,
                                        'accepted_tos': client.accepted_tos
                                        })

    use_https_in_callback = True
    if settings.DEBUG:
        use_https_in_callback = False
    fs_callback_url = prepend_base(reverse('permission-granted'), use_https=use_https_in_callback)
    return render(request, 'api/edit_api_credential.html',
                              {'client': client,
                               'form': form,
                               'fs_callback_url': fs_callback_url,
                               })


@login_required
def monitor_api_credential(request, key):
    try:
        client = ApiV2Client.objects.get(key=key)
        level = int(client.throttling_level)
        limit_rates = settings.APIV2_BASIC_THROTTLING_RATES_PER_LEVELS[level]
        try:
            day_limit = limit_rates[1].split('/')[0]
        except IndexError:
            day_limit = 0
        n_days = int(request.GET.get('n_days', 30))
        usage_history = client.get_usage_history(n_days_back=n_days)
        tvars = {
            'n_days': n_days,
            'n_days_options': [
                (30, '1 month'),
                (93, '3 months'),
                (182, '6 months'),
                (365, '1 year')
            ], 'client': client,
            'data': json.dumps([(str(date), count) for date, count in usage_history]),
            'total_in_range': sum([count for _, count in usage_history]),
            'total_in_range_above_5000': sum([count - 5000 for _, count in usage_history if count > 5000]),
            'limit': day_limit
        }
        return render(request, 'api/monitor_api_credential.html', tvars)
    except ApiV2Client.DoesNotExist:
        raise Http404


@login_required
def delete_api_credential(request, key):
    name = ""
    try:
        client = ApiV2Client.objects.get(key=key)
        name = client.name
        client.delete()
    except ApiV2Client.DoesNotExist:
        pass
    messages.add_message(request, messages.INFO, "Credentials with name %s have been deleted." % name)
    return HttpResponseRedirect(reverse("apiv2-apply"))


@login_required
def granted_permissions(request):
    user = request.user
    tokens_raw = AccessToken.objects.select_related('application').filter(user=user).order_by('-expires')
    tokens = []
    token_names = []

    # If settings.OAUTH_SINGLE_ACCESS_TOKEN is set to false it is possible that one single user have more than one
    # active access token per application. In that case we only show the one that expires later (and all are removed
    # if permissions revoked). If settings.OAUTH_SINGLE_ACCESS_TOKEN is set to true we don't need the token name check
    # below because there can only be one access token per client-user pair. Nevertheless the code below works in
    # both cases.

    for token in tokens_raw:
        if not token.application.apiv2_client.name in token_names:
            td = (token.expires - datetime.datetime.today())
            seconds_to_expiration_date = old_div((td.microseconds + (td.seconds + td.days * 24 * 3600) * 10**6), 10**6)
            tokens.append({
                'client_name': token.application.apiv2_client.name,
                'expiration_date': token.expires,
                'expired': seconds_to_expiration_date < 0,
                'client_id': token.application.apiv2_client.client_id,
                'developer': token.application.apiv2_client.user.username,
            })
            token_names.append(token.application.apiv2_client.name)

    grants_pending_access_token_request_raw = \
        Grant.objects.select_related('application').filter(user=user).order_by('-expires')
    grants = []
    grant_and_token_names = token_names[:]
    for grant in grants_pending_access_token_request_raw:
        if not grant.application.apiv2_client.name in grant_and_token_names:
            td = (grant.expires - datetime.datetime.today())
            seconds_to_expiration_date = old_div((td.microseconds + (td.seconds + td.days * 24 * 3600) * 10**6), 10**6)
            if seconds_to_expiration_date > 0:
                grants.append({
                    'client_name': grant.application.apiv2_client.name,
                    'expiration_date': grant.expires,
                    'expired': seconds_to_expiration_date < 0,
                    'client_id': grant.application.apiv2_client.client_id,
                    'developer': grant.application.apiv2_client.user.username,
                })
                grant_and_token_names.append(grant.application.apiv2_client.name)

    return render(request, 'accounts/manage_api_permissions.html' if using_beastwhoosh(request)
                            else 'api/manage_permissions.html', {
        'user': request.user,
        'tokens': tokens,
        'grants': grants,
        'show_expiration_date': False,
        'activePage': 'api',  # BW only
    })


@login_required
def revoke_permission(request, client_id):
    user = request.user
    tokens = AccessToken.objects.filter(user=user, application__client_id=client_id)
    for token in tokens:
        token.delete()

    grants = Grant.objects.filter(user=user, application__client_id=client_id)
    for grant in grants:
        grant.delete()

    messages.add_message(request, messages.INFO, "Permission has been successfully revoked")
    return HttpResponseRedirect(reverse("access-tokens"))


@login_required
def permission_granted(request):
    user = request.user
    code = request.GET.get('code', None)
    app_name = None
    try:
        grant = Grant.objects.get(user=user, code=code)
        app_name = grant.application.apiv2_client.name
    except Grant.DoesNotExist:
        grant = None

    template = 'api/app_authorized.html'
    logout_next = request.GET.get('original_path', None)
    if logout_next:
        logout_next = quote(logout_next)
    else:
        logout_next = reverse('api-login')

    return render(request, template,
        {'code': code, 'app_name': app_name, 'logout_next': logout_next})<|MERGE_RESOLUTION|>--- conflicted
+++ resolved
@@ -140,26 +140,15 @@
                                                                        page=page['next_page_number'])
 
         # Get analysis data and serialize sound results
-<<<<<<< HEAD
         object_list = [ob for ob in page['object_list']]
         id_score_map = dict(object_list)
         sound_ids = [ob[0] for ob in object_list]
-        get_analysis_data_for_queryset_or_sound_ids(self, sound_ids=sound_ids)
+        sound_analysis_data = get_analysis_data_for_sound_ids(request, sound_ids=sound_ids)
         sounds_dict = Sound.objects.dict_ids(sound_ids=sound_ids)
-
-=======
-        ids = [id for id in page['object_list']]
-        sound_analysis_data = get_analysis_data_for_sound_ids(request, sound_ids=ids)
-        sounds_dict = Sound.objects.dict_ids(sound_ids=ids)
->>>>>>> 0cffb930
         sounds = []
         for i, sid in enumerate(sound_ids):
             try:
-<<<<<<< HEAD
-                sound = SoundListSerializer(sounds_dict[sid], context=self.get_serializer_context(), score_map=id_score_map).data
-=======
-                sound = SoundListSerializer(sounds_dict[sid], context=self.get_serializer_context(), sound_analysis_data=sound_analysis_data).data
->>>>>>> 0cffb930
+                sound = SoundListSerializer(sounds_dict[sid], context=self.get_serializer_context(), score_map=id_score_map, sound_analysis_data=sound_analysis_data).data
                 if more_from_pack_data:
                     if more_from_pack_data[sid][0]:
                         pack_id =  more_from_pack_data[sid][1][:more_from_pack_data[sid][1].find("_")]
