--- conflicted
+++ resolved
@@ -85,7 +85,6 @@
         environment:
             - FS_USER_ID=$FS_USER_ID_FROM_ENV
 
-<<<<<<< HEAD
     clustering:
         build:
             context: ./
@@ -103,16 +102,9 @@
 
     redis:
         image: redis:alpine
-        command: redis-server --port 6380
-        ports:
-            - 6380:6380
-=======
-    redis:
-        image: redis:alpine
         command: redis-server --port 6379
         ports:
             - 6379:6379
->>>>>>> cd097cda
 
     gearmand:
         image: artefactual/gearmand
