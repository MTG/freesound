version: "3.7"

volumes:
    pgdata:
    m2home:
    solrdata:
    fswebhome:

services:

    # Database server
    db:
        image: postgres:12.1
        volumes:
            - pgdata:/var/lib/postgresql/data
            - ./freesound-data/db_dev_dump:/freesound-data/db_dev_dump
        env_file:
            - environment
        ports:
            - 5432:5432
        environment:
            - POSTGRES_USER=freesound
            - POSTGRES_DB=freesound
            - FS_USER_ID=$FS_USER_ID_FROM_ENV

    # Web worker
    web:
        build:
            context: ./
            dockerfile: ./docker/Dockerfile.workers_web
        init: true
        command: python manage.py runserver 0.0.0.0:8000
        volumes:
            - .:/code
            - ./freesound-data/:/freesound-data
            - fswebhome:/home/fsweb
        ports:
            - 8000:8000
        env_file:
            - environment
        environment:
            - FS_USER_ID=$FS_USER_ID_FROM_ENV
        depends_on:
            - db
            - rabbit
            - redis

    # Search server
    search:
        build:
            context: ./docker/search
            dockerfile: Dockerfile.search
        init: true
        command: mvn -Dsolr.solr.home=/code/solr.home jetty:run-war
        volumes:
            - solrdata:/var/lib/solr
            - m2home:/root/.m2
            - ./utils/search/solr4.5.1/solr.home:/code/solr.home
        ports:
            - 8080:8080
        environment:
            - FS_USER_ID=$FS_USER_ID_FROM_ENV

    # Redis (caches)
    redis:
        image: redis:alpine
        command: redis-server --port 6379
        ports:
            - 6379:6379

    # Tag recommendation http server
    tagrecommendation:
        build:
            context: ./tagrecommendation
            dockerfile: ../docker/Dockerfile.tagrecommendation
        init: true
        command: python tagrecommendation_server.py
        volumes:
            - ./tagrecommendation:/code
            - ./freesound-data/tag_recommendation_models:/freesound-data/tag_recommendation_models
        ports:
            - 8010:8010
        environment:
            - FS_USER_ID=$FS_USER_ID_FROM_ENV

    # Similarity http server
    similarity:
        build:
            context: ./similarity
            dockerfile: ../docker/Dockerfile.similarity
        init: true
        command: python similarity_server.py
        volumes:
            - ./similarity:/code
            - ./freesound-data/similarity_index:/freesound-data/similarity_index
            - ./freesound-data/analysis:/freesound-data/analysis
        ports:
            - 8008:8008
        environment:
            - FS_USER_ID=$FS_USER_ID_FROM_ENV

    # Celery broker (queue manager)
    rabbit:
        hostname: rabbit
        image: rabbitmq:3.9.1-management
        ports:
            - "5672:5672"
            - "15672:15672"  # To access management plugin
        volumes:
            - ./docker/rabbitmq.conf:/etc/rabbitmq/rabbitmq.conf
            - ./freesound-data/rabbitmq:/var/lib/rabbitmq/mnesia/

    # Clustering worker (celery worker)
    worker_clustering:
        build:
            context: ./
            dockerfile: ./docker/Dockerfile.clustering
        init: true
        command: celery -A freesound worker -l info -Q clustering
        volumes:
            - .:/code
            - ./freesound-data/clustering_index:/freesound-data/clustering_index
        depends_on:
            - rabbit
            - redis
        environment:
            - ENV_CELERY_WORKER=1
            - FS_USER_ID=$FS_USER_ID_FROM_ENV

    # New analysis method1 worker (celery worker) - needs image to be built from freesound-audio-analyzers repository
    worker_analyzer1:
        image: new_analyzer_test:20210806_ca720e7
        init: true
        command: celery -A main worker --concurrency=4 -l info -Q analyze_method1
        depends_on:
            - rabbit

    # Process analysis results worker (celery worker)
    worker_process_analysis_results:
        build:
            context: ./
            dockerfile: ./docker/Dockerfile.workers_web
        init: true
        command: celery -A freesound worker -l info -Q process_analysis_results
        volumes:
            - .:/code
            - ./freesound-data/:/freesound-data
        env_file:
            - environment
        environment:
            - FS_USER_ID=$FS_USER_ID_FROM_ENV
        depends_on:
            - db
            - rabbit

    # Gearman (processing, async tasks and old anaylsis job manager)
    gearmand:
        image: artefactual/gearmand

    # Processing worker (gearman worker)
    worker_processing:
        build:
            context: ./
            dockerfile: ./docker/Dockerfile.workers_web
        init: true
        command: python manage.py gm_worker_processing --queue process_sound
        volumes:
            - .:/code
            - ./freesound-data/:/freesound-data
        env_file:
            - environment
        environment:
            - FS_USER_ID=$FS_USER_ID_FROM_ENV
        depends_on:
            - db
            - gearmand

    # Old analysis worker (gearman worker)
    worker_analysis:
        build:
            context: ./
            dockerfile: ./docker/Dockerfile.workers_web
        init: true
        command: python manage.py gm_worker_processing --queue analyze_sound
        volumes:
            - .:/code
            - ./freesound-data/:/freesound-data
        env_file:
            - environment
        environment:
            - FS_USER_ID=$FS_USER_ID_FROM_ENV
        depends_on:
            - db
            - gearmand

<<<<<<< HEAD
    worker_analysis_v2:
        build:
            context: ./
            dockerfile: ./docker/Dockerfile.workers_web
        init: true
        command: python manage.py gm_worker_analysis --queue analyze_sound_v2
        volumes:
            - .:/code
            - ./freesound-data/:/freesound-data
        env_file:
            - environment
        environment:
            - FS_USER_ID=$FS_USER_ID_FROM_ENV
        depends_on:
            - db
            - gearmand

=======
    # Async tasks worker (gearman worker)
>>>>>>> 914cc5ed
    worker_async_tasks:
        build:
            context: ./
            dockerfile: ./docker/Dockerfile.workers_web
        init: true
        command: python manage.py gm_worker_async_tasks
        volumes:
            - .:/code
            - ./freesound-data/:/freesound-data
        env_file:
            - environment
        environment:
            - FS_USER_ID=$FS_USER_ID_FROM_ENV
        depends_on:
            - db
            - gearmand<|MERGE_RESOLUTION|>--- conflicted
+++ resolved
@@ -193,27 +193,7 @@
             - db
             - gearmand
 
-<<<<<<< HEAD
-    worker_analysis_v2:
-        build:
-            context: ./
-            dockerfile: ./docker/Dockerfile.workers_web
-        init: true
-        command: python manage.py gm_worker_analysis --queue analyze_sound_v2
-        volumes:
-            - .:/code
-            - ./freesound-data/:/freesound-data
-        env_file:
-            - environment
-        environment:
-            - FS_USER_ID=$FS_USER_ID_FROM_ENV
-        depends_on:
-            - db
-            - gearmand
-
-=======
     # Async tasks worker (gearman worker)
->>>>>>> 914cc5ed
     worker_async_tasks:
         build:
             context: ./
