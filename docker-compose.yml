--- conflicted
+++ resolved
@@ -56,8 +56,7 @@
             - ./utils/search/solr5.5.5/cores:/cores
             - ./utils/search/solr5.5.5/docker-entrypoint:/docker-entrypoint-initdb.d
         ports:
-            - "${FS_BIND_HOST:-127.0.0.1}:${LOCAL_PORT_PREFIX}8983:8983"
-<<<<<<< HEAD
+            - "${FS_BIND_HOST:-127.0.0.1}:${LOCAL_PORT_PREFIX}"${FS_BIND_HOST:-127.0.0.1}:${LOCAL_PORT_PREFIX}8983:8983"
 
     solr9:
         image: solr:9.0.0
@@ -66,9 +65,7 @@
             - ./utils/search/solr9.0.0/cores:/cores
             - ./utils/search/solr9.0.0/docker-entrypoint:/docker-entrypoint-initdb.d
         ports:
-            - "${FS_BIND_HOST:-127.0.0.1}:${LOCAL_PORT_PREFIX}8984:8983"
-=======
->>>>>>> 16844d09
+            - "${FS_BIND_HOST:-127.0.0.1}:${LOCAL_PORT_PREFIX}8984:8983""
 
     # Redis (caches)
     redis:
