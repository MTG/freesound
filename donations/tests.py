--- conflicted
+++ resolved
@@ -1,12 +1,8 @@
 from builtins import range
 import datetime
-<<<<<<< HEAD
 from unittest import mock
-=======
-import mock
 import base64
 import json
->>>>>>> 3662df6b
 
 from django.contrib.auth.models import User
 from django.core import mail
