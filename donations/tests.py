--- conflicted
+++ resolved
@@ -93,24 +93,6 @@
 
     def test_non_annon_donation_with_name_stripe(self):
         donations.models.DonationCampaign.objects.create(
-<<<<<<< HEAD
-                goal=200, date_start=datetime.datetime.now(), id=1)
-        self.user = User.objects.create_user(
-                username='fsuser', email='j@test.com', password='top', id='46280')
-        self.client.force_login(self.user)
-        params = {
-                'stripeToken': '8B703020T00352816',
-                'stripeEmail': 'donor@freesound.org',
-                'amount': '1.5',
-                'show_amount': True,
-                'donation_type': '2',
-                'name_option': 'test'
-        }
-        with mock.patch('stripe.Charge.create') as mock_create:
-            mock_create.return_value = {'status': 'succeeded', 'id': 'txn123'}
-            resp = self.client.post(reverse('donation-complete-stripe'), params)
-            donations_query = donations.models.Donation.objects.filter(
-=======
             goal=200, date_start=datetime.datetime.now(), id=1)
         self.user = User.objects.create_user(
             username='fsuser', email='j@test.com', password='top', id='46280')
@@ -131,7 +113,6 @@
             mock_create.return_value = params
             resp = self.client.post(reverse('donation-complete-stripe'), params, HTTP_STRIPE_SIGNATURE="1")
             donations_query = donations.models.Donation.objects.filter(\
->>>>>>> 52db5b8e
                 transaction_id='txn123')
             self.assertEqual(donations_query.exists(), True)
             self.assertEqual(donations_query[0].campaign_id, 1)
@@ -143,24 +124,6 @@
 
     def test_non_annon_donation_stripe(self):
         donations.models.DonationCampaign.objects.create(
-<<<<<<< HEAD
-                goal=200, date_start=datetime.datetime.now(), id=1)
-        self.user = User.objects.create_user(
-                username='fsuser', email='j@test.com', password='top', id='46280')
-        self.client.force_login(self.user)
-        params = {
-                'stripeToken': '8B703020T00352816',
-                'stripeEmail': 'donor@freesound.org',
-                'amount': '1.5',
-                'show_amount': True,
-                'donation_type': '0'
-            }
-
-        with mock.patch('stripe.Charge.create') as mock_create:
-            mock_create.return_value = {'status': 'succeeded', 'id': 'txn123'}
-            resp = self.client.post(reverse('donation-complete-stripe'), params)
-            donations_query = donations.models.Donation.objects.filter(
-=======
             goal=200, date_start=datetime.datetime.now(), id=1)
         self.user = User.objects.create_user(
             username='fsuser', email='j@test.com', password='top', id='46280')
@@ -181,7 +144,6 @@
             mock_create.return_value = params
             resp = self.client.post(reverse('donation-complete-stripe'), params, HTTP_STRIPE_SIGNATURE="1")
             donations_query = donations.models.Donation.objects.filter(\
->>>>>>> 52db5b8e
                 transaction_id='txn123')
             self.assertEqual(donations_query.exists(), True)
             self.assertEqual(donations_query[0].campaign_id, 1)
@@ -195,20 +157,6 @@
         donations.models.DonationCampaign.objects.create(
                 goal=200, date_start=datetime.datetime.now(), id=1)
         # {u'campaign_id': 1, u'name': u'Anonymous', u'display_amount': True}
-<<<<<<< HEAD
-        params = {
-                'stripeToken': '8B703020T00352816',
-                'stripeEmail': 'donor@freesound.org',
-                'amount': '1.5',
-                'show_amount': True,
-                'donation_type': '1'
-            }
-
-        with mock.patch('stripe.Charge.create') as mock_create:
-            mock_create.return_value = {'status': 'succeeded', 'id': 'txn123'}
-            resp = self.client.post(reverse('donation-complete-stripe'), params)
-            donations_query = donations.models.Donation.objects.filter(
-=======
         custom = "eyJjYW1wYWlnbl9pZCI6IDEsICJkaXNwbGF5X2Ftb3VudCI6MSwgIm5hbWUiOiAiQW5vbnltb3VzIn0="
         params = {"data": {"object" :{"id": "txn123",
                   "customer_email": "donor@freesound.org",
@@ -224,7 +172,6 @@
             mock_create.return_value = params
             resp = self.client.post(reverse('donation-complete-stripe'), params, HTTP_STRIPE_SIGNATURE="1")
             donations_query = donations.models.Donation.objects.filter(\
->>>>>>> 52db5b8e
                 transaction_id='txn123')
             self.assertEqual(donations_query.exists(), True)
             self.assertEqual(donations_query[0].is_anonymous, True)
@@ -243,10 +190,6 @@
             'donation_type': '1',
         }
 
-<<<<<<< HEAD
-    def test_donation_form(self):
-        donations.models.DonationCampaign.objects.create(
-=======
         with mock.patch('stripe.checkout.Session.create') as mock_create:
             mock_create.return_value = session
             ret = self.client.get("/donations/donation-session-stripe/", data)
@@ -298,7 +241,6 @@
 
     def test_donation_form_paypal(self):
         donations.models.DonationCampaign.objects.create(\
->>>>>>> 52db5b8e
                 goal=200, date_start=datetime.datetime.now(), id=1)
         data = {
             'amount': '0,1',
