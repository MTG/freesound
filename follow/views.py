--- conflicted
+++ resolved
@@ -1,5 +1,4 @@
 # -*- coding: utf-8 -*-
-
 #
 # Freesound is (c) MUSIC TECHNOLOGY GROUP, UNIVERSITAT POMPEU FABRA
 #
@@ -19,42 +18,24 @@
 # Authors:
 #     See AUTHORS file.
 #
-<<<<<<< HEAD
-
 from collections import OrderedDict
 from datetime import datetime, timedelta
 from socket import error as socket_error
 
-=======
 from django.conf import settings
-from django.http import HttpResponse, HttpResponseRedirect
-from django.shortcuts import get_object_or_404, render
->>>>>>> ef86a0a2
 from django.contrib.auth.decorators import login_required
 from django.contrib.auth.models import User
 from django.db import transaction
-<<<<<<< HEAD
-from django.http import HttpResponse
+from django.http import HttpResponse, HttpResponseRedirect
 from django.shortcuts import get_object_or_404, render
-=======
 from django.urls import reverse
->>>>>>> ef86a0a2
 
 from follow import follow_utils
 from follow.models import FollowingQueryItem
-<<<<<<< HEAD
 from follow.models import FollowingUserItem
-from utils.username import redirect_if_old_username_or_404, raise_404_if_user_is_deleted
-=======
-from django.contrib.auth.models import User
-from datetime import datetime, timedelta
-from collections import OrderedDict
-from socket import error as socket_error
-
 from utils.frontend_handling import using_beastwhoosh
 from utils.pagination import paginate
-from utils.username import redirect_if_old_username_or_404
->>>>>>> ef86a0a2
+from utils.username import redirect_if_old_username_or_404, raise_404_if_user_is_deleted
 
 
 @redirect_if_old_username_or_404
