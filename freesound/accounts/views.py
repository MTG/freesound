--- conflicted
+++ resolved
@@ -100,7 +100,8 @@
 @login_required
 def home(request):
     user = request.user
-    tags = user.profile.get_tagcloud()    
+    # expand tags because we will definitely be executing, and otherwise tags is called multiple times
+    tags = user.profile.get_tagcloud()
     latest_sounds = Sound.public.filter(user=user)[0:5]
     latest_packs = Pack.objects.filter(user=user, sound__moderation_state="OK", sound__processing_state="OK").annotate(num_sounds=Count('sound'), last_update=Max('sound__created')).filter(num_sounds__gt=0).order_by("-last_update")[0:5]
     latest_geotags = Sound.public.filter(user=user).exclude(geotag=None)[0:10]
@@ -165,7 +166,7 @@
 
 @login_required
 def edit(request):
-    profile = request.user.profile   
+    profile = request.user.profile
     
     def is_selected(prefix):
         if request.method == "POST":
@@ -270,14 +271,8 @@
 
 def account(request, username):
     user = get_object_or_404(User, username__iexact=username)
+    # expand tags because we will definitely be executing, and otherwise tags is called multiple times
     tags = user.profile.get_tagcloud()
-<<<<<<< HEAD
-      
-=======
-    print tags
-    for t in tags:
-	print t, type(t)
->>>>>>> 6a99ce8e
     latest_sounds = Sound.public.filter(user=user)[0:settings.SOUNDS_PER_PAGE]
     latest_packs = Pack.objects.filter(user=user, sound__moderation_state="OK", sound__processing_state="OK").annotate(num_sounds=Count('sound'), last_update=Max('sound__created')).filter(num_sounds__gt=0).order_by("-last_update")[0:10]
     latest_geotags = Sound.public.filter(user=user).exclude(geotag=None)[0:10]
