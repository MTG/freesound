#
# Freesound is (c) MUSIC TECHNOLOGY GROUP, UNIVERSITAT POMPEU FABRA
#
# Freesound is free software: you can redistribute it and/or modify
# it under the terms of the GNU Affero General Public License as
# published by the Free Software Foundation, either version 3 of the
# License, or (at your option) any later version.
#
# Freesound is distributed in the hope that it will be useful,
# but WITHOUT ANY WARRANTY; without even the implied warranty of
# MERCHANTABILITY or FITNESS FOR A PARTICULAR PURPOSE.  See the
# GNU Affero General Public License for more details.
#
# You should have received a copy of the GNU Affero General Public License
# along with this program.  If not, see <http://www.gnu.org/licenses/>.
#
# Authors:
#     See AUTHORS file.
#
import urllib

import json
import logging

from django.conf import settings
from django.http import HttpResponseRedirect
from django.urls import reverse
from django.contrib import messages

from utils.onlineusers import cache_online_users

web_logger = logging.getLogger('web')


def dont_redirect(path):
    return 'bulklicensechange' not in path \
        and 'logout' not in path \
        and 'tosacceptance' not in path \
        and 'tos_api' not in path \
        and 'tos_web' not in path \
        and 'privacy' not in path \
        and 'cookies' not in path \
        and 'contact' not in path \
        and not path.startswith(settings.MEDIA_URL)


class OnlineUsersHandler(object):
    def __init__(self, get_response):
        self.get_response = get_response

    def __call__(self, request):
        cache_online_users(request)
        response = self.get_response(request)
        return response


class BulkChangeLicenseHandler(object):
    def __init__(self, get_response):
        self.get_response = get_response

    def __call__(self, request):
        # check for authentication,
        # avoid infinite loop
        # allow user to logout (maybe a bit too much...)
        # don't run it for media URLs
        # N.B. probably better just to check for login in the URL
        if request.user.is_authenticated \
                and dont_redirect(request.get_full_path()):

            user = request.user
            if user.profile.has_old_license:
                return HttpResponseRedirect(reverse("bulk-license-change"))

        response = self.get_response(request)
        return response


class FrontendPreferenceHandler(object):
    def __init__(self, get_response):
        self.get_response = get_response

    def __call__(self, request):
        """
        This middleware sets a session variable when the parameter 'new_frontend' is received.
        The 'render' method will use this session variable to display the new/old frontend
        """
        if request.GET.get(settings.FRONTEND_CHOOSER_REQ_PARAM_NAME, None):
            selected_ui = request.GET.get(settings.FRONTEND_CHOOSER_REQ_PARAM_NAME)
            current_ui = request.session.get(settings.FRONTEND_SESSION_PARAM_NAME, None)
            if selected_ui != current_ui:
                web_logger.info('Frontend activation (%s)' % json.dumps({'name': selected_ui,
                                                                         'username': request.user.username}))
            request.session[settings.FRONTEND_SESSION_PARAM_NAME] = selected_ui
        response = self.get_response(request)
        return response


class TosAcceptanceHandler(object):
    """Checks if the user has accepted the updates to the Terms
    of Service due to the GDPR (May 2018).
    This replaces the agreement to the original ToS (2013, 2fd543f3a)
    """

    def __init__(self, get_response):
        self.get_response = get_response

    def __call__(self, request):

        if request.user.is_authenticated \
                and dont_redirect(request.get_full_path()):

            user = request.user
<<<<<<< HEAD
            cache_key = 'has-accepted-tos2018-%s' % user.id
            cache_info = cache.get(cache_key)

            if not cache_info:
                has_accepted_tos = hasattr(user, 'gdpracceptance')
                if not has_accepted_tos:
                    url = '%s?%s' % (reverse('tos-acceptance'), urllib.urlencode({'next': request.get_full_path()}))
                    return HttpResponseRedirect(url)
                else:
                    cache.set(cache_key, 'yes', 2592000)  # 30 days cache
            else:
                # If there is cache it means the terms has been accepted
                pass
=======
            if not user.profile.accepted_tos:
                return HttpResponseRedirect(reverse("tos-acceptance"))

        response = self.get_response(request)
        return response


class UpdateEmailHandler(object):
    message = "We have identified that some emails that we have sent to you didn't go through, thus it appears that " \
              "your email address is not valid. Please update your email address to a working one to continue using " \
              "Freesound"

    def __init__(self, get_response):
        self.get_response = get_response

    def __call__(self, request):
        if request.user.is_authenticated \
                and 'tosacceptance' not in request.get_full_path() \
                and 'logout' not in request.get_full_path() \
                and 'tos_api' not in request.get_full_path() \
                and 'tos_web' not in request.get_full_path() \
                and 'contact' not in request.get_full_path() \
                and 'bulklicensechange' not in request.get_full_path() \
                and 'resetemail' not in request.get_full_path() \
                and not request.get_full_path().startswith(settings.MEDIA_URL):
                # replace with dont_redirect() and add resetemail to it after merge with gdpr_acceptance pr

            user = request.user

            if not user.profile.email_is_valid():
                messages.add_message(request, messages.INFO, self.message)
                return HttpResponseRedirect(reverse("accounts-email-reset"))
>>>>>>> 52db5b8e

        response = self.get_response(request)
        return response<|MERGE_RESOLUTION|>--- conflicted
+++ resolved
@@ -97,8 +97,10 @@
 
 class TosAcceptanceHandler(object):
     """Checks if the user has accepted the updates to the Terms
-    of Service due to the GDPR (May 2018).
-    This replaces the agreement to the original ToS (2013, 2fd543f3a)
+    of Service in 2022. This replaces the agreement to the original ToS (2013, 2fd543f3a).
+    When users agree with the new terms of service, they also agree on updating the
+    CC licenses to 4.0. There is no need to add a new tos_acceptance field
+    as we will simply reuse the same field used for 2013.
     """
 
     def __init__(self, get_response):
@@ -110,21 +112,6 @@
                 and dont_redirect(request.get_full_path()):
 
             user = request.user
-<<<<<<< HEAD
-            cache_key = 'has-accepted-tos2018-%s' % user.id
-            cache_info = cache.get(cache_key)
-
-            if not cache_info:
-                has_accepted_tos = hasattr(user, 'gdpracceptance')
-                if not has_accepted_tos:
-                    url = '%s?%s' % (reverse('tos-acceptance'), urllib.urlencode({'next': request.get_full_path()}))
-                    return HttpResponseRedirect(url)
-                else:
-                    cache.set(cache_key, 'yes', 2592000)  # 30 days cache
-            else:
-                # If there is cache it means the terms has been accepted
-                pass
-=======
             if not user.profile.accepted_tos:
                 return HttpResponseRedirect(reverse("tos-acceptance"))
 
@@ -157,7 +144,6 @@
             if not user.profile.email_is_valid():
                 messages.add_message(request, messages.INFO, self.message)
                 return HttpResponseRedirect(reverse("accounts-email-reset"))
->>>>>>> 52db5b8e
 
         response = self.get_response(request)
         return response