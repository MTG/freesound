from django.conf import settings
from django.shortcuts import render_to_response
from django.template import RequestContext
from utils.search.solr import Solr, SolrQuery, SolrResponseInterpreter, \
    SolrResponseInterpreterPaginator, SolrException
import logging
import forms

logger = logging.getLogger("search")

def search_prepare_sort(sort, options):
    """ for ordering by rating order by rating, then by number of ratings """
    if sort in [x[1] for x in options]:
        if sort == "avg_rating desc":
            sort = [sort, "num_ratings desc"]
        elif  sort == "avg_rating asc":
            sort = [sort, "num_ratings asc"]
        else:
            sort = [sort]
    else:
        sort = ["num_downloads desc"]
    return sort

def search_prepare_query(search_query, filter_query, sort, current_page, sounds_per_page):
    query = SolrQuery()
    query.set_dismax_query(search_query, query_fields=[("id", 4), ("tag",3), ("description",3), ("username",2), ("pack_tokenized",2), ("original_filename",2), "comment"])
    query.set_query_options(start=(current_page - 1) * sounds_per_page, rows=sounds_per_page, field_list=["id"], filter_query=filter_query, sort=sort)
    query.add_facet_fields("samplerate", "pack", "username", "tag", "bitrate", "bitdepth", "type", "channels")
    query.set_facet_options_default(limit=5, sort=True, mincount=1, count_missing=False)
    query.set_facet_options("tag", limit=30)
    query.set_facet_options("username", limit=30)
    query.set_facet_options("pack", limit=10)
    return query

def search(request):
    search_query = request.GET.get("q", "")
    filter_query = request.GET.get("f", "")
    current_page = int(request.GET.get("page", 1))
    sort = request.GET.get("s", forms.SEARCH_DEFAULT_SORT)
    sort_options = forms.SEARCH_SORT_OPTIONS_WEB
    
    if search_query.strip() != "":
        sort = search_prepare_sort(sort, forms.SEARCH_SORT_OPTIONS_WEB)
    
        solr = Solr(settings.SOLR_URL)
        
        query = search_prepare_query(search_query, filter_query, sort, current_page, settings.SOUNDS_PER_PAGE)
        
        try:
            results = SolrResponseInterpreter(solr.select(unicode(query)))
            paginator = SolrResponseInterpreterPaginator(results, settings.SOUNDS_PER_PAGE)
            page = paginator.page(current_page)
            error = False
        except SolrException, e:
            logger.warning("search error: query: %s error %s" % (query, e))
            error = True
            error_text = 'There was an error while searching, is your query correct?'
        except Exception, e:
            logger.error("Could probably not connect to Solr - %s" % e)
            error = True
            error_text = 'The search server could not be reached, please try again later.' 
    else:
        results = []
    
<<<<<<< HEAD
    return render_to_response('search/search.html', locals(), context_instance=RequestContext(request))



def ajax_search(request):

    #render a list of sounds according to the search 
    search_query = request.GET.get("q", "")
    filter_query = request.GET.get("f", "")
    current_page = int(request.GET.get("page", 1))
    sort = request.GET.get("s", forms.SEARCH_DEFAULT_SORT)
    sort_options = forms.SEARCH_SORT_OPTIONS_WEB

    if search_query.strip() != "":
        sort = search_prepare_sort(sort, forms.SEARCH_SORT_OPTIONS_WEB)
    
        solr = Solr(settings.SOLR_URL)
        
        query = search_prepare_query(search_query, filter_query, sort, current_page, settings.SOUNDS_PER_PAGE)
        
        try:
            results = SolrResponseInterpreter(solr.select(unicode(query)))
            paginator = SolrResponseInterpreterPaginator(results, settings.SOUNDS_PER_PAGE)
            page = paginator.page(current_page)
            error = False
        except SolrException, e:
            logger.warning("search error: query: %s error %s" % (query, e))
            error = True
    else:
        results = []
           
    return render_to_response( 'sounds/display_remixes.html', locals(), context_instance = RequestContext(request))
=======
    if request.GET.get("ajax", "") != "1":
        return render_to_response('search/search.html', locals(), context_instance=RequestContext(request))
    else:
        return render_to_response('search/search_ajax.html', locals(), context_instance = RequestContext(request))
>>>>>>> 828617a6
<|MERGE_RESOLUTION|>--- conflicted
+++ resolved
@@ -62,42 +62,7 @@
     else:
         results = []
     
-<<<<<<< HEAD
-    return render_to_response('search/search.html', locals(), context_instance=RequestContext(request))
-
-
-
-def ajax_search(request):
-
-    #render a list of sounds according to the search 
-    search_query = request.GET.get("q", "")
-    filter_query = request.GET.get("f", "")
-    current_page = int(request.GET.get("page", 1))
-    sort = request.GET.get("s", forms.SEARCH_DEFAULT_SORT)
-    sort_options = forms.SEARCH_SORT_OPTIONS_WEB
-
-    if search_query.strip() != "":
-        sort = search_prepare_sort(sort, forms.SEARCH_SORT_OPTIONS_WEB)
-    
-        solr = Solr(settings.SOLR_URL)
-        
-        query = search_prepare_query(search_query, filter_query, sort, current_page, settings.SOUNDS_PER_PAGE)
-        
-        try:
-            results = SolrResponseInterpreter(solr.select(unicode(query)))
-            paginator = SolrResponseInterpreterPaginator(results, settings.SOUNDS_PER_PAGE)
-            page = paginator.page(current_page)
-            error = False
-        except SolrException, e:
-            logger.warning("search error: query: %s error %s" % (query, e))
-            error = True
-    else:
-        results = []
-           
-    return render_to_response( 'sounds/display_remixes.html', locals(), context_instance = RequestContext(request))
-=======
     if request.GET.get("ajax", "") != "1":
         return render_to_response('search/search.html', locals(), context_instance=RequestContext(request))
     else:
-        return render_to_response('search/search_ajax.html', locals(), context_instance = RequestContext(request))
->>>>>>> 828617a6
+        return render_to_response('search/search_ajax.html', locals(), context_instance = RequestContext(request))