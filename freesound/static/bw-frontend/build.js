const inquirer = require('inquirer');
const shell = require('shelljs');

const pages = [
  'front',
  'browse',
  'sound',
<<<<<<< HEAD
  'forumshot',
  'forummostcommented',
  'forumlists',
  'forumliststhread',
  'forumthread',
  'forumnewthread',
=======
  'pack',
  'profile',
  'followers',
  'following',
  'tagsFollowing',
  'editprofile',
  'editprofilepassword',
  'editprofilenotifications',
  'editprofilecloseaccount',
>>>>>>> 008e46bb
];

const outDir = 'freesound/static/bw-frontend/dist';

const start = async () => {
  pages.forEach(page => {
    shell.exec(
      `parcel build freesound/static/bw-frontend/html/${page}.njk -d ${outDir}  --no-content-hash`
    );
  });
};

start();<|MERGE_RESOLUTION|>--- conflicted
+++ resolved
@@ -5,14 +5,6 @@
   'front',
   'browse',
   'sound',
-<<<<<<< HEAD
-  'forumshot',
-  'forummostcommented',
-  'forumlists',
-  'forumliststhread',
-  'forumthread',
-  'forumnewthread',
-=======
   'pack',
   'profile',
   'followers',
@@ -22,7 +14,12 @@
   'editprofilepassword',
   'editprofilenotifications',
   'editprofilecloseaccount',
->>>>>>> 008e46bb
+  'forumshot',
+  'forummostcommented',
+  'forumlists',
+  'forumliststhread',
+  'forumthread',
+  'forumnewthread'
 ];
 
 const outDir = 'freesound/static/bw-frontend/dist';
