const inquirer = require('inquirer');
const shell = require('shelljs');

<<<<<<< HEAD
const pages = [
  'front',
  'browse',
  'editprofile',
  'editprofilepassword',
  'editprofilenotifications',
  'editprofilecloseaccount',
];
=======
const pages = ['front', 'browse', 'sound', 'profile', 'followers', 'following', 'tagsFollowing'];
>>>>>>> 744d3b9f

const outDir = 'freesound/static/bw-frontend/dist';

const start = async () => {
  pages.forEach(page => {
    shell.exec(
      `parcel build freesound/static/bw-frontend/html/${page}.njk -d ${outDir}  --no-content-hash`
    );
  });
};

start();<|MERGE_RESOLUTION|>--- conflicted
+++ resolved
@@ -1,18 +1,19 @@
 const inquirer = require('inquirer');
 const shell = require('shelljs');
 
-<<<<<<< HEAD
 const pages = [
   'front',
   'browse',
+  'sound',
+  'profile',
+  'followers',
+  'following',
+  'tagsFollowing',
   'editprofile',
   'editprofilepassword',
   'editprofilenotifications',
   'editprofilecloseaccount',
 ];
-=======
-const pages = ['front', 'browse', 'sound', 'profile', 'followers', 'following', 'tagsFollowing'];
->>>>>>> 744d3b9f
 
 const outDir = 'freesound/static/bw-frontend/dist';
 
