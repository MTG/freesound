--- conflicted
+++ resolved
@@ -1,19 +1,16 @@
 const inquirer = require('inquirer');
 const shell = require('shelljs');
 
-<<<<<<< HEAD
 const pages = [
   'front',
   'browse',
+  'sound',
   'forumshot',
   'forummostcommented',
   'forumlists',
   'forumliststhread',
   'forumthread',
 ];
-=======
-const pages = ['front', 'browse', 'sound'];
->>>>>>> ad9a8dc0
 
 const outDir = 'freesound/static/bw-frontend/dist';
 
