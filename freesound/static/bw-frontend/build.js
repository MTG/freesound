--- conflicted
+++ resolved
@@ -1,13 +1,11 @@
 const inquirer = require('inquirer');
 const shell = require('shelljs');
 
-<<<<<<< HEAD
-const pages = ['front', 'browse', 'sound', 'pack'];
-=======
 const pages = [
   'front',
   'browse',
   'sound',
+  'pack',
   'profile',
   'followers',
   'following',
@@ -17,7 +15,6 @@
   'editprofilenotifications',
   'editprofilecloseaccount',
 ];
->>>>>>> 709b8d0f
 
 const outDir = 'freesound/static/bw-frontend/dist';
 
