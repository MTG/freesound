--- conflicted
+++ resolved
@@ -177,8 +177,6 @@
   </nav>
 {% endmacro %}
 
-<<<<<<< HEAD
-
 {% macro editProfileNavbar(activePage) %}
   <ul class="navbar-profile">
     <li class="nav-item">
@@ -197,7 +195,8 @@
       <a class="nav-link {% if activePage == 'account'%} active {% endif %}" href="#">Close account</a>
     </li>
   </ul>
-=======
+{% endmacro %}
+
 {% macro followersNavbar(page) %}
   <div class="bw-nav__followers v-spacing-top-5">
     <ol>
@@ -206,5 +205,4 @@
       <li class="{% if page == 'tags' %}active{% endif %}"><a href="">Tags following</a></li>
     </ol>
   </div>
->>>>>>> 744d3b9f
 {% endmacro %}