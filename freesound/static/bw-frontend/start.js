--- conflicted
+++ resolved
@@ -9,9 +9,6 @@
       type: 'list',
       name: 'pagename',
       message: 'Which page would you like to open?',
-<<<<<<< HEAD
-      choices: ['Front', 'Browse', 'Sound', 'MessagesInbox', 'MessagesNew'],
-=======
       choices: [
         'Front',
         'Browse',
@@ -30,9 +27,10 @@
         'ForumLists',
         'ForumListsThread',
         'ForumThread',
-        'ForumNewthread'
+        'ForumNewthread',
+        'MessagesInbox', 
+        'MessagesNew'
       ],
->>>>>>> 4c96d914
       filter: val => val.toLowerCase(),
     },
   ]);
