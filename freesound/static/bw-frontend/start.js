--- conflicted
+++ resolved
@@ -12,15 +12,6 @@
       choices: [
         'Front',
         'Browse',
-<<<<<<< HEAD
-        'Sound',
-        'ForumsHot',
-        'ForumMostCommented',
-        'ForumLists',
-        'ForumListsThread',
-        'ForumThread',
-        'ForumNewthread',
-=======
         'Profile',
         'Sound',
         'Pack',
@@ -31,7 +22,12 @@
         'EditProfilePassword',
         'EditProfileNotifications',
         'EditProfileCloseAccount',
->>>>>>> 008e46bb
+        'ForumsHot',
+        'ForumMostCommented',
+        'ForumLists',
+        'ForumListsThread',
+        'ForumThread',
+        'ForumNewthread'
       ],
       filter: val => val.toLowerCase(),
     },
