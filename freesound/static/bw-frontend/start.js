--- conflicted
+++ resolved
@@ -9,11 +9,7 @@
       type: 'list',
       name: 'pagename',
       message: 'Which page would you like to open?',
-<<<<<<< HEAD
-      choices: ['Front', 'Browse', 'Profile', 'Followers', 'Following', 'TagsFollowing'],
-=======
-      choices: ['Front', 'Browse', 'Sound'],
->>>>>>> cc3f7c87
+      choices: ['Front', 'Browse', 'Profile', 'Sound', 'Followers', 'Following', 'TagsFollowing'],
       filter: val => val.toLowerCase(),
     },
   ]);
