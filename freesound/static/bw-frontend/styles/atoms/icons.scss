--- conflicted
+++ resolved
@@ -10,9 +10,6 @@
   }
 }
 
-<<<<<<< HEAD
-.bw-icon__download_reverse {
-=======
 .cleanIcon {
   > span {
     display: flex;
@@ -75,7 +72,11 @@
 }
 
 .bw-icon__chevron_left {
->>>>>>> cc3f7c87
+  transform: rotate(180deg);
+  display: inline-block;
+}
+
+.bw-icon__download_reverse {
   transform: rotate(180deg);
   display: inline-block;
 }