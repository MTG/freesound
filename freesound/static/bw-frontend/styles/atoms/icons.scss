.bw-icon-half-star {
  display: flex;

  .path2 {
    margin-left: -15px;

    &:before {
      margin-left: 0;
    }
  }
}

<<<<<<< HEAD
.bw-icon__chevron_left {
  transform: rotate(180deg);
  display: inline-block;
}
=======
.cleanIcon {
  > span {
    display: flex;
  }
}

.bw-icon-facebook {
  .path1:before {
    color: $navy-grey;
  }

  &:hover .path1:before {
    color: $navy-grey;
    color: rgb(59, 89, 152);
  }
}

.bw-icon-google-plus {
  .path1:before {
    color: $navy-grey;
  }

  &:hover .path1:before {
    color: $navy-grey;
    color: rgb(255, 53, 70);
  }
}

.bw-icon-twitter {
  .path1:before {
    color: $navy-grey;
  }

  &:hover .path1:before {
    color: $navy-grey;
    color: rgb(85, 172, 238);
  }
}

.bw-icon-tumblr {
  .path1:before {
    color: $navy-grey;
  }

  &:hover .path1:before {
    color: $navy-grey;
    color: rgb(20, 20, 36);
  }
}

.bw-icon-embed-stroke {
  .path1:before {
    color: $navy-grey;
  }

  &:hover .path1:before {
    color: $navy-grey;
    color: rgb(255, 53, 70);
  }
}
>>>>>>> 237fa5b1
<|MERGE_RESOLUTION|>--- conflicted
+++ resolved
@@ -10,12 +10,6 @@
   }
 }
 
-<<<<<<< HEAD
-.bw-icon__chevron_left {
-  transform: rotate(180deg);
-  display: inline-block;
-}
-=======
 .cleanIcon {
   > span {
     display: flex;
@@ -76,4 +70,8 @@
     color: rgb(255, 53, 70);
   }
 }
->>>>>>> 237fa5b1
+
+.bw-icon__chevron_left {
+  transform: rotate(180deg);
+  display: inline-block;
+}