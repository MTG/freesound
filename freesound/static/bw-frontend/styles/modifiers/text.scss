.text-red {
  color: $red;
}

.text-grey {
  color: $navy-grey;
}

.text-light-grey {
  color: $navy-light-grey;
}

.text-black {
  color: $black;
}

.text-center {
  text-align: center;
}

.text-right {
  text-align: right;
}

<<<<<<< HEAD
.text-opacity-050 {
  opacity: 0.5;
}

=======
>>>>>>> e8231c4e
.caps {
  text-transform: uppercase;
}

.font-weight-normal {
  font-weight: normal;
}

.font-weight-bold {
  font-weight: bold;
}

.ellipsis {
  white-space: nowrap;
  overflow: hidden;
  text-overflow: ellipsis;
}

.no-text-wrap {
  white-space: nowrap;
}

.no-letter-spacing {
  letter-spacing: 0;
}

@for $i from 14 through 30 {
  .text-#{$i} {
    font-size: #{$i}px;
  }
}

@for $i from 14 through 30 {
  .line-height-#{$i} {
    line-height: #{$i}px;
  }
}<|MERGE_RESOLUTION|>--- conflicted
+++ resolved
@@ -22,13 +22,14 @@
   text-align: right;
 }
 
-<<<<<<< HEAD
 .text-opacity-050 {
   opacity: 0.5;
 }
 
-=======
->>>>>>> e8231c4e
+.text-right {
+  text-align: right;
+}
+
 .caps {
   text-transform: uppercase;
 }
