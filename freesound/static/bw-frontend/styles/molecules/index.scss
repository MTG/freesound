--- conflicted
+++ resolved
@@ -1,8 +1,5 @@
 @import 'footer';
 @import 'navbar';
 @import 'player';
-<<<<<<< HEAD
 @import 'modal';
-=======
-@import 'pagination';
->>>>>>> acd05018
+@import 'pagination';