$navbar-height: 80px;
$navbar-height-mobile: 64px;

.bw-nav {
  height: $navbar-height-mobile;
  position: fixed;
  top: 0;
  right: 0;
  left: 0;
  background: $white;
  z-index: get-z-index('navbar');
  transition: box-shadow 0.2s ease;
  display: flex;
  align-items: center;

  @include md-and-above {
    height: $navbar-height;
  }

  .input-wrapper {
    flex-grow: 1;
  }
}

.bw-nav--scrolled {
  box-shadow: 0 2px 5px transparentize($navy-light-grey, 0.6);
}

.bw-nav__container {
  display: flex;
  justify-content: space-between;
  align-items: center;
}

.bw-nav__logo-search-container {
  height: 48px;
  display: flex;
  flex-grow: 1;

  > :first-child:not(:last-child) {
    margin-right: 32px;
  }
}

.bw-nav__logo {
  width: 60px;
  height: 100%;
  background-image: url('assets/logos/logo.svg');
  background-size: 100%;
  background-repeat: no-repeat;
  background-position: center;

  a {
    display: block;
    height: 100%;
  }
}

.bw-nav__logo-with-text {
  /* this version of the logo can show "freesound" text if used with bw-nav--expanded class */
  width: 60px;
  height: 100%;
  background-image: url('assets/logos/logo.svg');
  background-size: 100%;
  background-repeat: no-repeat;
  background-position: center;

  a {
    display: block;
    height: 100%;
  }

  .bw-nav--expanded & {
    width: 190px;
    background-image: url('assets/logos/logo-text.svg');
  }
}

.input-wrapper {
  .bw-nav--expanded & {
    display: none;
  }
}

.bw-nav__actions {
  list-style: none;
  display: flex;
}

.bw-nav__action {
  display: flex;
  align-items: center;
  margin-left: 25px;

  @include lg-and-above {
    margin-left: 0px;
    &:not(:last-child) {
      margin-right: 20px;
    }
  }

  &.dropdown-item {
    flex-direction: column;
    align-items: normal;
    margin-right: 0;
  }
}

.bw-nav__menu {
  display: flex;
  width: 18px;
  cursor: pointer;
  // to make sure its hover area is the same of other elements
  height: 24px;
  align-items: center;
}

.bw-nav__menu--avatar-with-notifications {
  position: relative;

  &:after {
    display: block;
    position: absolute;
    content: ' ';
    height: 7px;
    width: 7px;
    border-radius: 50%;
    background-color: $red;
    top: calc(100% + 6px);
    left: 50%;
    transform: translateX(-50%);
  }
}

.bw-nav:not(.bw-nav--expanded) {
  .btn-primary {
    @include reset-rounded-button($red, $red-hover);
    letter-spacing: 0px;
  }
  .btn-secondary {
    @include reset-rounded-button($black, $black-hover);
    letter-spacing: 0px;
  }
}

.navbar-space-filler {
  padding-top: $navbar-height-mobile;

  @include md-and-above {
    padding-top: $navbar-height;
  }
}

<<<<<<< HEAD
.navbar-messages {
  list-style: none;
  display: flex;
  padding-left: 0;
  margin: 30px 0;

  .nav-item {
    margin-right: 24px;
=======
.navbar-profile {
  list-style: none;

  .nav-item {
    margin: 16px 0;

    .nav-link {
      color: $navy-grey;

      &.active {
        color: $black;
      }

      &:hover {
        color: $black;
      }
    }
  }
}

.bw-nav__followers {
  ol {
    margin: 0;
    padding: 0;
    list-style: none;
    display: flex;
    width: 100%;
    justify-content: center;

    li {
      margin: 0 12px;
      font-size: 18px;

      a {
        color: $navy-light-grey;
      }
    }

    .active {
      a {
        color: $black;
      }
    }
  }
}

.navbar-forums-hot {
  list-style: none;
  padding-left: 0;

  .nav-item {
    margin-right: 24px;
    display: inline-block;
>>>>>>> 4c96d914

    .nav-link {
      font-size: 16px;
      color: $navy-grey;

      &.active {
        color: $black;
      }

      &:hover {
        color: $black;
      }
<<<<<<< HEAD
=======

      &.nav-link-black {
        color: $black;
      }
>>>>>>> 4c96d914
    }

    span {
      margin-left: 16px;
      color: $navy-grey;
    }
  }
<<<<<<< HEAD
=======
}

.navbar-breadcrumb {
  .nav-item {
    margin: 0;

    &:after {
      content: '>';
      margin: 0 12px;
    }

    &:last-child {
      &:after {
        display: none;
      }
    }
  }
>>>>>>> 4c96d914
}<|MERGE_RESOLUTION|>--- conflicted
+++ resolved
@@ -151,7 +151,6 @@
   }
 }
 
-<<<<<<< HEAD
 .navbar-messages {
   list-style: none;
   display: flex;
@@ -160,7 +159,9 @@
 
   .nav-item {
     margin-right: 24px;
-=======
+  }
+}
+
 .navbar-profile {
   list-style: none;
 
@@ -214,7 +215,6 @@
   .nav-item {
     margin-right: 24px;
     display: inline-block;
->>>>>>> 4c96d914
 
     .nav-link {
       font-size: 16px;
@@ -227,13 +227,10 @@
       &:hover {
         color: $black;
       }
-<<<<<<< HEAD
-=======
 
       &.nav-link-black {
         color: $black;
       }
->>>>>>> 4c96d914
     }
 
     span {
@@ -241,8 +238,6 @@
       color: $navy-grey;
     }
   }
-<<<<<<< HEAD
-=======
 }
 
 .navbar-breadcrumb {
@@ -260,5 +255,4 @@
       }
     }
   }
->>>>>>> 4c96d914
-}+}
