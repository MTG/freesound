--- conflicted
+++ resolved
@@ -155,19 +155,6 @@
   }
 }
 
-<<<<<<< HEAD
-.navbar-forums-hot {
-  list-style: none;
-  display: flex;
-  padding-left: 0;
-  margin: 32px 0;
-
-  .nav-item {
-    margin-right: 24px;
-
-    .nav-link {
-      font-size: 16px;
-=======
 .navbar-profile {
   list-style: none;
 
@@ -175,7 +162,6 @@
     margin: 16px 0;
 
     .nav-link {
->>>>>>> 008e46bb
       color: $navy-grey;
 
       &.active {
@@ -186,28 +172,6 @@
         color: $black;
       }
     }
-<<<<<<< HEAD
-
-    span {
-      margin-left: 16px;
-      color: $navy-grey;
-    }
-  }
-}
-
-.navbar-breadcrumb {
-  .nav-item {
-    margin: 0;
-
-    &:after {
-      content: '>';
-      margin: 0 12px;
-    }
-
-    &:last-child {
-      &:after {
-        display: none;
-=======
   }
 }
 
@@ -232,7 +196,52 @@
     .active {
       a {
         color: $black;
->>>>>>> 008e46bb
+      }
+    }
+  }
+}
+
+.navbar-forums-hot {
+  list-style: none;
+  display: flex;
+  padding-left: 0;
+  margin: 32px 0;
+
+  .nav-item {
+    margin-right: 24px;
+
+    .nav-link {
+      font-size: 16px;
+      color: $navy-grey;
+
+      &.active {
+        color: $black;
+      }
+
+      &:hover {
+        color: $black;
+      }
+    }
+
+    span {
+      margin-left: 16px;
+      color: $navy-grey;
+    }
+  }
+}
+
+.navbar-breadcrumb {
+  .nav-item {
+    margin: 0;
+
+    &:after {
+      content: '>';
+      margin: 0 12px;
+    }
+
+    &:last-child {
+      &:after {
+        display: none;
       }
     }
   }
