--- conflicted
+++ resolved
@@ -1,9 +1,6 @@
 @import 'front';
 @import 'browse';
-<<<<<<< HEAD
 @import 'profile';
 @import 'followers';
-=======
 @import 'sound';
-@import 'login';
->>>>>>> cc3f7c87
+@import 'login';