from .settings import *

postgres_username = os.getenv('FS_TEST_PG_USERNAME', None)
if postgres_username is not None:
    DATABASES['default']['NAME'] = 'freesound'
    DATABASES['default']['USER'] = postgres_username

use_django_nose = os.getenv('FS_TEST_USE_DJANGO_NOSE', None)
if use_django_nose is not None:
    INSTALLED_APPS = INSTALLED_APPS + ('django_nose',)
    TEST_RUNNER = 'django_nose.NoseTestSuiteRunner'
    SOUTH_TESTS_MIGRATE = False
    NOSE_ARGS = [
        '--with-xunit',
    ]

SECRET_KEY = "testsecretwhichhastobeatleast16characterslong"
SUPPORT = (('Name Surname', 'support@freesound.org'),)
STATICFILES_STORAGE = 'django.contrib.staticfiles.storage.StaticFilesStorage'
CACHES = {
    'default': {
        'BACKEND': 'django.core.cache.backends.locmem.LocMemCache',
    },
    'api_monitoring': {
        'BACKEND': 'django.core.cache.backends.locmem.LocMemCache',
    },
    'clustering': {
        'BACKEND': 'django.core.cache.backends.locmem.LocMemCache',
    },
    'cdn_map': {
        'BACKEND': 'django.core.cache.backends.locmem.LocMemCache',
    }
}

from .logger import LOGGING
LOGGING['handlers']['stdout']['class'] = 'logging.NullHandler'

<<<<<<< HEAD
SOLR_URL = "http://fakehost:8080/fs2/"  # Avoid making accidental queries to "real" search server if running
SOLR_FORUM_URL = "http://fakehost:8080/forum/"  # Avoid making accidental requests to "real" search server if running
SEARCH_ENGINE_BACKEND_CLASS = 'utils.search.backends.solr9pysolr.Solr9PySolrSearchEngine' # Test with our own custom search engine functions
=======
SOLR5_SOUNDS_URL = "http://fakehost:8080/fs2/"  # Avoid making accidental queries to "real" search server if running
SOLR5_FORUM_URL = "http://fakehost:8080/forum/"  # Avoid making accidental requests to "real" search server if running
SEARCH_ENGINE_BACKEND_CLASS = 'utils.search.backends.solr555pysolr.Solr555PySolrSearchEngine' # Test with our own custom search engine functions
>>>>>>> 16844d09
SIMILARITY_ADDRESS = 'fakehost' # Avoid making accidental requests to "real" similarity server if running
TAGRECOMMENDATION_ADDRESS = 'fakehost'  # Avoid making accidental requests to "real" tag rec server if running

# Disable debug toolbar (it will have been enabled because when importing settings and checking local_settings, the
# DISPLAY_DEBUG_TOOLBAR is most probably True, so we undo this change here)
try:
    MIDDLEWARE.remove('debug_toolbar.middleware.DebugToolbarMiddleware')
except ValueError:
    # DebugToolbarMiddleware was not enabled
    pass

try:
    INSTALLED_APPS.remove('debug_toolbar')
except ValueError:
    # debug_toolbar app was not installed
    pass<|MERGE_RESOLUTION|>--- conflicted
+++ resolved
@@ -35,15 +35,9 @@
 from .logger import LOGGING
 LOGGING['handlers']['stdout']['class'] = 'logging.NullHandler'
 
-<<<<<<< HEAD
-SOLR_URL = "http://fakehost:8080/fs2/"  # Avoid making accidental queries to "real" search server if running
-SOLR_FORUM_URL = "http://fakehost:8080/forum/"  # Avoid making accidental requests to "real" search server if running
-SEARCH_ENGINE_BACKEND_CLASS = 'utils.search.backends.solr9pysolr.Solr9PySolrSearchEngine' # Test with our own custom search engine functions
-=======
 SOLR5_SOUNDS_URL = "http://fakehost:8080/fs2/"  # Avoid making accidental queries to "real" search server if running
 SOLR5_FORUM_URL = "http://fakehost:8080/forum/"  # Avoid making accidental requests to "real" search server if running
 SEARCH_ENGINE_BACKEND_CLASS = 'utils.search.backends.solr555pysolr.Solr555PySolrSearchEngine' # Test with our own custom search engine functions
->>>>>>> 16844d09
 SIMILARITY_ADDRESS = 'fakehost' # Avoid making accidental requests to "real" similarity server if running
 TAGRECOMMENDATION_ADDRESS = 'fakehost'  # Avoid making accidental requests to "real" tag rec server if running
 
