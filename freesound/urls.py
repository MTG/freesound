--- conflicted
+++ resolved
@@ -44,11 +44,6 @@
     
     url(r'^search/ajax/$', search.views.ajax_search, name='ajax-search'),
     url(r'^search/$', search.views.search, name='sounds-search'),
-    url(r'^remix_search/$', search.views.search_remix, name='sounds-sources'),
-<<<<<<< HEAD
-    
-=======
->>>>>>> 2033596e
     
     (r'^ratings/', include('ratings.urls')),
     (r'^help/', include('wiki.urls')),
