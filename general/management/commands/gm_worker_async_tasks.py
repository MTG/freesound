--- conflicted
+++ resolved
@@ -103,9 +103,6 @@
 
         self.write_stdout("Finished sending mail to user %s of random sound of the day %s" %
                 (random_sound.user, random_sound.id))
-<<<<<<< HEAD
-        return 'true'
-=======
         return 'true'
 
     def task_delete_user(self, gearman_worker, gearman_job):
@@ -138,5 +135,4 @@
             self.write_stdout("Deleted user %d and her sounds" % data['user_id'])
             return 'true'
 
-        return 'false'
->>>>>>> 817b4c23
+        return 'false'