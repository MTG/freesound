--- conflicted
+++ resolved
@@ -25,11 +25,7 @@
         $("#cookie-bar").remove();
 
     $("#cookie-accept").click(function() {
-<<<<<<< HEAD
-        $.cookie("cookieConsent", "yes", { expires: 180, path: '/' });
-=======
         $.cookie("cookieConsent", "yes", { expires: 360, path: '/' });
->>>>>>> 41a95b40
         $("#cookie-bar").fadeOut(500);
     });
 });
