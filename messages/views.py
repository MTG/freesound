#
# Freesound is (c) MUSIC TECHNOLOGY GROUP, UNIVERSITAT POMPEU FABRA
#
# Freesound is free software: you can redistribute it and/or modify
# it under the terms of the GNU Affero General Public License as
# published by the Free Software Foundation, either version 3 of the
# License, or (at your option) any later version.
#
# Freesound is distributed in the hope that it will be useful,
# but WITHOUT ANY WARRANTY; without even the implied warranty of
# MERCHANTABILITY or FITNESS FOR A PARTICULAR PURPOSE.  See the
# GNU Affero General Public License for more details.
#
# You should have received a copy of the GNU Affero General Public License
# along with this program.  If not, see <http://www.gnu.org/licenses/>.
#
# Authors:
#     See AUTHORS file.
#

import json
from textwrap import wrap

from bs4 import BeautifulSoup
from django.conf import settings
from django.contrib import messages
from django.contrib.auth.decorators import login_required
from django.db import transaction
from django.db.models import Q
from django.http import Http404, HttpResponse, HttpResponseRedirect
from django.shortcuts import render
from django.urls import reverse

from messages.forms import MessageReplyForm, MessageReplyFormWithCaptcha
from messages.models import Message, MessageBody
from utils.cache import invalidate_user_template_caches
from utils.mail import send_mail_template
from utils.pagination import paginate


@login_required
def messages_change_state(request):
    if request.method == "POST":
        choice = request.POST.get("choice", False)
        message_ids = [int(mid) for mid in request.POST.get("ids", "").split(",")]
        if choice and message_ids:
            fs_messages = Message.objects.filter(
                Q(user_to=request.user, is_sent=False) | Q(user_from=request.user, is_sent=True)
            ).filter(id__in=message_ids)
            if choice == "a":
                for message in fs_messages:
                    message.is_archived = not message.is_archived
                    message.save()
            elif choice == "d":
                fs_messages.delete()
            elif choice == "r":
                for message in fs_messages:
                    message.is_read = not message.is_read
                    message.save()
            invalidate_user_template_caches(request.user.id)
    return HttpResponseRedirect(request.POST.get("next", reverse("messages")))


# base query object
base_qs = Message.objects.select_related("body", "user_from", "user_from__profile", "user_to", "user_to__profile")


@login_required
def inbox(request):
    qs = base_qs.filter(user_to=request.user, is_archived=False, is_sent=False)
    tvars = {"list_type": "inbox"}
    tvars.update(paginate(request, qs, items_per_page=settings.MESSAGES_PER_PAGE))
    return render(request, "messages/inbox.html", tvars)


@login_required
def sent_messages(request):
    qs = base_qs.filter(user_from=request.user, is_archived=False, is_sent=True)
    tvars = {"list_type": "sent", "hide_toggle_read_unread": True, "hide_archive_unarchive": True}
    tvars.update(paginate(request, qs, items_per_page=settings.MESSAGES_PER_PAGE))
    return render(request, "messages/sent.html", tvars)


@login_required
def archived_messages(request):
    qs = base_qs.filter(user_to=request.user, is_archived=True, is_sent=False)
    tvars = {"list_type": "archived"}
    tvars.update(paginate(request, qs, items_per_page=settings.MESSAGES_PER_PAGE))
    return render(request, "messages/archived.html", tvars)


@login_required
@transaction.atomic()
def message(request, message_id):
    try:
        message = base_qs.get(id=message_id)
    except Message.DoesNotExist:
        raise Http404

    if message.user_from != request.user and message.user_to != request.user:
        raise Http404

    if not message.is_read:
        message.is_read = True
        invalidate_user_template_caches(request.user.id)
        message.save()

<<<<<<< HEAD
    tvars = {'message': message,
             'hide_archive_unarchive': message.is_sent}
    return render(request, 'messages/message.html', tvars)
=======
    tvars = {"message": message}
    return render(request, "messages/message.html", tvars)
>>>>>>> 0ccba668


@login_required
@transaction.atomic()
def new_message(request, username=None, message_id=None):
    if request.user.profile.is_trustworthy():
        form_class = MessageReplyForm
    else:
        form_class = MessageReplyFormWithCaptcha

    if request.method == "POST":
        form = form_class(request, request.POST)

        if request.user.profile.is_blocked_for_spam_reports():
            messages.add_message(
                request,
                messages.INFO,
                "You're not allowed to send the message because your account "
                "has been temporally blocked after multiple spam reports",
            )
        else:
            if form.is_valid():
                user_from = request.user
                user_to = form.cleaned_data["to"]
                subject = form.cleaned_data["subject"]
                body = MessageBody.objects.create(body=form.cleaned_data["body"])

                Message.objects.create(
                    user_from=user_from,
                    user_to=user_to,
                    subject=subject,
                    body=body,
                    is_sent=True,
                    is_archived=False,
                    is_read=False,
                )
                Message.objects.create(
                    user_from=user_from,
                    user_to=user_to,
                    subject=subject,
                    body=body,
                    is_sent=False,
                    is_archived=False,
                    is_read=False,
                )

                invalidate_user_template_caches(user_to.id)

                try:
                    # send the user an email to notify him of the sent message!
                    tvars = {"user_to": user_to, "user_from": user_from}
                    send_mail_template(
                        settings.EMAIL_SUBJECT_PRIVATE_MESSAGE,
                        "emails/email_new_message.txt",
                        tvars,
                        user_to=user_to,
                        email_type_preference_check="private_message",
                    )
                except:
                    # if the email sending fails, ignore...
                    pass

                return HttpResponseRedirect(reverse("messages"))
    else:
        if message_id:
            try:
                message = Message.objects.get(id=message_id)

                if message.user_from != request.user and message.user_to != request.user:
                    raise Http404
                elif message.user_from == request.user:
                    to = message.user_to.username
                else:
                    to = message.user_from.username

                body = message.body.body.replace("\r\n", "\n").replace("\r", "\n")
                body = quote_message_for_reply(body, message.user_from.username)

                subject = "re: " + message.subject
                to = message.user_from.username

                form = form_class(request, initial={"to": to, "subject": subject, "body": body})
            except Message.DoesNotExist:
                pass
        elif username:
            form = form_class(request, initial={"to": username})
        else:
            form = form_class(request)

    tvars = {"form": form}
    return render(request, "messages/new.html", tvars)


def quote_message_for_reply(body, username):
    body = "".join(BeautifulSoup(body, "html.parser").find_all(string=True))
    body = "\n".join(
        [(">" if line.startswith(">") else "> ") + "\n> ".join(wrap(line.strip(), 60)) for line in body.split("\n")]
    )
    body = "> --- " + username + " wrote:\n>\n" + body
    return body


def get_previously_contacted_usernames(user):
    # Get a list of previously contacted usernames (in no particular order)
    usernames = list(
        Message.objects.select_related("user_from", "user_to")
        .filter(Q(user_from=user) | Q(user_to=user))
        .values_list("user_to__username", "user_from__username")
    )
    return list({item for sublist in usernames for item in sublist})


@login_required
def username_lookup(request):
    results = []
    if request.method == "GET":
        query = request.GET.get("q", None)
        if query is not None and query.strip():
            results = get_previously_contacted_usernames(request.user)
            results = [result for result in results if query in result]
    json_resp = json.dumps(results)
    return HttpResponse(json_resp, content_type="application/json")<|MERGE_RESOLUTION|>--- conflicted
+++ resolved
@@ -105,14 +105,9 @@
         invalidate_user_template_caches(request.user.id)
         message.save()
 
-<<<<<<< HEAD
     tvars = {'message': message,
              'hide_archive_unarchive': message.is_sent}
     return render(request, 'messages/message.html', tvars)
-=======
-    tvars = {"message": message}
-    return render(request, "messages/message.html", tvars)
->>>>>>> 0ccba668
 
 
 @login_required
