
#
# Freesound is (c) MUSIC TECHNOLOGY GROUP, UNIVERSITAT POMPEU FABRA
#
# Freesound is free software: you can redistribute it and/or modify
# it under the terms of the GNU Affero General Public License as
# published by the Free Software Foundation, either version 3 of the
# License, or (at your option) any later version.
#
# Freesound is distributed in the hope that it will be useful,
# but WITHOUT ANY WARRANTY; without even the implied warranty of
# MERCHANTABILITY or FITNESS FOR A PARTICULAR PURPOSE.  See the
# GNU Affero General Public License for more details.
#
# You should have received a copy of the GNU Affero General Public License
# along with this program.  If not, see <http://www.gnu.org/licenses/>.
#
# Authors:
#     See AUTHORS file.
#

import datetime
import json
import logging
from collections import defaultdict, Counter

import re
from django.conf import settings
from django.shortcuts import render, redirect, reverse
from django.http import JsonResponse
from django.shortcuts import get_object_or_404
from django.http import JsonResponse

import sounds
import forum
from utils.search.search_general import search_prepare_sort, search_process_filter, \
    search_prepare_query, perform_solr_query, search_prepare_parameters, split_filter_query
from utils.logging_filters import get_client_ip
from utils.search.solr import Solr, SolrQuery, SolrResponseInterpreter, \
    SolrResponseInterpreterPaginator, SolrException
from clustering.interface import cluster_sound_results, get_sound_ids_from_solr_query
from clustering.clustering_settings import DEFAULT_FEATURES, NUM_SOUND_EXAMPLES_PER_CLUSTER_FACET, \
    NUM_TAGS_SHOWN_PER_CLUSTER_FACET

search_logger = logging.getLogger("search")


<<<<<<< HEAD
=======
def search_prepare_sort(sort, options):
    """ for ordering by rating order by rating, then by number of ratings """
    if sort in [x[1] for x in options]:
        if sort == "avg_rating desc":
            sort = [sort, "num_ratings desc"]
        elif  sort == "avg_rating asc":
            sort = [sort, "num_ratings asc"]
        else:
            sort = [sort]
    else:
        sort = [forms.SEARCH_DEFAULT_SORT]
    return sort


def search_process_filter(filter_query):
    # Process the filter to replace human-readable Audio Commons descriptor names for the dynamic field names used in
    # Solr (e.g. ac_tonality -> ac_tonality_s, ac_tempo -> ac_tempo_i). The dynamic field names we define in Solr
    # schema are '*_b' (for bool), '*_d' (for float), '*_i' (for integer) and '*_s' (for string). At indexing time
    # we append these suffixes to the ac descriptor names so Solr can treat the types properly. Now we automatically
    # append the suffices to the filter names so users do not need to deal with that.
    for name, t in settings.AUDIOCOMMONS_INCLUDED_DESCRIPTOR_NAMES_TYPES:
        filter_query = filter_query.replace('ac_{0}:'.format(name), 'ac_{0}{1}:'
                                            .format(name, settings.SOLR_DYNAMIC_FIELDS_SUFFIX_MAP[t]))
    return filter_query


def search_prepare_query(search_query,
                         filter_query,
                         sort,
                         current_page,
                         sounds_per_page,
                         id_weight=settings.DEFAULT_SEARCH_WEIGHTS['id'],
                         tag_weight=settings.DEFAULT_SEARCH_WEIGHTS['tag'],
                         description_weight=settings.DEFAULT_SEARCH_WEIGHTS['description'],
                         username_weight=settings.DEFAULT_SEARCH_WEIGHTS['username'],
                         pack_tokenized_weight=settings.DEFAULT_SEARCH_WEIGHTS['pack_tokenized'],
                         original_filename_weight=settings.DEFAULT_SEARCH_WEIGHTS['original_filename'],
                         grouping=False,
                         include_facets=True,
                         grouping_pack_limit=1,
                         only_sounds_with_pack=False,
                         offset=None):
    query = SolrQuery()

    # Set field weights and scoring function
    field_weights = []
    if id_weight != 0:
        field_weights.append(("id", id_weight))
    if tag_weight != 0:
        field_weights.append(("tag", tag_weight))
    if description_weight != 0:
        field_weights.append(("description", description_weight))
    if username_weight != 0:
        field_weights.append(("username", username_weight))
    if pack_tokenized_weight != 0:
        field_weights.append(("pack_tokenized", pack_tokenized_weight))
    if original_filename_weight != 0:
        field_weights.append(("original_filename", original_filename_weight))
    query.set_dismax_query(search_query,
                           query_fields=field_weights,)

    # Set start and rows parameters (offset and size)
    if not offset:
        start = (current_page - 1) * sounds_per_page
    else:
        start = offset

    # Process filter
    filter_query = search_process_filter(filter_query)
    if only_sounds_with_pack and not 'pack:' in filter_query:
        filter_query += ' pack:*'  # Add a filter so that only sounds with packs are returned

    # Set all options
    query.set_query_options(start=start, rows=sounds_per_page, field_list=["id"], filter_query=filter_query, sort=sort)

    # Specify query factes
    if include_facets:
        query.add_facet_fields("samplerate", "grouping_pack", "username", "tag", "bitrate", "bitdepth", "type", "channels", "license")
        query.set_facet_options_default(limit=5, sort=True, mincount=1, count_missing=False)
        query.set_facet_options("type", limit=len(sounds.models.Sound.SOUND_TYPE_CHOICES))
        query.set_facet_options("tag", limit=30)
        query.set_facet_options("username", limit=30)
        query.set_facet_options("grouping_pack", limit=10)
        query.set_facet_options("license", limit=10)

    # Add groups
    if grouping:
        query.set_group_field(group_field="grouping_pack")
        query.set_group_options(
            group_func=None,
            group_query=None,
            group_rows=10,
            group_start=0,
            group_limit=grouping_pack_limit,  # This is the number of documents that will be returned for each group. By default only 1 is returned.
            group_offset=0,
            group_sort=None,
            group_sort_ingroup=None,
            group_format='grouped',
            group_main=False,
            group_num_groups=True,
            group_cache_percent=0)
    return query


def perform_solr_query(q, current_page):
    """
    This util function performs the query to Solr and returns needed parameters to continue with the view.
    The main reason to have this util function is to facilitate mocking in unit tests for this view.
    """
    solr = Solr(settings.SOLR_URL)
    results = SolrResponseInterpreter(solr.select(unicode(q)))
    paginator = SolrResponseInterpreterPaginator(results, settings.SOUNDS_PER_PAGE)
    page = paginator.page(current_page)
    return results.non_grouped_number_of_matches, results.facets, paginator, page, results.docs


>>>>>>> cd097cda
def search(request):
    query_params, advanced_search_params_dict, extra_vars = search_prepare_parameters(request)

    # get the url query params for later sending it to the clustering engine
    url_query_params_string = request.META['QUERY_STRING']

<<<<<<< HEAD
    # get sound ids of the requested cluster when applying a clustering facet
    # the list of ids is used to create a Solr query with filter by ids in search_prepare_query()
    cluster_id = request.GET.get('cluster_id')
=======
    try:
        current_page = int(request.GET.get("page", 1))
    except ValueError:
        current_page = 1
    sort = request.GET.get("s", None)
    sort_options = forms.SEARCH_SORT_OPTIONS_WEB

    # If the query is filtered by pack, do not collapse sounds of the same pack (makes no sense)
    # If the query is through AJAX (for sources remix editing), do not collapse
    grouping = request.GET.get("g", "1") == "1"  # Group by default
    if "pack" in filter_query or request.GET.get("ajax", "") == "1":
        grouping = False

    # If the query is filtered by pack, do not add the "only sounds with pack" filter (makes no sense)
    only_sounds_with_pack = request.GET.get("only_p", "0") == "1"  # By default, do not limit to sounds with pack
    if "pack" in filter_query:
        only_sounds_with_pack = False

    # Set default values
    id_weight = settings.DEFAULT_SEARCH_WEIGHTS['id']
    tag_weight = settings.DEFAULT_SEARCH_WEIGHTS['tag']
    description_weight = settings.DEFAULT_SEARCH_WEIGHTS['description']
    username_weight = settings.DEFAULT_SEARCH_WEIGHTS['username']
    pack_tokenized_weight = settings.DEFAULT_SEARCH_WEIGHTS['pack_tokenized']
    original_filename_weight = settings.DEFAULT_SEARCH_WEIGHTS['original_filename']
>>>>>>> cd097cda

    if settings.ENABLE_SEARCH_RESULTS_CLUSTERING and cluster_id:
        in_ids = _get_ids_in_cluster(request, cluster_id)
    else:
        in_ids = []
    query_params.update({'in_ids': in_ids})

    filter_query_split = split_filter_query(query_params['filter_query'], cluster_id)

    tvars = {
        'error_text': None,
        'filter_query': query_params['filter_query'],
        'filter_query_split': filter_query_split,
        'search_query': query_params['search_query'],
        'grouping': query_params['grouping'],
        'advanced': extra_vars['advanced'],
        'sort': query_params['sort'],
        'sort_unformatted': extra_vars['sort_unformatted'],
        'sort_options': extra_vars['sort_options'],
        'filter_query_link_more_when_grouping_packs': extra_vars['filter_query_link_more_when_grouping_packs'],
        'current_page': query_params['current_page'],
        'url_query_params_string': url_query_params_string,
        'cluster_id': extra_vars['cluster_id'],
    }
    
    tvars.update(advanced_search_params_dict)

    search_logger.info(u'Search (%s)' % json.dumps({
        'ip': get_client_ip(request),
        'query': query_params['search_query'],
        'filter': query_params['filter_query'],
        'username': request.user.username,
<<<<<<< HEAD
        'page': query_params['current_page'],
        'sort': query_params['sort'][0],
        'group_by_pack': query_params['grouping'],
        'advanced': json.dumps(advanced_search_params_dict) if extra_vars['advanced'] == "1" else ""
    }))

    query = search_prepare_query(**query_params)
=======
        'page': current_page,
        'sort': sort[0],
        'group_by_pack': grouping,
        'only_sounds_with_pack': only_sounds_with_pack,
        'advanced': json.dumps(advanced_search_params_dict) if advanced == "1" else ""
    }))

    query = search_prepare_query(search_query,
                                 filter_query,
                                 sort,
                                 current_page,
                                 settings.SOUNDS_PER_PAGE,
                                 id_weight,
                                 tag_weight,
                                 description_weight,
                                 username_weight,
                                 pack_tokenized_weight,
                                 original_filename_weight,
                                 grouping=grouping,
                                 only_sounds_with_pack=only_sounds_with_pack
                                 )
    tvars = {
        'error_text': None,
        'filter_query': filter_query,
        'filter_query_split': filter_query_split,
        'search_query': search_query,
        'grouping': "1" if grouping else "",
        'only_sounds_with_pack': "1" if only_sounds_with_pack else "",
        'advanced': advanced,
        'sort': sort,
        'sort_options': sort_options,
        'filter_query_link_more_when_grouping_packs': filter_query_link_more_when_grouping_packs,
        'current_page': current_page,
    }
    if advanced == "1":
        tvars.update(advanced_search_params_dict)
>>>>>>> cd097cda

    try:
        non_grouped_number_of_results, facets, paginator, page, docs = perform_solr_query(query, 
                                                                                          query_params['current_page'])
        resultids = [d.get("id") for d in docs]
        resultsounds = sounds.models.Sound.objects.bulk_query_id(resultids)
        allsounds = {}
        for s in resultsounds:
            allsounds[s.id] = s
        # allsounds will contain info from all the sounds returned by bulk_query_id. This should
        # be all sounds in docs, but if solr and db are not synchronised, it might happen that there
        # are ids in docs which are not found in bulk_query_id. To avoid problems we remove elements
        # in docs that have not been loaded in allsounds.
        docs = [doc for doc in docs if doc["id"] in allsounds]
        for d in docs:
            d["sound"] = allsounds[d["id"]]
        
        tvars.update({
            'paginator': paginator,
            'page': page,
            'docs': docs,
            'facets': facets,
            'non_grouped_number_of_results': non_grouped_number_of_results,
        })

    except SolrException as e:
        search_logger.warning('Search error: query: %s error %s' % (query, e))
        tvars.update({'error_text': 'There was an error while searching, is your query correct?'})
    except Exception as e:
        search_logger.error('Could probably not connect to Solr - %s' % e)
        tvars.update({'error_text': 'The search server could not be reached, please try again later.'})

    # enables AJAX clustering call & html clustering facets rendering
    if settings.ENABLE_SEARCH_RESULTS_CLUSTERING:
        tvars.update({'clustering_on': "true"})

    if request.GET.get("ajax", "") != "1":
        return render(request, 'search/search.html', tvars)
    else:
        return render(request, 'search/search_ajax.html', tvars)


def _get_ids_in_cluster(request, requested_cluster_id):
    """Get the sound ids in the requested cluster. Used for applying a filter by id when using a cluster facet.
    """
    try:
        requested_cluster_id = int(requested_cluster_id) - 1
    
        # results are cached in clustering_utilities, available features are defined in the clustering settings file.
        result = cluster_sound_results(request, features=DEFAULT_FEATURES)
        results = result['result']

        sounds_from_requested_cluster = results[int(requested_cluster_id)]

    except ValueError:
        return []
    except IndexError:
        return []
    except KeyError:
        # If the clustering is not in cache the 'result' key won't exist
        # This means that the clustering computation will be triggered asynchronously.
        # Moreover, the applied clustering filter will have no effect.
        # Somehow, we should inform the user that the clustering results were not available yet, and that
        # he should try again later to use a clustering facet.
        return []

    return sounds_from_requested_cluster


def clustering_facet(request):
    """Triggers the computation of the clustering, returns the state of processing or the clustering facet.
    """
    # pass the url query params for later sending it to the clustering engine
    url_query_params_string = request.META['QUERY_STRING']
    # remove existing cluster facet filter from the params since the returned cluster facets will include 
    # their correspondinng cluster_id query parameter (done in the template)
    url_query_params_string = re.sub(r"(&cluster_id=[0-9]*)", "", url_query_params_string)

    result = cluster_sound_results(request, features=DEFAULT_FEATURES)

    # check if computation is finished. If not, send computation state.
    if result['finished']:
        if result['result'] is not None:
            results = result['result']
            num_clusters = len(results)
        else:
             return JsonResponse({'status': 'failed'}, safe=False)
    elif result['error']:
        return JsonResponse({'status': 'failed'}, safe=False)
    else:
        return JsonResponse({'status': 'pending'}, safe=False)

    # check if facet filters are present in the search query
    # if yes, filter sounds from clusters
    query_params, _, extra_vars = search_prepare_parameters(request)
    if extra_vars['has_facet_filter']:
        sound_ids_filtered = get_sound_ids_from_solr_query(query_params)
        results = [[sound_id for sound_id in cluster if int(sound_id) in sound_ids_filtered] 
                   for cluster in results]

    num_sounds_per_cluster = [len(cluster) for cluster in results]
    partition = {sound_id: cluster_id for cluster_id, cluster in enumerate(results) for sound_id in cluster}

    # label clusters using most occuring tags
    sound_instances = sounds.models.Sound.objects.bulk_query_id(map(int, partition.keys()))
    sound_tags = {sound.id: sound.tag_array for sound in sound_instances}
    cluster_tags = defaultdict(list)

    # extract tags for each clusters and do not use query terms for labeling clusters
    query_terms = {t.lower() for t in request.GET.get('q', '').split(' ')}
    for sound_id, tags in sound_tags.iteritems():
        cluster_tags[partition[str(sound_id)]] += [t.lower() for t in tags if t.lower() not in query_terms]

    # count 3 most occuring tags
    # we iterate with range(len(results)) to ensure that we get the right order when iterating through the dict 
    cluster_most_occuring_tags = [
        [tag for tag, _ in Counter(cluster_tags[cluster_id]).most_common(NUM_TAGS_SHOWN_PER_CLUSTER_FACET)]
        if cluster_tags[cluster_id] else []
        for cluster_id in range(len(results))
    ]
    most_occuring_tags_formatted = [
        ' '.join(most_occuring_tags) 
        for most_occuring_tags in cluster_most_occuring_tags
    ]

    # extract sound examples for each cluster
    sound_ids_examples_per_cluster = [
        map(int, cluster_sound_ids[:NUM_SOUND_EXAMPLES_PER_CLUSTER_FACET]) 
        for cluster_sound_ids in results
    ]
    sound_ids_examples = [item for sublist in sound_ids_examples_per_cluster for item in sublist]
    sound_urls = {
        sound.id: sound.locations()['preview']['LQ']['ogg']['url'] 
            for sound in sound_instances 
            if sound.id in sound_ids_examples
    }
    sound_url_examples_per_cluster = [
        [(sound_id, sound_urls[sound_id]) for sound_id in cluster_sound_ids] 
            for cluster_sound_ids in sound_ids_examples_per_cluster
    ]

    return render(request, 'search/clustering_facet.html', {
            'results': partition,
            'url_query_params_string': url_query_params_string,
            'cluster_id_num_results_tags_sound_examples': zip(
                range(num_clusters), 
                num_sounds_per_cluster, 
                most_occuring_tags_formatted, 
                sound_url_examples_per_cluster
            ),
    })


def clustered_graph(request):
    """Returns the clustered sound graph representation of the search results.
    """
    result = cluster_sound_results(request, features=DEFAULT_FEATURES)
    graph = result['graph']

    # check if facet filters are present in the search query
    # if yes, filter nodes and links from the graph
    query_params, _, extra_vars = search_prepare_parameters(request)
    if extra_vars['has_facet_filter']:
        nodes = graph['nodes']
        links = graph['links']
        graph['nodes'] = []
        graph['links'] = []
        sound_ids_filtered = get_sound_ids_from_solr_query(query_params)
        for node in nodes:
            if int(node['id']) in sound_ids_filtered:
                graph['nodes'].append(node)
        for link in links:
            if int(link['source']) in sound_ids_filtered and int(link['target']) in sound_ids_filtered:
                graph['links'].append(link)

    results = sounds.models.Sound.objects.bulk_query_id([int(node['id']) for node in graph['nodes']])

    sound_metadata = {}
    for sound in results:
        sound_locations = sound.locations()
        sound_metadata.update(
            {sound.id: (
                sound_locations['preview']['LQ']['ogg']['url'],
                sound.original_filename,
                ' '.join(sound.tag_array),
                reverse("sound", args=(sound.username, sound.id)),
                sound_locations['display']['wave']['M']['url'],
            )}
        )

    for node in graph['nodes']:
        node['url'] = sound_metadata[int(node['id'])][0]
        node['name'] = sound_metadata[int(node['id'])][1]
        node['tags'] = sound_metadata[int(node['id'])][2]
        node['sound_page_url'] = sound_metadata[int(node['id'])][3]
        node['image_url'] = sound_metadata[int(node['id'])][4]

    return JsonResponse(json.dumps(graph), safe=False)


def search_forum(request):
    search_query = request.GET.get("q", "")
    filter_query = request.GET.get("f", "")
    try:
        current_page = int(request.GET.get("page", 1))
    except ValueError:
        current_page = 1
    current_forum_name_slug = request.GET.get("forum", "").strip()    # for context sensitive search
    if current_forum_name_slug:
        current_forum = get_object_or_404(forum.models.Forum.objects, name_slug=current_forum_name_slug)
    else:
        current_forum = None
    sort = ["thread_created desc"]

    # Parse advanced search options
    advanced_search = request.GET.get("advanced_search", "")
    date_from = request.GET.get("dt_from", "")
    try:
        df_parsed = datetime.datetime.strptime(date_from, "%Y-%m-%d")
        date_from_display = df_parsed.strftime("%d-%m-%Y")
    except ValueError:
        date_from = ""
        date_from_display = "Choose a Date"
    date_to = request.GET.get("dt_to", "")
    try:
        dt_parsed = datetime.datetime.strptime(date_to, "%Y-%m-%d")
        date_to_display = dt_parsed.strftime("%d-%m-%Y")
    except ValueError:
        date_to = ""
        date_to_display = "Choose a Date"

    if search_query.startswith("search in"):
        search_query = ""

    error = False
    error_text = ""
    paginator = None
    num_results = None
    page = None
    results = []
    if search_query.strip() != "" or filter_query:
        # add current forum
        if current_forum:
            filter_query += "forum_name_slug:" + current_forum.name_slug

        # add date range
        if advanced_search == "1" and date_from != "" or date_to != "":
            filter_query = __add_date_range(filter_query, date_from, date_to)

        query = SolrQuery()
        query.set_dismax_query(search_query, query_fields=[("thread_title", 4),
                                                           ("post_body", 3),
                                                           ("thread_author", 3),
                                                           ("post_author", 3),
                                                           ("forum_name", 2)])
        query.set_highlighting_options_default(field_list=["post_body"],
                                               fragment_size=200,
                                               alternate_field="post_body",  # TODO: revise this param
                                               require_field_match=False,
                                               pre="<strong>",
                                               post="</strong>")
        query.set_query_options(start=(current_page - 1) * settings.SOUNDS_PER_PAGE,
                                rows=settings.SOUNDS_PER_PAGE,
                                field_list=["id",
                                            "forum_name",
                                            "forum_name_slug",
                                            "thread_id",
                                            "thread_title",
                                            "thread_author",
                                            "thread_created",
                                            "post_body",
                                            "post_author",
                                            "post_created",
                                            "num_posts"],
                                filter_query=filter_query,
                                sort=sort)

        query.set_group_field("thread_title_grouped")
        query.set_group_options(group_limit=30)

        solr = Solr(settings.SOLR_FORUM_URL)

        try:
            results = SolrResponseInterpreter(solr.select(unicode(query)))
            paginator = SolrResponseInterpreterPaginator(results, settings.SOUNDS_PER_PAGE)
            num_results = paginator.count
            page = paginator.page(current_page)
            error = False
        except SolrException as e:
            search_logger.warning("search error: query: %s error %s" % (query, e))
            error = True
            error_text = 'There was an error while searching, is your query correct?'
        except Exception as e:
            search_logger.error("Could probably not connect to Solr - %s" % e)
            error = True
            error_text = 'The search server could not be reached, please try again later.'


    tvars = {
        'advanced_search': advanced_search,
        'current_forum': current_forum,
        'current_page': current_page,
        'date_from': date_from,
        'date_from_display': date_from_display,
        'date_to': date_to,
        'date_to_display': date_to_display,
        'error': error,
        'error_text': error_text,
        'filter_query': filter_query,
        'num_results': num_results,
        'page': page,
        'paginator': paginator,
        'search_query': search_query,
        'sort': sort,
        'results': results,
    }

    return render(request, 'search/search_forum.html', tvars)


def get_pack_tags(pack_obj):
    query = SolrQuery()
    query.set_dismax_query('')
    filter_query = 'username:\"%s\" pack:\"%s\"' % (pack_obj.user.username, pack_obj.name)
    query.set_query_options(field_list=["id"], filter_query=filter_query)
    query.add_facet_fields("tag")
    query.set_facet_options("tag", limit=20, mincount=1)
    try:
        solr = Solr(settings.SOLR_URL)
        results = SolrResponseInterpreter(solr.select(unicode(query)))
    except (SolrException, Exception) as e:
        #  TODO: do something here?
        return False
    return results.facets


def __add_date_range(filter_query, date_from, date_to):
    if filter_query != "":
        filter_query += " "
    filter_query += "thread_created:["
    date_from = date_from + "T00:00:00Z" if date_from != "" else "*"
    date_to = date_to + "T00:00:00Z]" if date_to != "" else "*]"
    return filter_query + date_from + " TO " + date_to


def query_suggestions(request):
    # TODO: implement this. We can use Solr's SpellCheckComponent see https://github.com/MTG/freesound/issues/510
    # query suggestions can be enabled and disabled via settings.ENABLE_QUERY_SUGGESTIONS
    suggestions = []
    search_query = request.GET.get('q', None)
    if search_query is not None and len(search_query) > 1:
        for count, suggestion in enumerate([
            'wind',
            'explosion',
            'music',
            'rain',
            'swoosh'
        ]):
            suggestions.append({'id': count, 'label': '<p>{0}</p>'.format(suggestion), 'value': suggestion})
    return JsonResponse({'suggestions': suggestions})<|MERGE_RESOLUTION|>--- conflicted
+++ resolved
@@ -45,162 +45,15 @@
 search_logger = logging.getLogger("search")
 
 
-<<<<<<< HEAD
-=======
-def search_prepare_sort(sort, options):
-    """ for ordering by rating order by rating, then by number of ratings """
-    if sort in [x[1] for x in options]:
-        if sort == "avg_rating desc":
-            sort = [sort, "num_ratings desc"]
-        elif  sort == "avg_rating asc":
-            sort = [sort, "num_ratings asc"]
-        else:
-            sort = [sort]
-    else:
-        sort = [forms.SEARCH_DEFAULT_SORT]
-    return sort
-
-
-def search_process_filter(filter_query):
-    # Process the filter to replace human-readable Audio Commons descriptor names for the dynamic field names used in
-    # Solr (e.g. ac_tonality -> ac_tonality_s, ac_tempo -> ac_tempo_i). The dynamic field names we define in Solr
-    # schema are '*_b' (for bool), '*_d' (for float), '*_i' (for integer) and '*_s' (for string). At indexing time
-    # we append these suffixes to the ac descriptor names so Solr can treat the types properly. Now we automatically
-    # append the suffices to the filter names so users do not need to deal with that.
-    for name, t in settings.AUDIOCOMMONS_INCLUDED_DESCRIPTOR_NAMES_TYPES:
-        filter_query = filter_query.replace('ac_{0}:'.format(name), 'ac_{0}{1}:'
-                                            .format(name, settings.SOLR_DYNAMIC_FIELDS_SUFFIX_MAP[t]))
-    return filter_query
-
-
-def search_prepare_query(search_query,
-                         filter_query,
-                         sort,
-                         current_page,
-                         sounds_per_page,
-                         id_weight=settings.DEFAULT_SEARCH_WEIGHTS['id'],
-                         tag_weight=settings.DEFAULT_SEARCH_WEIGHTS['tag'],
-                         description_weight=settings.DEFAULT_SEARCH_WEIGHTS['description'],
-                         username_weight=settings.DEFAULT_SEARCH_WEIGHTS['username'],
-                         pack_tokenized_weight=settings.DEFAULT_SEARCH_WEIGHTS['pack_tokenized'],
-                         original_filename_weight=settings.DEFAULT_SEARCH_WEIGHTS['original_filename'],
-                         grouping=False,
-                         include_facets=True,
-                         grouping_pack_limit=1,
-                         only_sounds_with_pack=False,
-                         offset=None):
-    query = SolrQuery()
-
-    # Set field weights and scoring function
-    field_weights = []
-    if id_weight != 0:
-        field_weights.append(("id", id_weight))
-    if tag_weight != 0:
-        field_weights.append(("tag", tag_weight))
-    if description_weight != 0:
-        field_weights.append(("description", description_weight))
-    if username_weight != 0:
-        field_weights.append(("username", username_weight))
-    if pack_tokenized_weight != 0:
-        field_weights.append(("pack_tokenized", pack_tokenized_weight))
-    if original_filename_weight != 0:
-        field_weights.append(("original_filename", original_filename_weight))
-    query.set_dismax_query(search_query,
-                           query_fields=field_weights,)
-
-    # Set start and rows parameters (offset and size)
-    if not offset:
-        start = (current_page - 1) * sounds_per_page
-    else:
-        start = offset
-
-    # Process filter
-    filter_query = search_process_filter(filter_query)
-    if only_sounds_with_pack and not 'pack:' in filter_query:
-        filter_query += ' pack:*'  # Add a filter so that only sounds with packs are returned
-
-    # Set all options
-    query.set_query_options(start=start, rows=sounds_per_page, field_list=["id"], filter_query=filter_query, sort=sort)
-
-    # Specify query factes
-    if include_facets:
-        query.add_facet_fields("samplerate", "grouping_pack", "username", "tag", "bitrate", "bitdepth", "type", "channels", "license")
-        query.set_facet_options_default(limit=5, sort=True, mincount=1, count_missing=False)
-        query.set_facet_options("type", limit=len(sounds.models.Sound.SOUND_TYPE_CHOICES))
-        query.set_facet_options("tag", limit=30)
-        query.set_facet_options("username", limit=30)
-        query.set_facet_options("grouping_pack", limit=10)
-        query.set_facet_options("license", limit=10)
-
-    # Add groups
-    if grouping:
-        query.set_group_field(group_field="grouping_pack")
-        query.set_group_options(
-            group_func=None,
-            group_query=None,
-            group_rows=10,
-            group_start=0,
-            group_limit=grouping_pack_limit,  # This is the number of documents that will be returned for each group. By default only 1 is returned.
-            group_offset=0,
-            group_sort=None,
-            group_sort_ingroup=None,
-            group_format='grouped',
-            group_main=False,
-            group_num_groups=True,
-            group_cache_percent=0)
-    return query
-
-
-def perform_solr_query(q, current_page):
-    """
-    This util function performs the query to Solr and returns needed parameters to continue with the view.
-    The main reason to have this util function is to facilitate mocking in unit tests for this view.
-    """
-    solr = Solr(settings.SOLR_URL)
-    results = SolrResponseInterpreter(solr.select(unicode(q)))
-    paginator = SolrResponseInterpreterPaginator(results, settings.SOUNDS_PER_PAGE)
-    page = paginator.page(current_page)
-    return results.non_grouped_number_of_matches, results.facets, paginator, page, results.docs
-
-
->>>>>>> cd097cda
 def search(request):
     query_params, advanced_search_params_dict, extra_vars = search_prepare_parameters(request)
 
     # get the url query params for later sending it to the clustering engine
     url_query_params_string = request.META['QUERY_STRING']
 
-<<<<<<< HEAD
     # get sound ids of the requested cluster when applying a clustering facet
     # the list of ids is used to create a Solr query with filter by ids in search_prepare_query()
     cluster_id = request.GET.get('cluster_id')
-=======
-    try:
-        current_page = int(request.GET.get("page", 1))
-    except ValueError:
-        current_page = 1
-    sort = request.GET.get("s", None)
-    sort_options = forms.SEARCH_SORT_OPTIONS_WEB
-
-    # If the query is filtered by pack, do not collapse sounds of the same pack (makes no sense)
-    # If the query is through AJAX (for sources remix editing), do not collapse
-    grouping = request.GET.get("g", "1") == "1"  # Group by default
-    if "pack" in filter_query or request.GET.get("ajax", "") == "1":
-        grouping = False
-
-    # If the query is filtered by pack, do not add the "only sounds with pack" filter (makes no sense)
-    only_sounds_with_pack = request.GET.get("only_p", "0") == "1"  # By default, do not limit to sounds with pack
-    if "pack" in filter_query:
-        only_sounds_with_pack = False
-
-    # Set default values
-    id_weight = settings.DEFAULT_SEARCH_WEIGHTS['id']
-    tag_weight = settings.DEFAULT_SEARCH_WEIGHTS['tag']
-    description_weight = settings.DEFAULT_SEARCH_WEIGHTS['description']
-    username_weight = settings.DEFAULT_SEARCH_WEIGHTS['username']
-    pack_tokenized_weight = settings.DEFAULT_SEARCH_WEIGHTS['pack_tokenized']
-    original_filename_weight = settings.DEFAULT_SEARCH_WEIGHTS['original_filename']
->>>>>>> cd097cda
 
     if settings.ENABLE_SEARCH_RESULTS_CLUSTERING and cluster_id:
         in_ids = _get_ids_in_cluster(request, cluster_id)
@@ -216,6 +69,7 @@
         'filter_query_split': filter_query_split,
         'search_query': query_params['search_query'],
         'grouping': query_params['grouping'],
+        'only_sounds_with_pack': "1" if query_params['only_sounds_with_pack'] else "",
         'advanced': extra_vars['advanced'],
         'sort': query_params['sort'],
         'sort_unformatted': extra_vars['sort_unformatted'],
@@ -233,7 +87,6 @@
         'query': query_params['search_query'],
         'filter': query_params['filter_query'],
         'username': request.user.username,
-<<<<<<< HEAD
         'page': query_params['current_page'],
         'sort': query_params['sort'][0],
         'group_by_pack': query_params['grouping'],
@@ -241,44 +94,6 @@
     }))
 
     query = search_prepare_query(**query_params)
-=======
-        'page': current_page,
-        'sort': sort[0],
-        'group_by_pack': grouping,
-        'only_sounds_with_pack': only_sounds_with_pack,
-        'advanced': json.dumps(advanced_search_params_dict) if advanced == "1" else ""
-    }))
-
-    query = search_prepare_query(search_query,
-                                 filter_query,
-                                 sort,
-                                 current_page,
-                                 settings.SOUNDS_PER_PAGE,
-                                 id_weight,
-                                 tag_weight,
-                                 description_weight,
-                                 username_weight,
-                                 pack_tokenized_weight,
-                                 original_filename_weight,
-                                 grouping=grouping,
-                                 only_sounds_with_pack=only_sounds_with_pack
-                                 )
-    tvars = {
-        'error_text': None,
-        'filter_query': filter_query,
-        'filter_query_split': filter_query_split,
-        'search_query': search_query,
-        'grouping': "1" if grouping else "",
-        'only_sounds_with_pack': "1" if only_sounds_with_pack else "",
-        'advanced': advanced,
-        'sort': sort,
-        'sort_options': sort_options,
-        'filter_query_link_more_when_grouping_packs': filter_query_link_more_when_grouping_packs,
-        'current_page': current_page,
-    }
-    if advanced == "1":
-        tvars.update(advanced_search_params_dict)
->>>>>>> cd097cda
 
     try:
         non_grouped_number_of_results, facets, paginator, page, docs = perform_solr_query(query, 
