
#
# Freesound is (c) MUSIC TECHNOLOGY GROUP, UNIVERSITAT POMPEU FABRA
#
# Freesound is free software: you can redistribute it and/or modify
# it under the terms of the GNU Affero General Public License as
# published by the Free Software Foundation, either version 3 of the
# License, or (at your option) any later version.
#
# Freesound is distributed in the hope that it will be useful,
# but WITHOUT ANY WARRANTY; without even the implied warranty of
# MERCHANTABILITY or FITNESS FOR A PARTICULAR PURPOSE.  See the
# GNU Affero General Public License for more details.
#
# You should have received a copy of the GNU Affero General Public License
# along with this program.  If not, see <http://www.gnu.org/licenses/>.
#
# Authors:
#     See AUTHORS file.
#

import datetime
import json
import logging
import re
from collections import defaultdict, Counter

from django.conf import settings
from django.http import JsonResponse
from django.shortcuts import get_object_or_404
<<<<<<< HEAD
from ratelimit.decorators import ratelimit
=======
from django.shortcuts import render, reverse
>>>>>>> 7aa30dc3

import forum
import sounds
from clustering.clustering_settings import DEFAULT_FEATURES, NUM_SOUND_EXAMPLES_PER_CLUSTER_FACET, \
    NUM_TAGS_SHOWN_PER_CLUSTER_FACET
from clustering.interface import cluster_sound_results, get_sound_ids_from_solr_query
from utils.frontend_handling import render
from utils.logging_filters import get_client_ip
<<<<<<< HEAD
from utils.ratelimit import key_for_ratelimiting, rate_per_ip
=======
from utils.search.search_general import search_prepare_query, perform_solr_query, search_prepare_parameters, \
    split_filter_query
>>>>>>> 7aa30dc3
from utils.search.solr import Solr, SolrQuery, SolrResponseInterpreter, \
    SolrResponseInterpreterPaginator, SolrException

search_logger = logging.getLogger("search")


def search(request):
    query_params, advanced_search_params_dict, extra_vars = search_prepare_parameters(request)

    # check if there was a filter parsing error
    if extra_vars['parsing_error']:
        search_logger.warning('Query filter parsing error. filter: %s' % (request.GET.get("f", "")))
        extra_vars.update({'error_text': 'There was an error while searching, is your query correct?'})
        return render(request, 'search/search.html', extra_vars)

    # get the url query params for later sending it to the clustering engine
    url_query_params_string = request.META['QUERY_STRING']

<<<<<<< HEAD
@ratelimit(key=key_for_ratelimiting, rate=rate_per_ip, group=settings.RATELIMIT_SEARCH_GROUP, block=True)
def search(request):
    search_query = request.GET.get("q", "")
    filter_query = request.GET.get("f", "")
    filter_query_link_more_when_grouping_packs = filter_query.replace(' ','+')

    # Generate array with information of filters
    filter_query_split = []
    if filter_query != "":
        for filter_str in re.findall(r'[\w-]+:\"[^\"]+', filter_query):
            valid_filter = True
            filter_str = filter_str + '"'
            filter_display = filter_str.replace('"', '')
            filter_name = filter_str.split(":")[0]
            if filter_name != "duration" and filter_name != "is_geotagged":
                if filter_name == "grouping_pack":
                    val = filter_display.split(":")[1]
                    # If pack does not contain "_" then it's not a valid pack filter
                    if "_" in val:
                        filter_display = "pack:"+ val.split("_")[1]
                    else:
                        valid_filter = False

                if valid_filter:
                    filter = {
                        'name': filter_display,
                        'remove_url': filter_query.replace(filter_str, ''),
                    }
                    filter_query_split.append(filter)
=======
    # get sound ids of the requested cluster when applying a clustering facet
    # the list of ids is used to create a Solr query with filter by ids in search_prepare_query()
    cluster_id = request.GET.get('cluster_id')
>>>>>>> 7aa30dc3

    if settings.ENABLE_SEARCH_RESULTS_CLUSTERING and cluster_id:
        in_ids = _get_ids_in_cluster(request, cluster_id)
    else:
        in_ids = []
    query_params.update({'in_ids': in_ids})

    filter_query_split = split_filter_query(query_params['filter_query'], extra_vars['parsed_filters'], cluster_id)

    tvars = {
        'error_text': None,
        'filter_query': query_params['filter_query'],
        'filter_query_split': filter_query_split,
        'search_query': query_params['search_query'],
        'grouping': query_params['grouping'],
        'only_sounds_with_pack': "1" if query_params['only_sounds_with_pack'] else "",
        'advanced': extra_vars['advanced'],
        'sort': query_params['sort'],
        'sort_unformatted': extra_vars['sort_unformatted'],
        'sort_options': extra_vars['sort_options'],
        'filter_query_link_more_when_grouping_packs': extra_vars['filter_query_link_more_when_grouping_packs'],
        'current_page': query_params['current_page'],
        'url_query_params_string': url_query_params_string,
        'cluster_id': extra_vars['cluster_id'],
        'clustering_on': settings.ENABLE_SEARCH_RESULTS_CLUSTERING
    }
    
    tvars.update(advanced_search_params_dict)

    search_logger.info(u'Search (%s)' % json.dumps({
        'ip': get_client_ip(request),
        'query': query_params['search_query'],
        'filter': query_params['filter_query'],
        'username': request.user.username,
        'page': query_params['current_page'],
        'sort': query_params['sort'][0],
        'group_by_pack': query_params['grouping'],
        'advanced': json.dumps(advanced_search_params_dict) if extra_vars['advanced'] == "1" else ""
    }))

    query = search_prepare_query(**query_params)

    try:
        non_grouped_number_of_results, facets, paginator, page, docs = perform_solr_query(query, 
                                                                                          query_params['current_page'])
        resultids = [d.get("id") for d in docs]
        resultsounds = sounds.models.Sound.objects.bulk_query_id(resultids)
        allsounds = {}
        for s in resultsounds:
            allsounds[s.id] = s
        # allsounds will contain info from all the sounds returned by bulk_query_id. This should
        # be all sounds in docs, but if solr and db are not synchronised, it might happen that there
        # are ids in docs which are not found in bulk_query_id. To avoid problems we remove elements
        # in docs that have not been loaded in allsounds.
        docs = [doc for doc in docs if doc["id"] in allsounds]
        for d in docs:
            d["sound"] = allsounds[d["id"]]
        
        tvars.update({
            'paginator': paginator,
            'page': page,
            'docs': docs,
            'facets': facets,
            'non_grouped_number_of_results': non_grouped_number_of_results,
        })

    except SolrException as e:
        search_logger.warning('Search error: query: %s error %s' % (query, e))
        tvars.update({'error_text': 'There was an error while searching, is your query correct?'})
    except Exception as e:
        search_logger.error('Could probably not connect to Solr - %s' % e)
        tvars.update({'error_text': 'The search server could not be reached, please try again later.'})

    if request.GET.get("ajax", "") != "1":
        return render(request, 'search/search.html', tvars)
    else:
        return render(request, 'search/search_ajax.html', tvars)


def _get_ids_in_cluster(request, requested_cluster_id):
    """Get the sound ids in the requested cluster. Used for applying a filter by id when using a cluster facet.
    """
    try:
        requested_cluster_id = int(requested_cluster_id) - 1
    
        # results are cached in clustering_utilities, available features are defined in the clustering settings file.
        result = cluster_sound_results(request, features=DEFAULT_FEATURES)
        results = result['result']

        sounds_from_requested_cluster = results[int(requested_cluster_id)]

    except ValueError:
        return []
    except IndexError:
        return []
    except KeyError:
        # If the clustering is not in cache the 'result' key won't exist
        # This means that the clustering computation will be triggered asynchronously.
        # Moreover, the applied clustering filter will have no effect.
        # Somehow, we should inform the user that the clustering results were not available yet, and that
        # he should try again later to use a clustering facet.
        return []

    return sounds_from_requested_cluster


def clustering_facet(request):
    """Triggers the computation of the clustering, returns the state of processing or the clustering facet.
    """
    # pass the url query params for later sending it to the clustering engine
    url_query_params_string = request.META['QUERY_STRING']
    # remove existing cluster facet filter from the params since the returned cluster facets will include 
    # their correspondinng cluster_id query parameter (done in the template)
    url_query_params_string = re.sub(r"(&cluster_id=[0-9]*)", "", url_query_params_string)

    result = cluster_sound_results(request, features=DEFAULT_FEATURES)

    # check if computation is finished. If not, send computation state.
    if result['finished']:
        if result['result'] is not None:
            results = result['result']
            num_clusters = len(results)
        else:
             return JsonResponse({'status': 'failed'}, safe=False)
    elif result['error']:
        return JsonResponse({'status': 'failed'}, safe=False)
    else:
        return JsonResponse({'status': 'pending'}, safe=False)

    # check if facet filters are present in the search query
    # if yes, filter sounds from clusters
    query_params, _, extra_vars = search_prepare_parameters(request)
    if extra_vars['has_facet_filter']:
        sound_ids_filtered = get_sound_ids_from_solr_query(query_params)
        results = [[sound_id for sound_id in cluster if int(sound_id) in sound_ids_filtered] 
                   for cluster in results]

    num_sounds_per_cluster = [len(cluster) for cluster in results]
    partition = {sound_id: cluster_id for cluster_id, cluster in enumerate(results) for sound_id in cluster}

    # label clusters using most occuring tags
    sound_instances = sounds.models.Sound.objects.bulk_query_id(map(int, partition.keys()))
    sound_tags = {sound.id: sound.tag_array for sound in sound_instances}
    cluster_tags = defaultdict(list)

    # extract tags for each clusters and do not use query terms for labeling clusters
    query_terms = {t.lower() for t in request.GET.get('q', '').split(' ')}
    for sound_id, tags in sound_tags.iteritems():
        cluster_tags[partition[str(sound_id)]] += [t.lower() for t in tags if t.lower() not in query_terms]

    # count 3 most occuring tags
    # we iterate with range(len(results)) to ensure that we get the right order when iterating through the dict 
    cluster_most_occuring_tags = [
        [tag for tag, _ in Counter(cluster_tags[cluster_id]).most_common(NUM_TAGS_SHOWN_PER_CLUSTER_FACET)]
        if cluster_tags[cluster_id] else []
        for cluster_id in range(len(results))
    ]
    most_occuring_tags_formatted = [
        ' '.join(most_occuring_tags) 
        for most_occuring_tags in cluster_most_occuring_tags
    ]

    # extract sound examples for each cluster
    sound_ids_examples_per_cluster = [
        map(int, cluster_sound_ids[:NUM_SOUND_EXAMPLES_PER_CLUSTER_FACET]) 
        for cluster_sound_ids in results
    ]
    sound_ids_examples = [item for sublist in sound_ids_examples_per_cluster for item in sublist]
    sound_urls = {
        sound.id: sound.locations()['preview']['LQ']['ogg']['url'] 
            for sound in sound_instances 
            if sound.id in sound_ids_examples
    }
    sound_url_examples_per_cluster = [
        [(sound_id, sound_urls[sound_id]) for sound_id in cluster_sound_ids] 
            for cluster_sound_ids in sound_ids_examples_per_cluster
    ]

    return render(request, 'search/clustering_facet.html', {
            'results': partition,
            'url_query_params_string': url_query_params_string,
            'cluster_id_num_results_tags_sound_examples': zip(
                range(num_clusters), 
                num_sounds_per_cluster, 
                most_occuring_tags_formatted, 
                sound_url_examples_per_cluster
            ),
    })


def clustered_graph(request):
    """Returns the clustered sound graph representation of the search results.
    """
    result = cluster_sound_results(request, features=DEFAULT_FEATURES)
    graph = result['graph']

    # check if facet filters are present in the search query
    # if yes, filter nodes and links from the graph
    query_params, _, extra_vars = search_prepare_parameters(request)
    if extra_vars['has_facet_filter']:
        nodes = graph['nodes']
        links = graph['links']
        graph['nodes'] = []
        graph['links'] = []
        sound_ids_filtered = get_sound_ids_from_solr_query(query_params)
        for node in nodes:
            if int(node['id']) in sound_ids_filtered:
                graph['nodes'].append(node)
        for link in links:
            if int(link['source']) in sound_ids_filtered and int(link['target']) in sound_ids_filtered:
                graph['links'].append(link)

    results = sounds.models.Sound.objects.bulk_query_id([int(node['id']) for node in graph['nodes']])

    sound_metadata = {}
    for sound in results:
        sound_locations = sound.locations()
        sound_metadata.update(
            {sound.id: (
                sound_locations['preview']['LQ']['ogg']['url'],
                sound.original_filename,
                ' '.join(sound.tag_array),
                reverse("sound", args=(sound.username, sound.id)),
                sound_locations['display']['wave']['M']['url'],
            )}
        )

    for node in graph['nodes']:
        node['url'] = sound_metadata[int(node['id'])][0]
        node['name'] = sound_metadata[int(node['id'])][1]
        node['tags'] = sound_metadata[int(node['id'])][2]
        node['sound_page_url'] = sound_metadata[int(node['id'])][3]
        node['image_url'] = sound_metadata[int(node['id'])][4]

    return JsonResponse(json.dumps(graph), safe=False)


def search_forum(request):
    search_query = request.GET.get("q", "")
    filter_query = request.GET.get("f", "")
    try:
        current_page = int(request.GET.get("page", 1))
    except ValueError:
        current_page = 1
    current_forum_name_slug = request.GET.get("forum", "").strip()    # for context sensitive search
    if current_forum_name_slug:
        current_forum = get_object_or_404(forum.models.Forum.objects, name_slug=current_forum_name_slug)
    else:
        current_forum = None
    sort = ["thread_created desc"]

    # Parse advanced search options
    advanced_search = request.GET.get("advanced_search", "")
    date_from = request.GET.get("dt_from", "")
    try:
        df_parsed = datetime.datetime.strptime(date_from, "%Y-%m-%d")
        date_from_display = df_parsed.strftime("%d-%m-%Y")
    except ValueError:
        date_from = ""
        date_from_display = "Choose a Date"
    date_to = request.GET.get("dt_to", "")
    try:
        dt_parsed = datetime.datetime.strptime(date_to, "%Y-%m-%d")
        date_to_display = dt_parsed.strftime("%d-%m-%Y")
    except ValueError:
        date_to = ""
        date_to_display = "Choose a Date"

    if search_query.startswith("search in"):
        search_query = ""

    error = False
    error_text = ""
    paginator = None
    num_results = None
    page = None
    results = []
    if search_query.strip() != "" or filter_query:
        # add current forum
        if current_forum:
            filter_query += "forum_name_slug:" + current_forum.name_slug

        # add date range
        if advanced_search == "1" and date_from != "" or date_to != "":
            filter_query = __add_date_range(filter_query, date_from, date_to)

        query = SolrQuery()
        query.set_dismax_query(search_query, query_fields=[("thread_title", 4),
                                                           ("post_body", 3),
                                                           ("thread_author", 3),
                                                           ("post_author", 3),
                                                           ("forum_name", 2)])
        query.set_highlighting_options_default(field_list=["post_body"],
                                               fragment_size=200,
                                               alternate_field="post_body",  # TODO: revise this param
                                               require_field_match=False,
                                               pre="<strong>",
                                               post="</strong>")
        query.set_query_options(start=(current_page - 1) * settings.SOUNDS_PER_PAGE,
                                rows=settings.SOUNDS_PER_PAGE,
                                field_list=["id",
                                            "forum_name",
                                            "forum_name_slug",
                                            "thread_id",
                                            "thread_title",
                                            "thread_author",
                                            "thread_created",
                                            "post_body",
                                            "post_author",
                                            "post_created",
                                            "num_posts"],
                                filter_query=filter_query,
                                sort=sort)

        query.set_group_field("thread_title_grouped")
        query.set_group_options(group_limit=30)

        solr = Solr(settings.SOLR_FORUM_URL)

        try:
            results = SolrResponseInterpreter(solr.select(unicode(query)))
            paginator = SolrResponseInterpreterPaginator(results, settings.SOUNDS_PER_PAGE)
            num_results = paginator.count
            page = paginator.page(current_page)
            error = False
        except SolrException as e:
            search_logger.warning("search error: query: %s error %s" % (query, e))
            error = True
            error_text = 'There was an error while searching, is your query correct?'
        except Exception as e:
            search_logger.error("Could probably not connect to Solr - %s" % e)
            error = True
            error_text = 'The search server could not be reached, please try again later.'


    tvars = {
        'advanced_search': advanced_search,
        'current_forum': current_forum,
        'current_page': current_page,
        'date_from': date_from,
        'date_from_display': date_from_display,
        'date_to': date_to,
        'date_to_display': date_to_display,
        'error': error,
        'error_text': error_text,
        'filter_query': filter_query,
        'num_results': num_results,
        'page': page,
        'paginator': paginator,
        'search_query': search_query,
        'sort': sort,
        'results': results,
    }

    return render(request, 'search/search_forum.html', tvars)


def get_pack_tags(pack_obj):
    query = SolrQuery()
    query.set_dismax_query('')
    filter_query = 'username:\"%s\" pack:\"%s\"' % (pack_obj.user.username, pack_obj.name)
    query.set_query_options(field_list=["id"], filter_query=filter_query)
    query.add_facet_fields("tag")
    query.set_facet_options("tag", limit=20, mincount=1)
    try:
        solr = Solr(settings.SOLR_URL)
        results = SolrResponseInterpreter(solr.select(unicode(query)))
    except (SolrException, Exception) as e:
        #  TODO: do something here?
        return False
    return results.facets


def __add_date_range(filter_query, date_from, date_to):
    if filter_query != "":
        filter_query += " "
    filter_query += "thread_created:["
    date_from = date_from + "T00:00:00Z" if date_from != "" else "*"
    date_to = date_to + "T00:00:00Z]" if date_to != "" else "*]"
    return filter_query + date_from + " TO " + date_to


def query_suggestions(request):
    # TODO: implement this. We can use Solr's SpellCheckComponent see https://github.com/MTG/freesound/issues/510
    # query suggestions can be enabled and disabled via settings.ENABLE_QUERY_SUGGESTIONS
    suggestions = []
    search_query = request.GET.get('q', None)
    if search_query is not None and len(search_query) > 1:
        for count, suggestion in enumerate([
            'wind',
            'explosion',
            'music',
            'rain',
            'swoosh'
        ]):
            suggestions.append({'id': count, 'label': '<p>{0}</p>'.format(suggestion), 'value': suggestion})
    return JsonResponse({'suggestions': suggestions})<|MERGE_RESOLUTION|>--- conflicted
+++ resolved
@@ -28,11 +28,8 @@
 from django.conf import settings
 from django.http import JsonResponse
 from django.shortcuts import get_object_or_404
-<<<<<<< HEAD
+from django.shortcuts import render, reverse
 from ratelimit.decorators import ratelimit
-=======
-from django.shortcuts import render, reverse
->>>>>>> 7aa30dc3
 
 import forum
 import sounds
@@ -41,18 +38,16 @@
 from clustering.interface import cluster_sound_results, get_sound_ids_from_solr_query
 from utils.frontend_handling import render
 from utils.logging_filters import get_client_ip
-<<<<<<< HEAD
 from utils.ratelimit import key_for_ratelimiting, rate_per_ip
-=======
 from utils.search.search_general import search_prepare_query, perform_solr_query, search_prepare_parameters, \
     split_filter_query
->>>>>>> 7aa30dc3
 from utils.search.solr import Solr, SolrQuery, SolrResponseInterpreter, \
     SolrResponseInterpreterPaginator, SolrException
 
 search_logger = logging.getLogger("search")
 
 
+@ratelimit(key=key_for_ratelimiting, rate=rate_per_ip, group=settings.RATELIMIT_SEARCH_GROUP, block=True)
 def search(request):
     query_params, advanced_search_params_dict, extra_vars = search_prepare_parameters(request)
 
@@ -65,41 +60,9 @@
     # get the url query params for later sending it to the clustering engine
     url_query_params_string = request.META['QUERY_STRING']
 
-<<<<<<< HEAD
-@ratelimit(key=key_for_ratelimiting, rate=rate_per_ip, group=settings.RATELIMIT_SEARCH_GROUP, block=True)
-def search(request):
-    search_query = request.GET.get("q", "")
-    filter_query = request.GET.get("f", "")
-    filter_query_link_more_when_grouping_packs = filter_query.replace(' ','+')
-
-    # Generate array with information of filters
-    filter_query_split = []
-    if filter_query != "":
-        for filter_str in re.findall(r'[\w-]+:\"[^\"]+', filter_query):
-            valid_filter = True
-            filter_str = filter_str + '"'
-            filter_display = filter_str.replace('"', '')
-            filter_name = filter_str.split(":")[0]
-            if filter_name != "duration" and filter_name != "is_geotagged":
-                if filter_name == "grouping_pack":
-                    val = filter_display.split(":")[1]
-                    # If pack does not contain "_" then it's not a valid pack filter
-                    if "_" in val:
-                        filter_display = "pack:"+ val.split("_")[1]
-                    else:
-                        valid_filter = False
-
-                if valid_filter:
-                    filter = {
-                        'name': filter_display,
-                        'remove_url': filter_query.replace(filter_str, ''),
-                    }
-                    filter_query_split.append(filter)
-=======
     # get sound ids of the requested cluster when applying a clustering facet
     # the list of ids is used to create a Solr query with filter by ids in search_prepare_query()
     cluster_id = request.GET.get('cluster_id')
->>>>>>> 7aa30dc3
 
     if settings.ENABLE_SEARCH_RESULTS_CLUSTERING and cluster_id:
         in_ids = _get_ids_in_cluster(request, cluster_id)
@@ -126,7 +89,7 @@
         'cluster_id': extra_vars['cluster_id'],
         'clustering_on': settings.ENABLE_SEARCH_RESULTS_CLUSTERING
     }
-    
+
     tvars.update(advanced_search_params_dict)
 
     search_logger.info(u'Search (%s)' % json.dumps({
@@ -143,7 +106,7 @@
     query = search_prepare_query(**query_params)
 
     try:
-        non_grouped_number_of_results, facets, paginator, page, docs = perform_solr_query(query, 
+        non_grouped_number_of_results, facets, paginator, page, docs = perform_solr_query(query,
                                                                                           query_params['current_page'])
         resultids = [d.get("id") for d in docs]
         resultsounds = sounds.models.Sound.objects.bulk_query_id(resultids)
@@ -157,7 +120,7 @@
         docs = [doc for doc in docs if doc["id"] in allsounds]
         for d in docs:
             d["sound"] = allsounds[d["id"]]
-        
+
         tvars.update({
             'paginator': paginator,
             'page': page,
@@ -184,7 +147,7 @@
     """
     try:
         requested_cluster_id = int(requested_cluster_id) - 1
-    
+
         # results are cached in clustering_utilities, available features are defined in the clustering settings file.
         result = cluster_sound_results(request, features=DEFAULT_FEATURES)
         results = result['result']
@@ -211,7 +174,7 @@
     """
     # pass the url query params for later sending it to the clustering engine
     url_query_params_string = request.META['QUERY_STRING']
-    # remove existing cluster facet filter from the params since the returned cluster facets will include 
+    # remove existing cluster facet filter from the params since the returned cluster facets will include
     # their correspondinng cluster_id query parameter (done in the template)
     url_query_params_string = re.sub(r"(&cluster_id=[0-9]*)", "", url_query_params_string)
 
@@ -234,7 +197,7 @@
     query_params, _, extra_vars = search_prepare_parameters(request)
     if extra_vars['has_facet_filter']:
         sound_ids_filtered = get_sound_ids_from_solr_query(query_params)
-        results = [[sound_id for sound_id in cluster if int(sound_id) in sound_ids_filtered] 
+        results = [[sound_id for sound_id in cluster if int(sound_id) in sound_ids_filtered]
                    for cluster in results]
 
     num_sounds_per_cluster = [len(cluster) for cluster in results]
@@ -251,30 +214,30 @@
         cluster_tags[partition[str(sound_id)]] += [t.lower() for t in tags if t.lower() not in query_terms]
 
     # count 3 most occuring tags
-    # we iterate with range(len(results)) to ensure that we get the right order when iterating through the dict 
+    # we iterate with range(len(results)) to ensure that we get the right order when iterating through the dict
     cluster_most_occuring_tags = [
         [tag for tag, _ in Counter(cluster_tags[cluster_id]).most_common(NUM_TAGS_SHOWN_PER_CLUSTER_FACET)]
         if cluster_tags[cluster_id] else []
         for cluster_id in range(len(results))
     ]
     most_occuring_tags_formatted = [
-        ' '.join(most_occuring_tags) 
+        ' '.join(most_occuring_tags)
         for most_occuring_tags in cluster_most_occuring_tags
     ]
 
     # extract sound examples for each cluster
     sound_ids_examples_per_cluster = [
-        map(int, cluster_sound_ids[:NUM_SOUND_EXAMPLES_PER_CLUSTER_FACET]) 
+        map(int, cluster_sound_ids[:NUM_SOUND_EXAMPLES_PER_CLUSTER_FACET])
         for cluster_sound_ids in results
     ]
     sound_ids_examples = [item for sublist in sound_ids_examples_per_cluster for item in sublist]
     sound_urls = {
-        sound.id: sound.locations()['preview']['LQ']['ogg']['url'] 
-            for sound in sound_instances 
+        sound.id: sound.locations()['preview']['LQ']['ogg']['url']
+            for sound in sound_instances
             if sound.id in sound_ids_examples
     }
     sound_url_examples_per_cluster = [
-        [(sound_id, sound_urls[sound_id]) for sound_id in cluster_sound_ids] 
+        [(sound_id, sound_urls[sound_id]) for sound_id in cluster_sound_ids]
             for cluster_sound_ids in sound_ids_examples_per_cluster
     ]
 
@@ -282,9 +245,9 @@
             'results': partition,
             'url_query_params_string': url_query_params_string,
             'cluster_id_num_results_tags_sound_examples': zip(
-                range(num_clusters), 
-                num_sounds_per_cluster, 
-                most_occuring_tags_formatted, 
+                range(num_clusters),
+                num_sounds_per_cluster,
+                most_occuring_tags_formatted,
                 sound_url_examples_per_cluster
             ),
     })
