--- conflicted
+++ resolved
@@ -149,13 +149,9 @@
 SOUNDS_PENDING_MODERATION_PER_PAGE = 8
 MAX_UNMODERATED_SOUNDS_IN_HOME_PAGE = 5
 
-<<<<<<< HEAD
-# COOKIE_LAW_EXPIRATION_TIME change in freesound.js (now is 180 days)
-# $.cookie("cookieConsent", "yes", { expires: 180, path: '/' });
-=======
 # COOKIE_LAW_EXPIRATION_TIME change in freesound.js (now is 360 days)
 # $.cookie("cookieConsent", "yes", { expires: 360, path: '/' });
->>>>>>> 41a95b40
+
 
 DELETED_USER_ID = 1
 
