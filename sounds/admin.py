# -*- coding: utf-8 -*-

#
# Freesound is (c) MUSIC TECHNOLOGY GROUP, UNIVERSITAT POMPEU FABRA
#
# Freesound is free software: you can redistribute it and/or modify
# it under the terms of the GNU Affero General Public License as
# published by the Free Software Foundation, either version 3 of the
# License, or (at your option) any later version.
#
# Freesound is distributed in the hope that it will be useful,
# but WITHOUT ANY WARRANTY; without even the implied warranty of
# MERCHANTABILITY or FITNESS FOR A PARTICULAR PURPOSE.  See the
# GNU Affero General Public License for more details.
#
# You should have received a copy of the GNU Affero General Public License
# along with this program.  If not, see <http://www.gnu.org/licenses/>.
#
# Authors:
#     See AUTHORS file.
#

<<<<<<< HEAD
from django.conf.urls import url
from django.contrib import admin, messages
from django.core.management import call_command
from django.http import HttpResponseRedirect
from django.template.defaultfilters import truncatechars
from django.urls import reverse
=======
from django.contrib import admin, messages
from django.db import models
from django.template.defaultfilters import truncatechars
from django.urls import reverse
from django_object_actions import DjangoObjectActions
>>>>>>> 5e95cd43

from sounds.models import License, Sound, Pack, Flag, DeletedSound, SoundOfTheDay, BulkUploadProgress


class LicenseAdmin(admin.ModelAdmin):
    list_display = ('name', 'deed_url', 'legal_code_url', 'change_order')

admin.site.register(License, LicenseAdmin)


class SoundAdmin(DjangoObjectActions, admin.ModelAdmin):
    fieldsets = ((None, {'fields': ('user', 'num_downloads' )}),
                 ('Filenames', {'fields': ('base_filename_slug',)}),
                 ('User defined fields', {'fields': ('description', 'license', 'original_filename', 'sources', 'pack')}),
                 ('File properties', {'fields': ('md5', 'type', 'duration', 'bitrate', 'bitdepth', 'samplerate',
                                                 'filesize', 'channels', 'date_recorded')}),
                 ('Moderation', {'fields': ('moderation_state', 'moderation_date', 'has_bad_description', 'is_explicit')}),
                 ('Processing', {'fields': ('processing_state', 'processing_date', 'processing_ongoing_state', 'processing_log', 'analysis_state',
                                            'similarity_state')}),
                 )
    raw_id_fields = ('user', 'pack', 'sources')
    list_display = ('id', 'user', 'get_sound_name', 'created', 'moderation_state', 'get_processing_state', 'analysis_state')
    list_filter = ('moderation_state', 'processing_state', 'analysis_state')
    ordering = ['id']
    search_fields = ('=id', '=user__username')
    readonly_fields = ('num_downloads', )
    actions = ('reprocess_sound', )
    change_actions = ('reprocess_sound', )

    def get_processing_state(self, obj):
        processing_state = u'{}'.format(obj.get_processing_state_display())
        ongoing_state_display = obj.get_processing_ongoing_state_display()
        if ongoing_state_display == 'Processing' or ongoing_state_display == 'Queued':
            processing_state += u' ({})'.format(ongoing_state_display)
        return processing_state
    get_processing_state.short_description = 'Processing state'

    def get_sound_name(self, obj):
        max_len = 15
        return u'{0}{1}'.format(obj.original_filename[:max_len], '...' if len(obj.original_filename) > max_len else '')
    get_sound_name.short_description = 'Name'

    def reprocess_sound(self, request, queryset_or_object):
        if type(queryset_or_object) == Sound:
            queryset_or_object.process(force=True, high_priority=True)
            queryset_or_object.analyze(force=True, high_priority=True)
            messages.add_message(request, messages.INFO,
                                 'Sound {} was sent to re-process and re-analyze.'.format(queryset_or_object.id))
        else:
            for sound in queryset_or_object:
                sound.process(force=True, high_priority=True)
                sound.analyze(force=True, high_priority=True)
            messages.add_message(request, messages.INFO,
                                 '{} sounds were send to re-process and re-analyze.'.format(queryset_or_object.count()))

    reprocess_sound.label = 'Re-process/analyze sound'
    reprocess_sound.short_description = 'Re-process and re-analyze sounds'

admin.site.register(Sound, SoundAdmin)


class DeletedSoundAdmin(admin.ModelAdmin):
    raw_id_fields = ('user',)
    list_display = ('sound_id', 'user_link', 'created')
    readonly_fields = ('data', 'sound_id', 'user')

    def get_queryset(self, request):
        # Override 'get_queryset' to optimize query by using select_related on appropriate fields
        qs = super(DeletedSoundAdmin, self).get_queryset(request)
        qs = qs.select_related('user')
        return qs

    def user_link(self, obj):
        if obj.user is None:
            return '-'
        return '<a href="{0}" target="_blank">{1}</a>'.format(
            reverse('admin:auth_user_change', args=[obj.user.id]),
            '{0}'.format(obj.user.username))

    user_link.allow_tags = True
    user_link.admin_order_field = 'user'
    user_link.short_description = 'User'

admin.site.register(DeletedSound, DeletedSoundAdmin)


class PackAdmin(admin.ModelAdmin):
    raw_id_fields = ('user',)
    list_display = ('user', 'name', 'created')
admin.site.register(Pack, PackAdmin)


class FlagAdmin(admin.ModelAdmin):
    raw_id_fields = ('reporting_user', 'sound')
    list_display = ('id', 'reporting_user_link', 'email_link', 'sound_link', 'sound_uploader_link', 'sound_is_explicit',
                    'reason_type', 'reason_summary', )
    list_filter = ('reason_type', 'sound__is_explicit')

    def get_queryset(self, request):
        # overrride 'get_queryset' to optimize query by using select_related on 'sound' and 'reporting_user'
        qs = super(FlagAdmin, self).get_queryset(request)
        qs = qs.select_related('sound', 'reporting_user')
        return qs

    def reporting_user_link(self, obj):
        return '<a href="{0}" target="_blank">{1}</a>'.format(
            reverse('account', args=[obj.reporting_user.username]), obj.reporting_user.username) \
            if obj.reporting_user else '-'
    reporting_user_link.allow_tags = True
    reporting_user_link.admin_order_field = 'reporting_user__username'
    reporting_user_link.short_description = 'Reporting User'

    def email_link(self, obj):
        return '<a href="mailto:{0}" target="_blank">{1}</a>'.format(obj.email, obj.email) \
            if obj.email else '-'
    email_link.allow_tags = True
    email_link.admin_order_field = 'email'
    email_link.short_description = 'Email'

    def sound_uploader_link(self, obj):
        return '<a href="{0}" target="_blank">{1}</a>'.format(reverse('account', args=[obj.sound.user.username]),
                                                              obj.sound.user.username)
    sound_uploader_link.allow_tags = True
    sound_uploader_link.admin_order_field = 'sound__user__username'
    sound_uploader_link.short_description = 'Uploader'

    def sound_link(self, obj):
        return '<a href="{0}" target="_blank">{1}</a>'.format(reverse('short-sound-link', args=[obj.sound_id]),
                                                              truncatechars(obj.sound.base_filename_slug, 50))
    sound_link.allow_tags = True
    sound_link.admin_order_field = 'sound__original_filename'
    sound_link.short_description = 'Sound'

    def reason_summary(self, obj):
        reason_no_newlines = obj.reason.replace('\n', '|')
        return truncatechars(reason_no_newlines, 100)

    def sound_is_explicit(self, obj):
        return obj.sound.is_explicit
    sound_is_explicit.short_description = 'Is Explicit'


admin.site.register(Flag, FlagAdmin)


class SoundOfTheDayAdmin(admin.ModelAdmin):
    change_list_template = "admin_custom/sound_of_the_day_changelist.html"
    raw_id_fields = ('sound',)
    list_display = ('date_display', 'sound', 'email_sent')
    ordering = ('-date_display', )

    def get_urls(self):
        urls = super(SoundOfTheDayAdmin, self).get_urls()
        my_urls = [
            url('generate_new_sounds/', self.generate_new_sounds),
        ]
        return my_urls + urls

    def generate_new_sounds(self, request):
        call_command('create_random_sounds')
        messages.add_message(request, messages.INFO, 'New random sounds of the dat have been generated!')
        return HttpResponseRedirect(reverse('admin:sounds_soundoftheday_changelist'))

admin.site.register(SoundOfTheDay, SoundOfTheDayAdmin)


class BulkUploadProgressAdmin(admin.ModelAdmin):
    raw_id_fields = ('user',)
    list_display = ('user', 'created', 'progress_type', 'sounds_valid')
admin.site.register(BulkUploadProgress, BulkUploadProgressAdmin)<|MERGE_RESOLUTION|>--- conflicted
+++ resolved
@@ -20,20 +20,13 @@
 #     See AUTHORS file.
 #
 
-<<<<<<< HEAD
 from django.conf.urls import url
 from django.contrib import admin, messages
 from django.core.management import call_command
 from django.http import HttpResponseRedirect
 from django.template.defaultfilters import truncatechars
 from django.urls import reverse
-=======
-from django.contrib import admin, messages
-from django.db import models
-from django.template.defaultfilters import truncatechars
-from django.urls import reverse
 from django_object_actions import DjangoObjectActions
->>>>>>> 5e95cd43
 
 from sounds.models import License, Sound, Pack, Flag, DeletedSound, SoundOfTheDay, BulkUploadProgress
 
