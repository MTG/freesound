# -*- coding: utf-8 -*-

#
# Freesound is (c) MUSIC TECHNOLOGY GROUP, UNIVERSITAT POMPEU FABRA
#
# Freesound is free software: you can redistribute it and/or modify
# it under the terms of the GNU Affero General Public License as
# published by the Free Software Foundation, either version 3 of the
# License, or (at your option) any later version.
#
# Freesound is distributed in the hope that it will be useful,
# but WITHOUT ANY WARRANTY; without even the implied warranty of
# MERCHANTABILITY or FITNESS FOR A PARTICULAR PURPOSE.  See the
# GNU Affero General Public License for more details.
#
# You should have received a copy of the GNU Affero General Public License
# along with this program.  If not, see <http://www.gnu.org/licenses/>.
#
# Authors:
#     See AUTHORS file.
#

import datetime
import json
import logging
import os
import random
import zlib

import gearman
from django.conf import settings
from django.contrib.auth.models import User
from django.contrib.contenttypes.models import ContentType
from django.contrib.postgres.fields import JSONField
from django.contrib.sites.models import Site
from django.core.exceptions import ObjectDoesNotExist
from django.db import models
from django.db.models import F
from django.db.models.functions import Greatest
from django.db.models.signals import pre_delete, post_delete, post_save
from django.dispatch import receiver
from django.template.loader import render_to_string
from django.urls import reverse
from django.utils.encoding import smart_unicode
from django.utils.functional import cached_property
from django.utils.text import Truncator

import accounts.models
from apiv2.models import ApiV2Client
from comments.models import Comment
from freesound.celery import app as celery_app
from general.models import OrderedModel, SocialModel
from geotags.models import GeoTag
from ratings.models import SoundRating
from search.views import get_pack_tags
from tags.models import TaggedItem, Tag
from tickets import TICKET_STATUS_CLOSED, TICKET_STATUS_NEW
from tickets.models import Ticket, Queue, TicketComment
from utils.cache import invalidate_template_cache
from utils.locations import locations_decorator
from utils.mail import send_mail_template
from utils.search.search_general import delete_sound_from_solr
from utils.similarity_utilities import delete_sound_from_gaia
from utils.sound_upload import get_csv_lines, validate_input_csv_file, bulk_describe_from_csv
from utils.text import slugify

search_logger = logging.getLogger('search')
web_logger = logging.getLogger('web')
sounds_logger = logging.getLogger('sounds')
sentry_logger = logging.getLogger('sentry')


class License(OrderedModel):
    """A creative commons license model"""
    name = models.CharField(max_length=512)
    abbreviation = models.CharField(max_length=8, db_index=True)
    summary = models.TextField()
    short_summary = models.TextField(null=True)
    deed_url = models.URLField()
    legal_code_url = models.URLField()
    is_public = models.BooleanField(default=True)

    def get_short_summary(self):
        return self.short_summary if self.short_summary is not None else Truncator(self.summary)\
            .words(20, html=True, truncate='...')

    def __unicode__(self):
        return self.name


class BulkUploadProgress(models.Model):
    """Store progress status for a Bulk Describe process."""

    user = models.ForeignKey(User)
    created = models.DateTimeField(db_index=True, auto_now_add=True)
    CSV_CHOICES = (
        ("N", 'Not yet validated'),  # linked CSV file has not yet been validated
        ("F", 'Finished description'),   # All sounds have been described/created (but some might still be in
                                         # processing/moderation stage)
        ("S", 'Sounds being described and processed'),  # Description (and processing) process has started
        ("V", 'Finished validation'),  # CSV file has been validated (might have errors)
        ("C", 'Closed'),  # Process has finished and has been closes
    )
    progress_type = models.CharField(max_length=1, choices=CSV_CHOICES, default="N")
    csv_filename = models.CharField(max_length=512, null=True, blank=True, default=None)
    original_csv_filename = models.CharField(max_length=255)
    validation_output = JSONField(null=True)
    sounds_valid = models.PositiveIntegerField(null=False, default=0)
    description_output = JSONField(null=True)

    @property
    def csv_path(self):
        directory = os.path.join(settings.CSV_PATH, str(self.user.id))
        return os.path.join(directory, self.csv_filename)

    def get_bulk_upload_basic_data_for_log(self):
        return {
            'bulk_upload_id': self.id,
            'user_id': self.user_id,
            'username': self.user.username,
            'original_csv_filename': self.original_csv_filename,
            'csv_path': self.csv_path
        }

    def get_csv_lines(self):
        """
        Read lines form CSV file and return a tuple with the header and a list of dictionaries.
        """
        return get_csv_lines(self.csv_path)

    def validate_csv_file(self):
        """
        Validate CSV file and store output in self.validation_output.
        """
        header, lines = self.get_csv_lines()
        bulk_upload_basic_data = self.get_bulk_upload_basic_data_for_log()
        try:
            lines_validated, global_errors = validate_input_csv_file(
                csv_header=header,
                csv_lines=lines,
                sounds_base_dir=os.path.join(settings.UPLOADS_PATH, str(self.user_id)),
                username=self.user.username)
        except Exception:
            # This is a broad exception clause intentionally placed here to make sure that BulkUploadProgress is
            # updated with a global error. Otherwise it will appear to the user that the object is permanently being
            # validated. After we update the object with the "unexpected error" message, we log the exception and
            # continue with excecution
            lines_validated = []
            global_errors = ['An unexpected error occurred while validating your data file']

            sentry_logger.error('Error validating data file', exc_info=True, extra=bulk_upload_basic_data)

        self.validation_output = {
            'lines_ok': [line for line in lines_validated if not line['line_errors']],
            'lines_with_errors': [line for line in lines_validated if line['line_errors']],
            'global_errors': global_errors,
        }
        self.progress_type = 'V'  # Set progress to 'validated'
        self.save()

        # Log information about the process
        bulk_upload_basic_data.update({
            'n_lines_ok': len(self.validation_output['lines_ok']),
            'n_lines_with_errors': len(self.validation_output['lines_with_errors']),
            'n_global_errors': len(self.validation_output['global_errors']),
        })
        web_logger.info('Validated data file for bulk upload (%s)' % json.dumps(bulk_upload_basic_data))

    def describe_sounds(self):
        """
        Start the actual description of the sounds and add them to Freesound.
        """
        bulk_upload_basic_data = self.get_bulk_upload_basic_data_for_log()
        web_logger.info('Started creating sound objects for bulk upload (%s)' % json.dumps(bulk_upload_basic_data))
        bulk_describe_from_csv(
            self.csv_path,
            delete_already_existing=False,
            force_import=True,
            sounds_base_dir=os.path.join(settings.UPLOADS_PATH, str(self.user_id)),
            username=self.user.username,
            bulkupload_progress_id=self.id)
        web_logger.info('Finished creating sound objects for bulk upload (%s)' % json.dumps(bulk_upload_basic_data))

    def store_progress_for_line(self, line_no, message):
        """
        Store the description progress of individual lines.
        """
        if self.description_output is None:
            self.description_output = {}
        self.description_output[line_no] = message
        self.save()

    def get_description_progress_info(self):
        """
        Get information about the progress of the description process and the status of the sounds that have already
        been successfully described so that it can be shown to users.
        """
        sound_ids_described_ok = []
        sound_errors = []
        if self.description_output is not None:
            for line_no, value in self.description_output.items():
                if type(value) == int:
                    # Sound id, meaning a file for which a Sound object was successfully created
                    sound_ids_described_ok.append(value)
                else:
                    # If not sound ID, then it means there were errors with these sounds
                    sound_errors.append((line_no, value))
        n_sounds_described_ok = len(sound_ids_described_ok)
        n_sounds_error = len(sound_errors)
        n_lines_validated_ok = len(self.validation_output['lines_ok']) if self.validation_output is not None else 0
        n_sounds_remaining_to_describe = n_lines_validated_ok - n_sounds_described_ok - n_sounds_error

        n_sounds_published = Sound.objects.filter(
            id__in=sound_ids_described_ok, processing_state="OK", moderation_state="OK").count()
        n_sounds_moderation = Sound.objects.filter(
            id__in=sound_ids_described_ok, processing_state="OK").exclude(moderation_state="OK").count()
        n_sounds_currently_processing = Sound.objects.filter(
            id__in=sound_ids_described_ok, processing_state="PE", processing_ongoing_state="PR").count()
        n_sounds_pending_processing = Sound.objects.filter(
            id__in=sound_ids_described_ok, processing_state="PE").exclude(processing_ongoing_state="PR").count()
        n_sounds_failed_processing = Sound.objects.filter(
            id__in=sound_ids_described_ok, processing_state="FA").count()

        # The remaining sounds that have been described ok but do not appear in any of the sets above are sounds with
        # an unknown state. This could happen if sounds get deleted (e.g. as part of the moderation process or because
        # a sound fails processing and the user deletes it).
        n_sounds_unknown = n_sounds_described_ok - (n_sounds_published +
                                                    n_sounds_moderation +
                                                    n_sounds_currently_processing +
                                                    n_sounds_pending_processing +
                                                    n_sounds_failed_processing)
        progress = 0
        if self.description_output is not None:
            progress = 100.0 * (n_sounds_published +
                                n_sounds_moderation +
                                n_sounds_failed_processing +
                                n_sounds_error +
                                n_sounds_unknown) / \
                       (n_sounds_described_ok +
                        n_sounds_error +
                        n_sounds_remaining_to_describe)
            progress = int(progress)
            # NOTE: progress percentage is determined as the total number of sounds "that won't change" vs the total
            # number of sounds that should have been described and processed. Sounds that fail processing or description
            # are also counted as "done" as their status won't change.
            # After the 'describe_sounds' method finishes, progress should always be 100.

        return {
            'n_sounds_remaining_to_describe': n_sounds_remaining_to_describe,
            'n_sounds_described_ok': n_sounds_described_ok,
            'sound_errors': sound_errors,
            'n_sounds_error': n_sounds_error,
            'n_sounds_published': n_sounds_published,
            'n_sounds_moderation': n_sounds_moderation,
            'n_sounds_pending_processing': n_sounds_pending_processing,
            'n_sounds_currently_processing': n_sounds_currently_processing,
            'n_sounds_processing': n_sounds_pending_processing + n_sounds_currently_processing,
            'n_sounds_failed_processing': n_sounds_failed_processing,
            'n_sounds_unknown': n_sounds_unknown,
            'progress_percentage': progress,
        }

    def has_global_validation_errors(self):
        """
        Returns True if the validation finished with global errors
        """
        if self.validation_output is not None:
            return len(self.validation_output['global_errors']) > 0
        return False

    def has_line_validation_errors(self):
        """
        Returns True if some errors were found in line validation
        """
        if self.validation_output is not None:
            return len(self.validation_output['lines_with_errors']) > 0
        return False

    class Meta:
        permissions = (
            ("can_describe_in_bulk", "Can use the Bulk Describe feature."),
        )


class SoundManager(models.Manager):

    def latest_additions(self, num_sounds, period_days=2):
        if settings.DEBUG:
            # In DEBUG mode we probably won't have any sounds from the requested period, so we
            # see what the most recent sound and go back from then instead
            latest_sound = Sound.public.order_by('-created').first()
            date_threshold = latest_sound.created
        else:
            date_threshold = datetime.datetime.now()

        date_threshold = date_threshold - datetime.timedelta(days=period_days)

        # We leave the `greatest(created, moderation_date)` condition in the query because in combination
        # with an index in the table this give us fast lookups. If we remove it, postgres resorts to
        # a table scan.
        query = """
                select
                    user_id,
                    id,
                    n_other_sounds
                from (
                select
                    user_id,
                    max(id) as id,
                    greatest(max(created), max(moderation_date)) as created,
                    count(*) - 1 as n_other_sounds
                from
                    sounds_sound
                where
                    processing_state = 'OK' and
                    moderation_state = 'OK'
                    and greatest(created, moderation_date) > %s
                group by
                    user_id
                ) as X order by created desc limit %s"""
        return self.raw(query, (date_threshold.isoformat(), num_sounds))

    def random(self, excludes=None):
        """ Select a random sound from the database which is suitable for display.
        Random sounds must fall under the following criteria:
           - Not Explicit
           - Moderated and processed
           - Not flagged
           - At least 3 ratings and an average rating of >6
        Additionally, an optional set of `excludes` can be specified
        to disallow sounds which match this criteria."""
        query_sounds = self.exclude(is_explicit=True)\
            .filter(moderation_state="OK",
                    processing_state="OK",
                    flag=None,
                    avg_rating__gt=6,
                    num_ratings__gt=3)
        if excludes:
            query_sounds = query_sounds.exclude(**excludes)
        sound_count = query_sounds.count()
        if sound_count:
            offset = random.randint(0, sound_count - 1)
            return query_sounds.all()[offset]
        else:
            return None

    def bulk_query_solr(self, sound_ids):
        """For each sound, get all fields needed to index the sound in Solr. Using this custom query to avoid the need
        of having to do some extra queries when displaying some fields related to the sound (e.g. for tags). Using this
        method, all the information for all requested sounds is obtained with a single query."""
        query = """SELECT
          auth_user.username,
          sound.user_id,
          sound.id,
          sound.type,
          sound.original_filename,
          sound.is_explicit,
          sound.filesize,
          sound.md5,
          sound.channels,
          sound.avg_rating,
          sound.num_ratings,
          sound.description,
          sound.created,
          sound.num_downloads,
          sound.num_comments,
          sound.duration,
          sound.pack_id,
          sound.geotag_id,
          sound.bitrate,
          sound.bitdepth,
          sound.samplerate,
          sounds_pack.name as pack_name,
          sounds_license.name as license_name,
          geotags_geotag.lat as geotag_lat,
          geotags_geotag.lon as geotag_lon,
          ac_analysis.analysis_data as ac_analysis,
          exists(select 1 from sounds_sound_sources where from_sound_id=sound.id) as is_remix,
          exists(select 1 from sounds_sound_sources where to_sound_id=sound.id) as was_remixed,
          ARRAY(
            SELECT tags_tag.name
            FROM tags_tag
            LEFT JOIN tags_taggeditem ON tags_taggeditem.object_id = sound.id
          WHERE tags_tag.id = tags_taggeditem.tag_id
           AND tags_taggeditem.content_type_id=%s) AS tag_array,
          ARRAY(
            SELECT comments_comment.comment
            FROM comments_comment
            WHERE comments_comment.sound_id = sound.id) AS comments_array
        FROM
          sounds_sound sound
          LEFT JOIN auth_user ON auth_user.id = sound.user_id
          LEFT JOIN sounds_pack ON sound.pack_id = sounds_pack.id
          LEFT JOIN sounds_license ON sound.license_id = sounds_license.id
          LEFT JOIN geotags_geotag ON sound.geotag_id = geotags_geotag.id
          LEFT JOIN sounds_soundanalysis ac_analysis ON (sound.id = ac_analysis.sound_id 
                                                         AND ac_analysis.analyzer = %s)
        WHERE
          sound.id IN %s """
        return self.raw(query, [ContentType.objects.get_for_model(Sound).id,
                                settings.AUDIOCOMMONS_EXTRACTOR_NAME,
                                tuple(sound_ids)])

    def bulk_query(self, where, order_by, limit, args):
        """For each sound, get all fields needed to display a sound on the web (using display_sound templatetag) or
         in the API (including AudioCommons output analysis). Using this custom query to avoid the need of having to do
         some extra queries when displaying some fields related to the sound (e.g. for tags). Using this method, all the
         information for all requested sounds is obtained with a single query."""
        query = """SELECT
          auth_user.username,
          sound.id,
          sound.type,
          sound.user_id,
          sound.original_filename,
          sound.is_explicit,
          sound.avg_rating,
          sound.channels,
          sound.filesize,
          sound.bitdepth,
          sound.bitrate,
          sound.samplerate,
          sound.analysis_state,
          sound.num_ratings,
          sound.description,
          sound.moderation_state,
          sound.processing_state,
          sound.processing_ongoing_state,
          sound.similarity_state,
          sound.created,
          sound.num_downloads,
          sound.num_comments,
          sound.pack_id,
          sound.duration,
          sounds_pack.name as pack_name,
          sound.license_id,
          sounds_license.name as license_name,
          sounds_license.deed_url as license_deed_url,
          sound.geotag_id,
          geotags_geotag.lat as geotag_lat,
          geotags_geotag.lon as geotag_lon,
          sounds_remixgroup_sounds.id as remixgroup_id,
<<<<<<< HEAD
          ac_analysis.analysis_data as ac_analysis,
=======
          accounts_profile.has_avatar as user_has_avatar,
          ac_analsyis.analysis_data as ac_analysis,
>>>>>>> 914cc5ed
          ARRAY(
            SELECT tags_tag.name
            FROM tags_tag
            LEFT JOIN tags_taggeditem ON tags_taggeditem.object_id = sound.id
          WHERE tags_tag.id = tags_taggeditem.tag_id
           AND tags_taggeditem.content_type_id=%s) AS tag_array
        FROM
          sounds_sound sound
          LEFT JOIN auth_user ON auth_user.id = sound.user_id
          LEFT JOIN accounts_profile ON accounts_profile.user_id = sound.user_id
          LEFT JOIN sounds_pack ON sound.pack_id = sounds_pack.id
          LEFT JOIN sounds_license ON sound.license_id = sounds_license.id
<<<<<<< HEAD
          LEFT JOIN sounds_soundanalysis ac_analysis ON (sound.id = ac_analysis.sound_id 
                                                         AND ac_analysis.analyzer = %s)
=======
          LEFT JOIN geotags_geotag ON sound.geotag_id = geotags_geotag.id
          LEFT JOIN sounds_soundanalysis ac_analsyis ON (sound.id = ac_analsyis.sound_id 
                                                         AND ac_analsyis.extractor = %s)
>>>>>>> 914cc5ed
          LEFT OUTER JOIN sounds_remixgroup_sounds
               ON sounds_remixgroup_sounds.sound_id = sound.id
        WHERE %s """ % (ContentType.objects.get_for_model(Sound).id,
                        "'%s'" % settings.AUDIOCOMMONS_EXTRACTOR_NAME,
                        where, )
        if order_by:
            query = "%s ORDER BY %s" % (query, order_by)
        if limit:
            query = "%s LIMIT %s" % (query, limit)
        return self.raw(query, args)

    def bulk_sounds_for_user(self, user_id, limit=None):
        where = """sound.moderation_state = 'OK'
            AND sound.processing_state = 'OK'
            AND sound.user_id = %s"""
        order_by = "sound.created DESC"
        if limit:
            limit = str(limit)
        return self.bulk_query(where, order_by, limit, (user_id, ))

    def bulk_sounds_for_pack(self, pack_id, limit=None):
        where = """sound.moderation_state = 'OK'
            AND sound.processing_state = 'OK'
            AND sound.pack_id = %s"""
        order_by = "sound.created DESC"
        if limit:
            limit = str(limit)
        return self.bulk_query(where, order_by, limit, (pack_id, ))

    def bulk_query_id(self, sound_ids):
        if not isinstance(sound_ids, list):
            sound_ids = [sound_ids]
        where = "sound.id = ANY(%s)"
        return self.bulk_query(where, "", "", (sound_ids, ))

    def dict_ids(self, sound_ids):
        return {sound_obj.id: sound_obj for sound_obj in self.bulk_query_id(sound_ids)}

    def ordered_ids(self, sound_ids):
        sounds = self.dict_ids(sound_ids)
        return [sounds[sound_id] for sound_id in sound_ids if sound_id in sounds]


class PublicSoundManager(models.Manager):
    """ a class which only returns public sounds """
    def get_queryset(self):
        return super(PublicSoundManager, self).get_queryset().filter(moderation_state="OK", processing_state="OK")


class Sound(SocialModel):
    user = models.ForeignKey(User, related_name="sounds")
    created = models.DateTimeField(db_index=True, auto_now_add=True)

    # "original_filename" is the name given to the sound, which typically is similar to the filename. note that this
    # property is named in a misleading way and should probably be renamed to "name" or "sound_name".
    original_filename = models.CharField(max_length=512)

    # "original_path" is the path on disk of the original sound file. This property is only used at upload time and
    # updated when the sound is moved from its upload location to the final destination. After that the property should
    # never be used again as Sound.locations('path') is preferred. For more clarity this property should be renamed to
    # "path" or "sound_path"
    original_path = models.CharField(max_length=512, null=True, blank=True, default=None)

    # "base_filename_slug" is a slugified version of the original filename, set at upload time. This is used
    # to create the friendly filename when downloading the sound and once set is never changed.
    base_filename_slug = models.CharField(max_length=512, null=True, blank=True, default=None)

    # user defined fields
    description = models.TextField()
    date_recorded = models.DateField(null=True, blank=True, default=None)

    # The history of licenses for a sound is stored on SoundLicenseHistory 'license' references the last one
    license = models.ForeignKey(License)
    sources = models.ManyToManyField('self', symmetrical=False, related_name='remixes', blank=True)
    pack = models.ForeignKey('Pack', null=True, blank=True, default=None, on_delete=models.SET_NULL, related_name='sounds')
    geotag = models.ForeignKey(GeoTag, null=True, blank=True, default=None, on_delete=models.SET_NULL)

    # fields for specifying if the sound was uploaded via API or via bulk upload process (or none)
    uploaded_with_apiv2_client = models.ForeignKey(
        ApiV2Client, null=True, blank=True, default=None, on_delete=models.SET_NULL)
    uploaded_with_bulk_upload_progress = models.ForeignKey(
        BulkUploadProgress, null=True, blank=True, default=None, on_delete=models.SET_NULL)

    # file properties
    SOUND_TYPE_CHOICES = (
        ('wav', 'Wave'),
        ('ogg', 'Ogg Vorbis'),
        ('aiff', 'AIFF'),
        ('mp3', 'Mp3'),
        ('flac', 'Flac'),
        ('m4a', 'M4a')
    )
    type = models.CharField(db_index=True, max_length=4, choices=SOUND_TYPE_CHOICES)
    duration = models.FloatField(default=0)
    bitrate = models.IntegerField(default=0)
    bitdepth = models.IntegerField(null=True, blank=True, default=None)
    samplerate = models.FloatField(default=0)
    filesize = models.IntegerField(default=0)
    channels = models.IntegerField(default=0)
    md5 = models.CharField(max_length=32, unique=True, db_index=True)
    crc = models.CharField(max_length=8, blank=True)

    # moderation and index
    MODERATION_STATE_CHOICES = (
        ("PE", 'Pending'),
        ("OK", 'OK'),
        ("DE", 'Deferred'),
    )
    moderation_state = models.CharField(db_index=True, max_length=2, choices=MODERATION_STATE_CHOICES, default="PE")
    moderation_date = models.DateTimeField(null=True, blank=True, default=None)  # Set at last moderation state change
    moderation_note = models.TextField(null=True, blank=True, default=None)
    has_bad_description = models.BooleanField(default=False)
    is_explicit = models.BooleanField(default=False)

    # processing
    PROCESSING_STATE_CHOICES = (
        ("PE", 'Pending'),  # Sounds will only be in "PE" before the very first time they are processed
        ("OK", 'OK'),
        ("FA", 'Failed'),
    )
    PROCESSING_ONGOING_STATE_CHOICES = (
        ("NO", 'None'),
        ("QU", 'Queued'),
        ("PR", 'Processing'),
        ("FI", 'Finished'),
    )
    ANALYSIS_STATE_CHOICES = PROCESSING_STATE_CHOICES + (("SK", 'Skipped'), ("QU", 'Queued'),)
    SIMILARITY_STATE_CHOICES = PROCESSING_STATE_CHOICES

    processing_state = models.CharField(db_index=True, max_length=2, choices=PROCESSING_STATE_CHOICES, default="PE")
    processing_ongoing_state = models.CharField(db_index=True, max_length=2,
                                                choices=PROCESSING_ONGOING_STATE_CHOICES, default="NO")
    processing_date = models.DateTimeField(null=True, blank=True, default=None)  # Set at last processing attempt
    processing_log = models.TextField(null=True, blank=True, default=None)

    # state
    is_index_dirty = models.BooleanField(null=False, default=True)
    similarity_state = models.CharField(db_index=True, max_length=2, choices=SIMILARITY_STATE_CHOICES, default="PE")
    analysis_state = models.CharField(db_index=True, max_length=2, choices=ANALYSIS_STATE_CHOICES, default="PE")

    # counts, updated by django signals
    num_comments = models.PositiveIntegerField(default=0)
    num_downloads = models.PositiveIntegerField(default=0, db_index=True)
    avg_rating = models.FloatField(default=0)  # Store average rating from 0 to 10
    num_ratings = models.PositiveIntegerField(default=0)

    objects = SoundManager()
    public = PublicSoundManager()

    def __unicode__(self):
        return self.base_filename_slug

    @staticmethod
    def is_sound():
        # N.B. This is used in the ticket template (ugly, but a quick fix)
        return True

    def friendly_filename(self):
        filename_slug = slugify(os.path.splitext(self.original_filename)[0])
        username_slug = slugify(self.user.username)
        return "%d__%s__%s.%s" % (self.id, username_slug, filename_slug, self.type)

    @locations_decorator()
    def locations(self):
        id_folder = str(self.id/1000)
        sound_user_id = self.user_id
        return dict(
            path=os.path.join(settings.SOUNDS_PATH, id_folder, "%d_%d.%s" % (self.id, sound_user_id, self.type)),
            sendfile_url=settings.SOUNDS_SENDFILE_URL + "%s/%d_%d.%s" % (id_folder, self.id, sound_user_id, self.type),
            preview=dict(
                HQ=dict(
                    mp3=dict(
                        path=os.path.join(settings.PREVIEWS_PATH, id_folder, "%d_%d-hq.mp3" % (self.id, sound_user_id)),
                        url=settings.PREVIEWS_URL + "%s/%d_%d-hq.mp3" % (id_folder, self.id, sound_user_id),
                        filename="%d_%d-hq.mp3" % (self.id, sound_user_id),
                    ),
                    ogg=dict(
                        path=os.path.join(settings.PREVIEWS_PATH, id_folder, "%d_%d-hq.ogg" % (self.id, sound_user_id)),
                        url=settings.PREVIEWS_URL + "%s/%d_%d-hq.ogg" % (id_folder, self.id, sound_user_id),
                        filename="%d_%d-hq.ogg" % (self.id, sound_user_id),
                    )
                ),
                LQ=dict(
                    mp3=dict(
                        path=os.path.join(settings.PREVIEWS_PATH, id_folder, "%d_%d-lq.mp3" % (self.id, sound_user_id)),
                        url=settings.PREVIEWS_URL + "%s/%d_%d-lq.mp3" % (id_folder, self.id, sound_user_id),
                        filename="%d_%d-lq.mp3" % (self.id, sound_user_id),
                    ),
                    ogg=dict(
                        path=os.path.join(settings.PREVIEWS_PATH, id_folder, "%d_%d-lq.ogg" % (self.id, sound_user_id)),
                        url=settings.PREVIEWS_URL + "%s/%d_%d-lq.ogg" % (id_folder, self.id, sound_user_id),
                        filename="%d_%d-lq.ogg" % (self.id, sound_user_id),
                    ),
                )
            ),
            display=dict(
                spectral=dict(
                    M=dict(
                        path=os.path.join(settings.DISPLAYS_PATH, id_folder, "%d_%d_spec_M.jpg" % (self.id,
                                                                                                   sound_user_id)),
                        url=settings.DISPLAYS_URL + "%s/%d_%d_spec_M.jpg" % (id_folder, self.id, sound_user_id)
                    ),
                    L=dict(
                        path=os.path.join(settings.DISPLAYS_PATH, id_folder, "%d_%d_spec_L.jpg" % (self.id,
                                                                                                   sound_user_id)),
                        url=settings.DISPLAYS_URL + "%s/%d_%d_spec_L.jpg" % (id_folder, self.id, sound_user_id)
                    )
                ),
                wave=dict(
                    M=dict(
                        path=os.path.join(settings.DISPLAYS_PATH, id_folder, "%d_%d_wave_M.png" % (self.id,
                                                                                                   sound_user_id)),
                        url=settings.DISPLAYS_URL + "%s/%d_%d_wave_M.png" % (id_folder, self.id, sound_user_id)
                    ),
                    L=dict(
                        path=os.path.join(settings.DISPLAYS_PATH, id_folder, "%d_%d_wave_L.png" % (self.id,
                                                                                                   sound_user_id)),
                        url=settings.DISPLAYS_URL + "%s/%d_%d_wave_L.png" % (id_folder, self.id, sound_user_id)
                    )
                ),
                spectral_bw=dict(
                    M=dict(
                        path=os.path.join(settings.DISPLAYS_PATH, id_folder, "%d_%d_spec_bw_M.jpg" % (self.id,
                                                                                                   sound_user_id)),
                        url=settings.DISPLAYS_URL + "%s/%d_%d_spec_bw_M.jpg" % (id_folder, self.id, sound_user_id)
                    ),
                    L=dict(
                        path=os.path.join(settings.DISPLAYS_PATH, id_folder, "%d_%d_spec_bw_L.jpg" % (self.id,
                                                                                                   sound_user_id)),
                        url=settings.DISPLAYS_URL + "%s/%d_%d_spec_bw_L.jpg" % (id_folder, self.id, sound_user_id)
                    )
                ),
                wave_bw=dict(
                    M=dict(
                        path=os.path.join(settings.DISPLAYS_PATH, id_folder, "%d_%d_wave_bw_M.png" % (self.id,
                                                                                                   sound_user_id)),
                        url=settings.DISPLAYS_URL + "%s/%d_%d_wave_bw_M.png" % (id_folder, self.id, sound_user_id)
                    ),
                    L=dict(
                        path=os.path.join(settings.DISPLAYS_PATH, id_folder, "%d_%d_wave_bw_L.png" % (self.id,
                                                                                                   sound_user_id)),
                        url=settings.DISPLAYS_URL + "%s/%d_%d_wave_bw_L.png" % (id_folder, self.id, sound_user_id)
                    )
                )
            ),
            analysis=dict(
                statistics=dict(
                    path=os.path.join(settings.ANALYSIS_PATH, id_folder, "%d_%d_statistics.%s" % (
                        self.id, sound_user_id, settings.ESSENTIA_STATS_OUT_FORMAT)),
                    url=settings.ANALYSIS_URL + "%s/%d_%d_statistics.%s" % (
                        id_folder, self.id, sound_user_id, settings.ESSENTIA_STATS_OUT_FORMAT)
                ),
                frames=dict(
                    path=os.path.join(settings.ANALYSIS_PATH, id_folder, "%d_%d_frames.%s" % (
                        self.id, sound_user_id, settings.ESSENTIA_FRAMES_OUT_FORMAT)),
                    url=settings.ANALYSIS_URL + "%s/%d_%d_frames.%s" % (
                        id_folder, self.id, sound_user_id, settings.ESSENTIA_FRAMES_OUT_FORMAT)
                )
            )
        )

    def get_preview_abs_url(self):
        return 'https://%s%s' % (Site.objects.get_current().domain, self.locations()['preview']['LQ']['mp3']['url'])

    def get_thumbnail_abs_url(self, size='M'):
        return 'https://%s%s' % (Site.objects.get_current().domain, self.locations()['display']['wave'][size]['url'])

    def get_large_thumbnail_abs_url(self):
        return self.get_thumbnail_abs_url(size='L')

    def get_channels_display(self):
        if self.channels == 1:
            return u"Mono"
        elif self.channels == 2:
            return u"Stereo"
        else:
            return self.channels

    def type_warning(self):
        return self.type == "ogg" or self.type == "flac"

    def duration_warning(self):
        # warn from 5 minutes and more
        return self.duration > 60*5

    def filesize_warning(self):
        # warn for 50MB and up
        return self.filesize > 50 * 1024 * 1024

    def samplerate_warning(self):
        # warn anything special
        return self.samplerate not in [11025, 22050, 44100]

    def bitdepth_warning(self):
        return self.bitdepth not in [8, 16]

    def bitrate_warning(self):
        return self.bitrate not in [32, 64, 96, 128, 160, 192, 224, 256, 320]

    def channels_warning(self):
        return self.channels not in [1, 2]

    def duration_ms(self):
        return self.duration * 1000

    def rating_percent(self):
        if self.num_ratings <= settings.MIN_NUMBER_RATINGS:
            return 0
        return int(self.avg_rating*10)

    @property
    def avg_rating_0_5(self):
        # Returns the average raring, normalized from 0 tp 5
        return self.avg_rating / 2

    def get_absolute_url(self):
        return reverse('sound', args=[self.user.username, smart_unicode(self.id)])

    def get_license_history(self):
        """
        Returns a list of tuples with the following format:
            (license_name, timestamp)
        License name is a string, while timestamps are represented as python datetime objects.
        The list represent the different licenses that have been assigned to a single sound.
        If a sound never had a license changed, then the list will have a single element.
        List is sorted with the newest license at the top.
        """
        return [(slh.created, slh.license) for slh in
                self.soundlicensehistory_set.select_related('license').order_by('-created')]

    def get_sound_tags(self, limit=None):
        """
        Returns the tags assigned to the sound as a list of strings, e.g. ["tag1", "tag2", "tag3"]
        :param limit: The maximum number of tags to return
        """
        return [ti.tag.name for ti in self.tags.select_related("tag").all()[0:limit]]

    def set_tags(self, tags):
        """
        Updates the tags of the Sound object. To do that it first removes all TaggedItem objects which relate the sound
        with tags which are not in the provided list of tags, and then adds the new tags.
        :param list tags: list of strings representing the new tags that the Sound object should be assigned
        """
        # remove tags that are not in the list
        for tagged_item in self.tags.all():
            if tagged_item.tag.name not in tags:
                tagged_item.delete()

        # add tags that are not there yet
        for tag in tags:
            if self.tags.filter(tag__name=tag).count() == 0:
                (tag_object, created) = Tag.objects.get_or_create(name=tag)
                tagged_object = TaggedItem.objects.create(user=self.user, tag=tag_object, content_object=self)
                tagged_object.save()

    def set_license(self, new_license):
        """
        Set `new_license` as the current license of the sound. Create the corresponding SoundLicenseHistory object.
        Note that this method *does not save* the sound object, it needs to be manually done afterwards.
        :param License new_license: License object representing the new license
        """
        self.license = new_license
        SoundLicenseHistory.objects.create(sound=self, license=new_license)

    # N.B. The set_xxx functions below are used in the distributed processing and other parts of the app where we only
    # want to save an individual field of the model to prevent overwritting other model fields.

    def set_processing_ongoing_state(self, state):
        """
        Updates self.processing_ongoing_state field of the Sound object and saves to DB without updating other
        fields. This function is used in cases when two instances of the same Sound object could be edited by
        two processes in parallel and we want to avoid possible field overwrites.
        :param str state: new state to which self.processing_ongoing_state should be set
        """
        self.processing_ongoing_state = state
        self.save(update_fields=['processing_ongoing_state'])

    def set_analysis_state(self, state):
        """
        Updates self.analysis_state field of the Sound object and saves to DB without updating other
        fields. This function is used in cases when two instances of the same Sound object could be edited by
        two processes in parallel and we want to avoid possible field overwrites.
        :param str state: new state to which self.analysis_state should be set
        """
        self.analysis_state = state
        self.save(update_fields=['analysis_state'])

    def set_similarity_state(self, state):
        """
        Updates self.similarity_state field of the Sound object and saves to DB without updating other
        fields. This function is used in cases when two instances of the same Sound object could be edited by
        two processes in parallel and we want to avoid possible field overwrites.
        :param str state: new state to which self.similarity_state should be set
        """
        self.similarity_state = state
        self.save(update_fields=['similarity_state'])

    def set_audio_info_fields(self, samplerate=None, bitrate=None, bitdepth=None, channels=None, duration=None):
        """
        Updates several fields of the Sound object which store some audio properties and saves to DB without
        updating other fields. This function is used in cases when two instances of the same Sound object could be
        edited by two processes in parallel and we want to avoid possible field overwrites.
        :param int samplerate: saplerate to store
        :param int bitrate: bitrate to store
        :param int bitdepth: bitdepth to store
        :param int channels: number of channels to store
        :param float duration: duration to store
        """
        update_fields = []
        if samplerate is not None:
            self.samplerate = samplerate
            update_fields.append('samplerate')
        if bitrate is not None:
            self.bitrate = bitrate
            update_fields.append('bitrate')
        if bitdepth is not None:
            self.bitdepth = bitdepth
            update_fields.append('bitdepth')
        if channels is not None:
            self.channels = channels
            update_fields.append('channels')
        if duration is not None:
            self.duration = duration
            update_fields.append('duration')
        self.save(update_fields=update_fields)

    def change_moderation_state(self, new_state):
        """
        Change the moderation state of a sound and perform related tasks such as marking the sound as index dirty
        or sending a pack to process if required.
        :param str new_state: new moderation state to which the sound should be set
        """
        current_state = self.moderation_state
        if current_state != new_state:
            self.mark_index_dirty(commit=False)
            self.moderation_state = new_state
            self.moderation_date = datetime.datetime.now()
            self.save()

            if new_state != 'OK':
                # If the moderation state changed and now the sound is not moderated OK, delete it from indexes
                self.delete_from_indexes()

            if (current_state == 'OK' and new_state != 'OK') or (current_state != 'OK' and new_state == 'OK'):
                # Sound either passed from being approved to not being approved, or from not being approved to
                # being approved. In that case we need to update num_sounds counts of sound's author and pack (if any)
                self.user.profile.update_num_sounds()
                if self.pack:
                    self.pack.process()
        else:
            # If the moderation state has not changed, only update moderation date
            self.moderation_date = datetime.datetime.now()
            self.save()

        self.invalidate_template_caches()

    def change_processing_state(self, new_state, processing_log=None):
        """
        Change the processing state of a sound and perform related tasks such as set the sound as index dirty if
        required. Only the fields that are changed are saved to the object. This is needed when the processing tasks
        change the processing state of the sound to avoid potential collisions when saving the whole object.
        :param str new_state: new processing state to which the sound should be set
        :param str processing_log: processing log to be saved in the Sound object
        """
        current_state = self.processing_state
        if current_state != new_state:
            # Sound either went from PE to OK, from PE to FA, from OK to FA, or from FA to OK (never from OK/FA to PE)
            self.mark_index_dirty(commit=False)
            self.processing_state = new_state
            self.processing_date = datetime.datetime.now()
            self.processing_log = processing_log
            self.save(update_fields=['processing_state', 'processing_date', 'processing_log', 'is_index_dirty'])

            if new_state == 'FA':
                # Sound became processing failed, delete it from indexes
                self.delete_from_indexes()

            # Update num_sounds counts of sound's author and pack (if any)
            self.user.profile.update_num_sounds()
            if self.pack:
                self.pack.process()

        else:
            # If processing state has not changed, only update the processing date and log
            self.processing_date = datetime.datetime.now()
            self.processing_log = processing_log
            self.save(update_fields=['processing_date', 'processing_log'])

        self.invalidate_template_caches()

    def change_owner(self, new_owner):
        """
        Change the owner (i.e. author) of a Sound object by assigning a new User object to the user field.
        If sound is part of a Pack, when changing the owner a new Pack object is created for the new owner.
        Changing the owner of the sound also includes renaming and moving all associated files (i.e. sound, previews,
        displays and analysis) to include the ID of the new owner and be located accordingly.
        NOTE: see comments in https://github.com/MTG/freesound/issues/750 for more information
        :param User new_owner: User object of the new sound owner
        """

        def replace_user_id_in_path(path, old_owner_id, new_owner_id):
            old_path_beginning = '%i_%i' % (self.id, old_owner_id)
            new_path_beginning = '%i_%i' % (self.id, new_owner_id)
            return path.replace(old_path_beginning, new_path_beginning)

        # Rename related files in disk
        paths_to_rename = [
            self.locations('path'),  # original file path
            self.locations('analysis.frames.path'),  # analysis frames file
            self.locations('analysis.statistics.path'),  # analysis statistics file
            self.locations('display.spectral.L.path'),  # spectrogram L
            self.locations('display.spectral.M.path'),  # spectrogram M
            self.locations('display.wave_bw.L.path'),  # waveform BW L
            self.locations('display.wave_bw.M.path'),  # waveform BW M
            self.locations('display.spectral_bw.L.path'),  # spectrogram BW L
            self.locations('display.spectral_bw.M.path'),  # spectrogram BW M
            self.locations('display.wave.L.path'),  # waveform L
            self.locations('display.wave.M.path'),  # waveform M
            self.locations('preview.HQ.mp3.path'),  # preview HQ mp3
            self.locations('preview.HQ.ogg.path'),  # preview HQ ogg
            self.locations('preview.LQ.mp3.path'),  # preview LQ mp3
            self.locations('preview.LQ.ogg.path'),  # preview LQ ogg
        ]
        for path in paths_to_rename:
            try:
                os.rename(path, replace_user_id_in_path(path, self.user.id, new_owner.id))
            except OSError:
                web_logger.error('WARNING changing owner of sound %i: Could not rename file %s because '
                                 'it does not exist.\n' % (self.id, path))

        # Deal with pack
        # If sound is in pack, replicate pack in new user.
        # If pack already exists in new user, add sound to that existing pack.
        old_pack = None
        if self.pack:
            old_pack = self.pack
            (new_pack, created) = Pack.objects.get_or_create(user=new_owner, name=self.pack.name)
            self.pack = new_pack

        # Change tags ownership too (otherwise they might get deleted if original user is deleted)
        self.tags.all().update(user=new_owner)

        # Change user field
        old_owner = self.user
        self.user = new_owner

        # Change original_path field
        self.original_path = replace_user_id_in_path(self.original_path, old_owner.id, new_owner.id)

        # Set index dirty
        self.mark_index_dirty(commit=True)  # commit=True does save

        # Update old owner and new owner profiles
        old_owner.profile.update_num_sounds()
        new_owner.profile.update_num_sounds()

        # Process old and new packs
        if old_pack:
            old_pack.process()
            new_pack.process()

        # NOTE: see comments in https://github.com/MTG/freesound/issues/750

    def mark_index_dirty(self, commit=True):
        self.is_index_dirty = True
        if commit:
            self.save()

    def add_comment(self, user, comment):
        comment = Comment(sound=self, user=user, comment=comment)
        comment.save()
        self.num_comments = F('num_comments') + 1
        self.mark_index_dirty(commit=False)
        self.save()

    def post_delete_comment(self, commit=True):
        """ When a comment is deleted this method is called to update num_comments """
        self.num_comments = F('num_comments') - 1
        self.mark_index_dirty(commit=False)
        if commit:
            self.save()

    def compute_crc(self, commit=True):
        crc = 0
        sound_path = self.locations('path')
        if settings.USE_PREVIEWS_WHEN_ORIGINAL_FILES_MISSING and not os.path.exists(sound_path):
            sound_path = self.locations("preview.LQ.mp3.path")

        with open(sound_path, 'rb') as fp:
            for data in iter(lambda: fp.read(settings.CRC_BUFFER_SIZE), b''):
                crc = zlib.crc32(data, crc)

        self.crc = '{:0>8x}'.format(crc & 0xffffffff)  # right aligned with zero-padding, width of 8 chars

        if commit:
            self.save()

    def create_moderation_ticket(self):
        ticket = Ticket.objects.create(
            title='Moderate sound %s' % self.original_filename,
            status=TICKET_STATUS_NEW,
            queue=Queue.objects.get(name='sound moderation'),
            sender=self.user,
            sound=self,
        )
        TicketComment.objects.create(
            sender=self.user,
            text="I've uploaded %s. Please moderate!" % self.original_filename,
            ticket=ticket,
        )

    def unlink_moderation_ticket(self):
        # If sound has an assigned ticket, set its content to None and status to closed
        try:
            ticket = self.ticket
            ticket.status = TICKET_STATUS_CLOSED
            ticket.sound = None
            ticket.save()
        except Ticket.DoesNotExist:
            pass

    def process_and_analyze(self, force=False, high_priority=False):
        """
        Process and analyze a sound if the sound has a processing state different than "OK" and/or and analysis state
        other than "OK". 'force' argument can be used to trigger processing and analysis regardless of the processing
        state and analysis state of the sound. 'high_priority' can be set to True to send the processing and/or
        analysis jobs with high priority to the gearman job server.
        """
        self.process(force=force, high_priority=high_priority)
        self.analyze(force=force, high_priority=high_priority)

    def process(self, force=False, skip_previews=False, skip_displays=False, high_priority=False):
        """
        Trigger processing of the sound if analysis_state is not "OK" or force=True.
        'skip_previews' and 'skip_displays' arguments can be used to disable the computation of either of these steps.
        'high_priority' argument can be set to True to send the processing job with high priority to the gearman job
        server. Processing code generates the file previews and display images as well as fills some audio fields
        of the Sound model.
        """
        gm_client = gearman.GearmanClient(settings.GEARMAN_JOB_SERVERS)
        if force or self.processing_state != "OK":
            self.set_processing_ongoing_state("QU")
            gm_client.submit_job("process_sound", json.dumps({
                'sound_id': self.id,
                'skip_previews': skip_previews,
                'skip_displays': skip_displays
            }), wait_until_complete=False, background=True, priority=gearman.PRIORITY_HIGH if high_priority else None)
            sounds_logger.info("Send sound with id %s to queue 'process'" % self.id)

    def analyze(self, force=False, high_priority=False):
        """
        Trigger analysis of the sound if analysis_state is not "OK" or force=True. 'high_priority' argument can be
        set to True to send the processing job with high priority to the gearman job server. Analysis code runs
        Essentia's FreesoundExtractor and stores the results of the analysis in a JSON file.
        """
        gm_client = gearman.GearmanClient(settings.GEARMAN_JOB_SERVERS)
        if force or self.analysis_state != "OK":
            self.set_analysis_state("QU")
            gm_client.submit_job("analyze_sound", json.dumps({
                'sound_id': self.id
            }), wait_until_complete=False, background=True, priority=gearman.PRIORITY_HIGH if high_priority else None)
            sounds_logger.info("Send sound with id %s to queue 'analyze'" % self.id)

<<<<<<< HEAD
    def analyze_v2(self, force=False, high_priority=False, analyzer="fs-essentia:1"):
        """
        Trigger analysis of the sound if analysis_state is not "OK" or force=True. 'high_priority' argument can be
        set to True to send the processing job with high priority to the gearman job server. Analysis code runs
        Essentia's FreesoundExtractor and stores the results of the analysis in a JSON file.
        """
        gm_client = gearman.GearmanClient(settings.GEARMAN_JOB_SERVERS)
        if force or self.analysis_state != "OK":
            self.set_analysis_state("QU")
            gm_client.submit_job("analyze_sound_v2", json.dumps({
                'sound_id': self.id,
                'analyzer': analyzer
            }), wait_until_complete=False, background=True, priority=gearman.PRIORITY_HIGH if high_priority else None)
            sounds_logger.info("Send sound with id %s to queue 'analyze_sound_v2'" % self.id)
=======
    def analyze_new(self, method="analyze_method1", force=False, high_priority=False):
        celery_app.send_task(method, kwargs={'sound_id': self.id}, queue=method)
>>>>>>> 914cc5ed

    def delete_from_indexes(self):
        delete_sound_from_solr(self.id)
        delete_sound_from_gaia(self.id)

    def invalidate_template_caches(self):
        for is_explicit in [True, False]:
            invalidate_template_cache("sound_header", self.id, is_explicit)

        for display_random_link in [True, False]:
            invalidate_template_cache("sound_footer_top", self.id, display_random_link)

        invalidate_template_cache("sound_footer_bottom", self.id)

        for is_authenticated in [True, False]:
            for is_explicit in [True, False]:
                invalidate_template_cache("display_sound", self.id, is_authenticated, is_explicit)
                for bw_player_size in ['small', 'middle', 'big_no_info', 'small_no_info']:
                    for bw_request_user_is_author in [True, False]:
                        invalidate_template_cache(
                            "bw_display_sound",
                            self.id, is_authenticated, is_explicit, bw_player_size, bw_request_user_is_author)

    class Meta(SocialModel.Meta):
        ordering = ("-created", )


class SoundOfTheDayManager(models.Manager):
    def create_sound_for_date(self, date_display):
        """Create a random sound of the day for a specific date.
        Make sure that the sound hasn't already been chosen as a sound of the day
        and that it is not by a user who has recently had their sound chosen.

        Returns:
            True if the sound was created
            False if no sound of the day was able to be created (e.g. if there are no sounds available)
        """
        already_created = self.model.objects.filter(date_display=date_display).exists()
        if already_created:
            return True

        days_for_user = settings.NUMBER_OF_DAYS_FOR_USER_RANDOM_SOUNDS
        date_from = date_display - datetime.timedelta(days=days_for_user)
        users = self.model.objects.filter(
                date_display__lt=date_display,
                date_display__gte=date_from).distinct().values_list('sound__user_id', flat=True)
        used_sounds = self.model.objects.values_list('sound_id', flat=True)

        sound = Sound.objects.random(excludes={'user__id__in': users, 'id__in': used_sounds})
        if sound:
            rnd = self.model.objects.create(sound=sound, date_display=date_display)
        else:
            return False

        return True

    def get_sound_for_date(self, date_display):
        """Get a sound that has been chosen for a given date

        Returns:
            A sound for the given date
        Raises:
            SoundOfTheDay.DoesNotExist if no sound of the day for this date has been created
        """
        return self.model.objects.get(date_display=date_display)


class SoundOfTheDay(models.Model):
    sound = models.ForeignKey(Sound)
    date_display = models.DateField(db_index=True)
    email_sent = models.BooleanField(default=False)

    objects = SoundOfTheDayManager()

    def __unicode__(self):
        return u'Random sound of the day {0}'.format(self.date_display)

    def notify_by_email(self):
        """Notify the user of this sound by email that their sound has been chosen
        as our Sound of the Day.
        If the email has already been sent, don't send the notification.
        If the user has disabled the email notifications for this type of message, don't send it.

        Returns:
            True if the email was sent
            False if it was not sent
        """
        sounds_logger.info("Notifying user of random sound of the day")
        if self.email_sent:
            sounds_logger.info("Email was already sent")
            return False

        send_mail_template(
            settings.EMAIL_SUBJECT_RANDOM_SOUND_OF_THE_SAY_CHOOSEN, 'sounds/email_random_sound.txt',
            {'sound': self.sound, 'user': self.sound.user},
            user_to=self.sound.user, email_type_preference_check="random_sound")
        self.email_sent = True
        self.save()

        sounds_logger.info("Finished sending mail to user %s of random sound of the day %s" %
                          (self.sound.user, self.sound))

        return True


class DeletedSound(models.Model):
    user = models.ForeignKey(User, null=True, on_delete=models.SET_NULL)
    created = models.DateTimeField(db_index=True, auto_now_add=True)
    sound_id = models.IntegerField(default=0, db_index=True)
    data = JSONField()


def on_delete_sound(sender, instance, **kwargs):

    ds, create = DeletedSound.objects.get_or_create(
        sound_id=instance.id,
        defaults={'data': {}})
    ds.user = instance.user

    # Copy relevant data to DeletedSound for future research
    # Note: we do not store information about individual downloads and ratings, we only
    # store count and average (for ratings). We do not store at all information about bookmarks.

    try:
        data = Sound.objects.filter(pk=instance.pk).values()[0]
    except IndexError:
        # The sound being deleted can't be found on the database. This might happen if a sound is being deleted
        # multiple times concurrently, and in one "thread" the sound object has already been deleted when reaching
        # this part of the code. If that happens, return form this function without creating the DeletedSound
        # object nor doing any of the other steps as this will have been already carried out.
        return

    username = None
    if instance.user:
        username = instance.user.username
    data['username'] = username

    pack = None
    if instance.pack:
        pack = Pack.objects.filter(pk=instance.pack.pk).values()[0]
    data['pack'] = pack

    geotag = None
    if instance.geotag:
        geotag = GeoTag.objects.filter(pk=instance.geotag.pk).values()[0]
    data['geotag'] = geotag

    license = None
    if instance.license:
        license = License.objects.filter(pk=instance.license.pk).values()[0]
    data['license'] = license

    data['comments'] = list(instance.comments.values())
    data['tags'] = list(instance.tags.values())
    data['sources'] = list(instance.sources.values('id'))

    # Alter datetime objects in data to avoid serialization problems
    data['created'] = str(data['created'])
    data['moderation_date'] = str(data['moderation_date'])
    data['processing_date'] = str(data['processing_date'])
    data['date_recorded'] = str(data['date_recorded'])  # This field is not used
    if instance.pack:
        data['pack']['created'] = str(data['pack']['created'])
        data['pack']['last_updated'] = str(data['pack']['last_updated'])
    for tag in data['tags']:
        tag['created'] = str(tag['created'])
    for comment in data['comments']:
        comment['created'] = str(comment['created'])
    if instance.geotag:
        geotag['created'] = str(geotag['created'])
    ds.data = data
    ds.save()

    try:
        if instance.geotag:
            instance.geotag.delete()
    except:
        pass

    instance.delete_from_indexes()
    instance.unlink_moderation_ticket()


def post_delete_sound(sender, instance, **kwargs):
    # after deleted sound update num_sounds on profile and pack
    try:
        # before updating the number of sounds here, we need to refresh the object from the DB because another signal
        # triggered after a sound is deleted (the post_delete signal on Download object) also needs to modify the
        # user profile and if we don't refresh here the changes by that other signal will be overwritten when saving
        instance.user.profile.refresh_from_db()
        instance.user.profile.update_num_sounds()
    except ObjectDoesNotExist:
        # If this is triggered after user.delete() (instead of sound.delete() or user.profile.delete_user()),
        # user object will have no profile
        pass
    if instance.pack:
        instance.pack.process()
    web_logger.info("Deleted sound with id %i" % instance.id)


pre_delete.connect(on_delete_sound, sender=Sound)
post_delete.connect(post_delete_sound, sender=Sound)


class PackManager(models.Manager):

    def ordered_ids(self, pack_ids):
        """
        Returns a list of Pack objects with ID in pack_ids and in the same order. pack_ids can include ID duplicates
        and the returned list will also include duplicated Pack objects.

        Args:
            pack_ids (List[int]): list with the IDs of the packs to be included in the output

        Returns:
            List[Pack]: List of Pack objects

        """
        packs = {pack_obj.id: pack_obj for pack_obj in Pack.objects.filter(id__in=pack_ids).exclude(is_deleted=True)}
        return [packs[pack_id] for pack_id in pack_ids if pack_id in packs]


class Pack(SocialModel):
    user = models.ForeignKey(User)
    name = models.CharField(max_length=255)
    description = models.TextField(null=True, blank=True, default=None)
    is_dirty = models.BooleanField(db_index=True, default=False)
    created = models.DateTimeField(db_index=True, auto_now_add=True)
    license_crc = models.CharField(max_length=8, blank=True)
    last_updated = models.DateTimeField(db_index=True, auto_now_add=True)
    num_downloads = models.PositiveIntegerField(default=0)  # Updated via db trigger
    num_sounds = models.PositiveIntegerField(default=0)  # Updated via django Pack.process() method
    is_deleted = models.BooleanField(db_index=True, default=False)

    VARIOUS_LICENSES_NAME = 'Various licenses'

    objects = PackManager()

    def __unicode__(self):
        return self.name

    def get_absolute_url(self):
        return reverse('pack', args=[self.user.username, smart_unicode(self.id)])

    class Meta(SocialModel.Meta):
        unique_together = ('user', 'name', 'is_deleted')
        ordering = ("-created",)

    def friendly_filename(self):
        name_slug = slugify(self.name)
        username_slug =  slugify(self.user.username)
        return "%d__%s__%s.zip" % (self.id, username_slug, name_slug)

    def process(self):
        sounds = self.sounds.filter(processing_state="OK", moderation_state="OK").order_by("-created")
        self.num_sounds = sounds.count()
        if self.num_sounds:
            self.last_updated = sounds[0].created
        self.save()

    def get_random_sounds_from_pack(self, N=3):
        """
        Get N random sounds from this pack. If Pack has less than N sounds, then less than N sounds will be returned.

        Args:
            N (int): maximum number of random sounds to get

        Returns:
            List[Sound]: List of randomly selected Sound objects from the pack
        """
        sound_ids = list(Sound.public.filter(pack=self.id).order_by('?').values_list('id', flat=True)[:N])
        return Sound.objects.ordered_ids(sound_ids=sound_ids)

    def get_pack_tags(self):
        pack_tags = get_pack_tags(self)
        if pack_tags is not False:
            tags = [t[0] for t in pack_tags['tag']]
            return {'tags': tags, 'num_tags': len(tags)}
        else:
            return -1

    def get_pack_tags_bw(self):
        results = get_pack_tags(self)
        if results:
            return [{'name': tag, 'count': count} for tag, count in results['tag']]
        else:
            return []

    def remove_sounds_from_pack(self):
        Sound.objects.filter(pack_id=self.id).update(pack=None)
        self.process()

    def delete_pack(self, remove_sounds=True):
        # Pack.delete() should never be called as it will completely erase the object from the db
        # Instead, Pack.delete_pack() should be used
        if remove_sounds:
            for sound in self.sounds.all():
                sound.delete()  # Create DeletedSound objects and delete original objects
        else:
            self.sounds.update(pack=None)
        self.is_deleted = True
        self.save()

    def get_attribution(self):
        sounds_list = self.sounds.filter(processing_state="OK",
                moderation_state="OK").select_related('user', 'license')

        users = User.objects.filter(sounds__in=sounds_list).distinct()
        # Generate text file with license info
        licenses = License.objects.filter(sound__pack=self).distinct()
        attribution = render_to_string("sounds/pack_attribution.txt",
            dict(users=users,
                pack=self,
                licenses=licenses,
                sound_list=sounds_list))
        return attribution

    @property
    def avg_rating(self):
        # Return average rating from 0 to 10
        # TODO: don't compute this realtime, store it in DB
        ratings = list(SoundRating.objects.filter(sound__pack=self).values_list('rating', flat=True))
        if ratings:
            return 1.0*sum(ratings)/len(ratings)
        else:
            return 0

    @property
    def avg_rating_0_5(self):
        # Returns the average raring, normalized from 0 tp 5
        return self.avg_rating/2

    @property
    def num_ratings(self):
        # TODO: store this as pack field instead of computing it live
        return SoundRating.objects.filter(sound__pack=self).count()

    def get_total_pack_sounds_length(self):
        # TODO: don't compute this realtime, store it in DB
        durations = list(Sound.objects.filter(pack=self).values_list('duration', flat=True))
        return sum(durations)

    @cached_property
    def license_summary_name(self):
        # TODO: store this in DB?
        license_names = list(Sound.objects.filter(pack=self).values_list('license__name', flat=True))
        if len(set(license_names)) == 1:
            # All sounds have same license
            license_summary = license_names[0]
        else:
            license_summary = self.VARIOUS_LICENSES_NAME
        return license_summary

    @property
    def license_summary_text(self):
        # TODO: store this in DB?
        license_summary_name = self.license_summary_name
        if license_summary_name != self.VARIOUS_LICENSES_NAME:
            return License.objects.get(name=license_summary_name).get_short_summary
        else:
            return "This pack contains sounds released under various licenses. Please check every individual sound page " \
                   "(or the <i>readme</i> file upon downloading the pack) to know under which " \
                   "license each sound is released."

    @property
    def license_summary_deed_url(self):
        license_summary_name = self.license_summary_name
        if license_summary_name != self.VARIOUS_LICENSES_NAME:
            return License.objects.get(name=license_summary_name).deed_url
        else:
            return ""


class Flag(models.Model):
    sound = models.ForeignKey(Sound)
    reporting_user = models.ForeignKey(User, null=True, blank=True, default=None)
    email = models.EmailField()
    REASON_TYPE_CHOICES = (
        ("O", 'Offending sound'),
        ("I", 'Illegal sound'),
        ("T", 'Other problem'),
    )
    reason_type = models.CharField(max_length=1, choices=REASON_TYPE_CHOICES, default="I")
    reason = models.TextField()
    created = models.DateTimeField(db_index=True, auto_now_add=True)

    def __unicode__(self):
        return u"%s: %s" % (self.reason_type, self.reason[:100])

    class Meta:
        ordering = ("-created",)


class Download(models.Model):
    user = models.ForeignKey(User, related_name='sound_downloads')
    sound = models.ForeignKey(Sound, related_name='downloads')
    license = models.ForeignKey(License)
    created = models.DateTimeField(db_index=True, auto_now_add=True)

    class Meta:
        ordering = ("-created",)
        indexes = [
            models.Index(fields=['user', 'sound']),
        ]


@receiver(post_delete, sender=Download)
def update_num_downloads_on_delete(**kwargs):
    download = kwargs['instance']
    if download.sound_id:
        Sound.objects.filter(id=download.sound_id).update(num_downloads=Greatest(F('num_downloads') - 1, 0))
        accounts.models.Profile.objects.filter(user_id=download.user_id).update(
            num_sound_downloads=Greatest(F('num_sound_downloads') - 1, 0))


@receiver(post_save, sender=Download)
def update_num_downloads_on_insert(**kwargs):
    download = kwargs['instance']
    if kwargs['created']:
        if download.sound_id:
            Sound.objects.filter(id=download.sound_id).update(num_downloads=Greatest(F('num_downloads') + 1, 0))
            accounts.models.Profile.objects.filter(user_id=download.user_id).update(
                num_sound_downloads=Greatest(F('num_sound_downloads') + 1, 0))


class PackDownload(models.Model):
    user = models.ForeignKey(User, related_name='pack_downloads')
    pack = models.ForeignKey(Pack, related_name='downloads')
    created = models.DateTimeField(db_index=True, auto_now_add=True)


class PackDownloadSound(models.Model):
    sound = models.ForeignKey(Sound)
    pack_download = models.ForeignKey(PackDownload)
    license = models.ForeignKey(License)


@receiver(post_delete, sender=PackDownload)
def update_num_downloads_on_delete_pack(**kwargs):
    download = kwargs['instance']
    Pack.objects.filter(id=download.pack_id).update(num_downloads=Greatest(F('num_downloads') - 1, 0))
    accounts.models.Profile.objects.filter(user_id=download.user_id).update(
        num_pack_downloads=Greatest(F('num_pack_downloads') - 1, 0))


@receiver(post_save, sender=PackDownload)
def update_num_downloads_on_insert_pack(**kwargs):
    download = kwargs['instance']
    if kwargs['created']:
        Pack.objects.filter(id=download.pack_id).update(num_downloads=Greatest(F('num_downloads') + 1, 0))
        accounts.models.Profile.objects.filter(user_id=download.user_id).update(
            num_pack_downloads=Greatest(F('num_pack_downloads') + 1, 0))


class RemixGroup(models.Model):
    protovis_data = models.TextField(null=True, blank=True, default=None)
    sounds = models.ManyToManyField(Sound,
                                    symmetrical=False,
                                    related_name='remix_group',
                                    blank=True)
    group_size = models.PositiveIntegerField(null=False, default=0)


class SoundLicenseHistory(models.Model):
    """Store history of licenses related to a sound"""
    license = models.ForeignKey(License)
    sound = models.ForeignKey(Sound)
    created = models.DateTimeField(db_index=True, auto_now_add=True)

    class Meta:
        ordering = ("-created",)


class SoundAnalysis(models.Model):
    """Reference to the analysis output for a given sound and extractor.
    The actual output can be either directly stored in the model (using analysis_data field),
    or can be stored in a JSON file in disk (using the analysis_filename field).

    NOTE: currently we only use this model to store the output of the Audio Commons extractor (using
    analysis_data field). We chose to implement it more generically (i.e. name the model SoundAnalysis
    instead of AudioCommonsAnalysis) so that we can use it in the future for standard Essentia analysis
    or for other extractors as well, but for the current use case that wouldn't be needed.
    """
    STATUS_CHOICES = (
            ("OK", 'Ok'),  # Sounds will only be in "PE" before the very first time they are processed
            ("SK", 'Skipped'),
            ("FA", 'Failed'),
        )

    sound = models.ForeignKey(Sound, related_name='analyses')
    created = models.DateTimeField(auto_now_add=True)
    analyzer = models.CharField(db_index=True, max_length=255)
    analyzer_version = models.CharField(db_index=True, max_length=255)
    analysis_filename = models.CharField(max_length=255, null=True)
    analysis_data = JSONField(null=True)
    analysis_status = models.CharField(db_index=True, max_length=2, choices=STATUS_CHOICES)

    @property
    def analysis_filepath(self):
        """Returns the absolute path of the analysis file, which should be placed in the ANALYSIS_PATH
        and under a sound ID folder structure like sounds and other sound-related files."""
        id_folder = str(self.id / 1000)
        return os.path.join(settings.ANALYSIS_PATH, id_folder, "%s" % self.analysis_filename)

    def get_analysis(self):
        """Returns the contents of the analysis"""
        if self.analysis_data:
            return self.analysis_data
        elif self.analysis_filename:
            try:
                return json.load(open(self.analysis_filepath))
            except IOError:
                pass
        return None
    
    def __str__(self):
        return str(self.id)

    class Meta:
        unique_together = (("sound", "analyzer", "analyzer_version")) # one sounds.SoundAnalysis object per sound<>analyzer<>version combination<|MERGE_RESOLUTION|>--- conflicted
+++ resolved
@@ -439,12 +439,8 @@
           geotags_geotag.lat as geotag_lat,
           geotags_geotag.lon as geotag_lon,
           sounds_remixgroup_sounds.id as remixgroup_id,
-<<<<<<< HEAD
-          ac_analysis.analysis_data as ac_analysis,
-=======
           accounts_profile.has_avatar as user_has_avatar,
           ac_analsyis.analysis_data as ac_analysis,
->>>>>>> 914cc5ed
           ARRAY(
             SELECT tags_tag.name
             FROM tags_tag
@@ -457,14 +453,9 @@
           LEFT JOIN accounts_profile ON accounts_profile.user_id = sound.user_id
           LEFT JOIN sounds_pack ON sound.pack_id = sounds_pack.id
           LEFT JOIN sounds_license ON sound.license_id = sounds_license.id
-<<<<<<< HEAD
-          LEFT JOIN sounds_soundanalysis ac_analysis ON (sound.id = ac_analysis.sound_id 
-                                                         AND ac_analysis.analyzer = %s)
-=======
           LEFT JOIN geotags_geotag ON sound.geotag_id = geotags_geotag.id
           LEFT JOIN sounds_soundanalysis ac_analsyis ON (sound.id = ac_analsyis.sound_id 
                                                          AND ac_analsyis.extractor = %s)
->>>>>>> 914cc5ed
           LEFT OUTER JOIN sounds_remixgroup_sounds
                ON sounds_remixgroup_sounds.sound_id = sound.id
         WHERE %s """ % (ContentType.objects.get_for_model(Sound).id,
@@ -1128,25 +1119,8 @@
             }), wait_until_complete=False, background=True, priority=gearman.PRIORITY_HIGH if high_priority else None)
             sounds_logger.info("Send sound with id %s to queue 'analyze'" % self.id)
 
-<<<<<<< HEAD
-    def analyze_v2(self, force=False, high_priority=False, analyzer="fs-essentia:1"):
-        """
-        Trigger analysis of the sound if analysis_state is not "OK" or force=True. 'high_priority' argument can be
-        set to True to send the processing job with high priority to the gearman job server. Analysis code runs
-        Essentia's FreesoundExtractor and stores the results of the analysis in a JSON file.
-        """
-        gm_client = gearman.GearmanClient(settings.GEARMAN_JOB_SERVERS)
-        if force or self.analysis_state != "OK":
-            self.set_analysis_state("QU")
-            gm_client.submit_job("analyze_sound_v2", json.dumps({
-                'sound_id': self.id,
-                'analyzer': analyzer
-            }), wait_until_complete=False, background=True, priority=gearman.PRIORITY_HIGH if high_priority else None)
-            sounds_logger.info("Send sound with id %s to queue 'analyze_sound_v2'" % self.id)
-=======
     def analyze_new(self, method="analyze_method1", force=False, high_priority=False):
         celery_app.send_task(method, kwargs={'sound_id': self.id}, queue=method)
->>>>>>> 914cc5ed
 
     def delete_from_indexes(self):
         delete_sound_from_solr(self.id)
