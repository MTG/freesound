#
# Freesound is (c) MUSIC TECHNOLOGY GROUP, UNIVERSITAT POMPEU FABRA
#
# Freesound is free software: you can redistribute it and/or modify
# it under the terms of the GNU Affero General Public License as
# published by the Free Software Foundation, either version 3 of the
# License, or (at your option) any later version.
#
# Freesound is distributed in the hope that it will be useful,
# but WITHOUT ANY WARRANTY; without even the implied warranty of
# MERCHANTABILITY or FITNESS FOR A PARTICULAR PURPOSE.  See the
# GNU Affero General Public License for more details.
#
# You should have received a copy of the GNU Affero General Public License
# along with this program.  If not, see <http://www.gnu.org/licenses/>.
#
# Authors:
#     See AUTHORS file.
#

import datetime
import glob
import json
import logging
import math
import os
import random
import yaml
import zlib

from collections import Counter

from django.conf import settings
from django.contrib.auth.models import User
from django.contrib.contenttypes import fields
from django.contrib.contenttypes.models import ContentType
from django.contrib.sites.models import Site
from django.contrib.postgres.expressions import ArraySubquery
from django.core.exceptions import ObjectDoesNotExist
from django.db import models
from django.db.models import Avg, Exists, F, OuterRef, Prefetch, Sum
from django.db.models.functions import Greatest
from django.db.models.signals import pre_delete, post_delete, post_save
from django.dispatch import receiver
from django.template.loader import render_to_string
from django.urls import reverse
from django.utils.encoding import smart_str
from django.utils.functional import cached_property
from django.utils.text import Truncator, slugify
from django.utils import timezone
from urllib.parse import quote

import accounts.models
from apiv2.models import ApiV2Client
from comments.models import Comment
from freesound.celery import app as celery_app
from general import tasks
from general.templatetags.absurl import url2absurl
from geotags.models import GeoTag
from ratings.models import SoundRating
from general.templatetags.util import formatnumber
from tags.models import SoundTag, Tag
from tickets import TICKET_STATUS_CLOSED, TICKET_STATUS_NEW
from tickets.models import Ticket, TicketComment
from utils.cache import invalidate_template_cache, invalidate_user_template_caches
from utils.locations import locations_decorator
from utils.mail import send_mail_template
from utils.search import get_search_engine, SearchEngineException
from utils.search.search_sounds import delete_sounds_from_search_engine
from utils.similarity_utilities import delete_sound_from_gaia, get_similarity_search_target_vector
from utils.sound_upload import get_csv_lines, validate_input_csv_file, bulk_describe_from_csv

web_logger = logging.getLogger('web')
sounds_logger = logging.getLogger('sounds')


class License(models.Model):
    """A creative commons license model"""
    name = models.CharField(max_length=512)
    abbreviation = models.CharField(max_length=8, db_index=True)
    summary = models.TextField()
    short_summary = models.TextField(null=True)
    summary_for_describe_form = models.TextField(null=True)
    deed_url = models.URLField()
    legal_code_url = models.URLField()
    is_public = models.BooleanField(default=True)

    def get_short_summary(self):
        return self.short_summary if self.short_summary is not None else Truncator(self.summary)\
            .words(20, html=True, truncate='...')

    @staticmethod
    def bw_cc_icon_name_from_license_name(license_name):
        if '0' in license_name.lower():
            return 'zero'
        elif 'noncommercial' in license_name.lower():
            return 'by-nc'
        elif 'attribution' in license_name.lower():
            return 'by'
        elif 'sampling' in license_name.lower():
            return 'splus'
        return 'cc'

    @property
    def icon_name(self):
        return self.bw_cc_icon_name_from_license_name(self.name)

    @property
    def name_with_version(self):
        version_label = ''
        if '3.0' in self.deed_url:
            version_label = ' 3.0'
        elif '4.0' in self.deed_url:
            version_label = ' 4.0'
        name = self.name
        return f'{name}{version_label}'

    @property
    def abbreviated_name_with_version(self):
        version_label = ''
        if '3.0' in self.deed_url:
            version_label = ' 3.0'
        elif '4.0' in self.deed_url:
            version_label = ' 4.0'
        name = self.abbreviation.upper()
        if name != 'CC0' and 'SAMP+' not in name:
            name = 'CC ' + name
        name = name.replace('SAMP+', 'Sampling Plus 1.0')
        return f'{name}{version_label}'

    def __str__(self):
        return self.name_with_version


class BulkUploadProgress(models.Model):
    """Store progress status for a Bulk Describe process."""

    user = models.ForeignKey(User, on_delete=models.CASCADE)
    created = models.DateTimeField(db_index=True, auto_now_add=True)
    CSV_CHOICES = (
        ("N", 'Not yet validated'),  # linked CSV file has not yet been validated
        ("F", 'Finished description'),   # All sounds have been described/created (but some might still be in
                                         # processing/moderation stage)
        ("S", 'Sounds being described and processed'),  # Description (and processing) process has started
        ("V", 'Finished validation'),  # CSV file has been validated (might have errors)
        ("C", 'Closed'),  # Process has finished and has been closes
    )
    progress_type = models.CharField(max_length=1, choices=CSV_CHOICES, default="N")
    csv_filename = models.CharField(max_length=512, null=True, blank=True, default=None)
    original_csv_filename = models.CharField(max_length=255)
    validation_output = models.JSONField(null=True)
    sounds_valid = models.PositiveIntegerField(null=False, default=0)
    description_output = models.JSONField(null=True)

    @property
    def csv_path(self):
        directory = os.path.join(settings.CSV_PATH, str(self.user.id))
        return os.path.join(directory, self.csv_filename)

    def get_bulk_upload_basic_data_for_log(self):
        return {
            'bulk_upload_id': self.id,
            'user_id': self.user_id,
            'username': self.user.username,
            'original_csv_filename': self.original_csv_filename,
            'csv_path': self.csv_path
        }

    def get_csv_lines(self):
        """
        Read lines form CSV file and return a tuple with the header and a list of dictionaries.
        """
        return get_csv_lines(self.csv_path)

    def validate_csv_file(self):
        """
        Validate CSV file and store output in self.validation_output.
        """
        header, lines = self.get_csv_lines()
        bulk_upload_basic_data = self.get_bulk_upload_basic_data_for_log()
        try:
            lines_validated, global_errors = validate_input_csv_file(
                csv_header=header,
                csv_lines=lines,
                sounds_base_dir=os.path.join(settings.UPLOADS_PATH, str(self.user_id)),
                username=self.user.username)
        except Exception:
            # This is a broad exception clause intentionally placed here to make sure that BulkUploadProgress is
            # updated with a global error. Otherwise it will appear to the user that the object is permanently being
            # validated. After we update the object with the "unexpected error" message, we log the exception and
            # continue with excecution
            lines_validated = []
            global_errors = ['An unexpected error occurred while validating your data file']

        self.validation_output = {
            'lines_ok': [line for line in lines_validated if not line['line_errors']],
            'lines_with_errors': [line for line in lines_validated if line['line_errors']],
            'global_errors': global_errors,
        }
        self.progress_type = 'V'  # Set progress to 'validated'
        self.save()

        # Log information about the process
        bulk_upload_basic_data.update({
            'n_lines_ok': len(self.validation_output['lines_ok']),
            'n_lines_with_errors': len(self.validation_output['lines_with_errors']),
            'n_global_errors': len(self.validation_output['global_errors']),
        })
        web_logger.info(f'Validated data file for bulk upload ({json.dumps(bulk_upload_basic_data)})')

    def describe_sounds(self):
        """
        Start the actual description of the sounds and add them to Freesound.
        """
        bulk_upload_basic_data = self.get_bulk_upload_basic_data_for_log()
        web_logger.info(f'Started creating sound objects for bulk upload ({json.dumps(bulk_upload_basic_data)})')
        bulk_describe_from_csv(
            self.csv_path,
            delete_already_existing=False,
            force_import=True,
            sounds_base_dir=os.path.join(settings.UPLOADS_PATH, str(self.user_id)),
            username=self.user.username,
            bulkupload_progress_id=self.id)
        web_logger.info(f'Finished creating sound objects for bulk upload ({json.dumps(bulk_upload_basic_data)})')

    def store_progress_for_line(self, line_no, message):
        """
        Store the description progress of individual lines.
        """
        if self.description_output is None:
            self.description_output = {}
        self.description_output[line_no] = message
        self.save()

    def get_description_progress_info(self):
        """
        Get information about the progress of the description process and the status of the sounds that have already
        been successfully described so that it can be shown to users.
        """
        sound_ids_described_ok = []
        sound_errors = []
        if self.description_output is not None:
            for line_no, value in self.description_output.items():
                if isinstance(value, int):
                    # Sound id, meaning a file for which a Sound object was successfully created
                    sound_ids_described_ok.append(value)
                else:
                    # If not sound ID, then it means there were errors with these sounds
                    sound_errors.append((line_no, value))
        n_sounds_described_ok = len(sound_ids_described_ok)
        n_sounds_error = len(sound_errors)
        n_lines_validated_ok = len(self.validation_output['lines_ok']) if self.validation_output is not None else 0
        n_sounds_remaining_to_describe = n_lines_validated_ok - n_sounds_described_ok - n_sounds_error

        n_sounds_published = Sound.objects.filter(
            id__in=sound_ids_described_ok, processing_state="OK", moderation_state="OK").count()
        n_sounds_moderation = Sound.objects.filter(
            id__in=sound_ids_described_ok, processing_state="OK").exclude(moderation_state="OK").count()
        n_sounds_currently_processing = Sound.objects.filter(
            id__in=sound_ids_described_ok, processing_state="PE", processing_ongoing_state="PR").count()
        n_sounds_pending_processing = Sound.objects.filter(
            id__in=sound_ids_described_ok, processing_state="PE").exclude(processing_ongoing_state="PR").count()
        n_sounds_failed_processing = Sound.objects.filter(
            id__in=sound_ids_described_ok, processing_state="FA").count()

        # The remaining sounds that have been described ok but do not appear in any of the sets above are sounds with
        # an unknown state. This could happen if sounds get deleted (e.g. as part of the moderation process or because
        # a sound fails processing and the user deletes it).
        n_sounds_unknown = n_sounds_described_ok - (n_sounds_published +
                                                    n_sounds_moderation +
                                                    n_sounds_currently_processing +
                                                    n_sounds_pending_processing +
                                                    n_sounds_failed_processing)

        progress = 0
        if n_lines_validated_ok == 0:
            # If no sounds were supposed to be described, set progress to 100
            progress = 100
        else:
            if self.description_output is not None:
                progress = (100.0 * (n_sounds_published +
                                     n_sounds_moderation +
                                     n_sounds_failed_processing +
                                     n_sounds_error +
                                     n_sounds_unknown)
                            ) / (n_sounds_described_ok +
                                 n_sounds_error +
                                 n_sounds_remaining_to_describe)
                progress = int(progress)
                # NOTE: progress percentage is determined as the total number of sounds "that won't change" vs the total
                # number of sounds that should have been described and processed. Sounds that fail processing or description
                # are also counted as "done" as their status won't change.
                # After the 'describe_sounds' method finishes, progress should always be 100.

        return {
            'n_sounds_remaining_to_describe': n_sounds_remaining_to_describe,
            'n_sounds_described_ok': n_sounds_described_ok,
            'sound_errors': sound_errors,
            'n_sounds_error': n_sounds_error,
            'n_sounds_published': n_sounds_published,
            'n_sounds_moderation': n_sounds_moderation,
            'n_sounds_pending_processing': n_sounds_pending_processing,
            'n_sounds_currently_processing': n_sounds_currently_processing,
            'n_sounds_processing': n_sounds_pending_processing + n_sounds_currently_processing,
            'n_sounds_failed_processing': n_sounds_failed_processing,
            'n_sounds_unknown': n_sounds_unknown,
            'progress_percentage': progress,
        }

    def has_global_validation_errors(self):
        """
        Returns True if the validation finished with global errors
        """
        if self.validation_output is not None:
            return len(self.validation_output['global_errors']) > 0
        return False

    def has_line_validation_errors(self):
        """
        Returns True if some errors were found in line validation
        """
        if self.validation_output is not None:
            return len(self.validation_output['lines_with_errors']) > 0
        return False

    class Meta:
        permissions = (
            ("can_describe_in_bulk", "Can use the Bulk Describe feature."),
        )


class SoundManager(models.Manager):

    def latest_additions(self, num_sounds, period_days=2):
        if settings.DEBUG:
            # In DEBUG mode we probably won't have any sounds from the requested period, so we
            # see what the most recent sound and go back from then instead
            latest_sound = Sound.public.order_by('-created').first()
            date_threshold = latest_sound.created
        else:
            date_threshold = timezone.now()

        date_threshold = date_threshold - datetime.timedelta(days=period_days)

        # We leave the `greatest(created, moderation_date)` condition in the query because in combination
        # with an index in the table this give us fast lookups. If we remove it, postgres resorts to
        # a table scan.
        query = """
                select
                    user_id,
                    id,
                    n_other_sounds
                from (
                select
                    user_id,
                    max(id) as id,
                    greatest(max(created), max(moderation_date)) as created,
                    count(*) - 1 as n_other_sounds
                from
                    sounds_sound
                where
                    processing_state = 'OK' and
                    moderation_state = 'OK' and
                    is_explicit is false and
                    greatest(created, moderation_date) > %s
                group by
                    user_id
                ) as X order by created desc limit %s"""
        return self.raw(query, (date_threshold.isoformat(), num_sounds))

    def random(self, excludes=None):
        """ Select a random sound from the database which is suitable for display.
        Random sounds must fall under the following criteria:
           - Not Explicit
           - Moderated and processed
           - Not flagged
           - At least 3 ratings and an average rating of >6
        Additionally, an optional set of `excludes` can be specified
        to disallow sounds which match this criteria."""
        query_sounds = self.exclude(is_explicit=True)\
            .filter(moderation_state="OK",
                    processing_state="OK",
                    flag=None,
                    avg_rating__gt=6,
                    num_ratings__gt=3)
        if excludes:
            query_sounds = query_sounds.exclude(**excludes)
        sound_count = query_sounds.count()
        if sound_count:
            offset = random.randint(0, sound_count - 1)
            return query_sounds.all()[offset]
        else:
            return None

    def bulk_query_solr(self, sound_ids):
<<<<<<< HEAD
        """For each sound, get all fields needed to index the sound in Solr. Using this custom query to avoid the need
        of having to do some extra queries when displaying some fields related to the sound (e.g. for tags). Using this
        method, all the information for all requested sounds is obtained with a single query."""
        query = """SELECT
          auth_user.username,
          sound.user_id,
          sound.id,
          sound.type,
          sound.original_filename,
          sound.is_explicit,
          sound.filesize,
          sound.md5,
          sound.channels,
          sound.avg_rating,
          sound.num_ratings,
          sound.description,
          sound.created,
          sound.num_downloads,
          sound.num_comments,
          sound.duration,
          sound.pack_id,
          sound.geotag_id,
          sound.bitrate,
          sound.bitdepth,
          sound.samplerate,
          sounds_pack.name as pack_name,
          sounds_license.name as license_name,
          geotags_geotag.lat as geotag_lat,
          geotags_geotag.lon as geotag_lon,
          geotags_geotag.location_name as geotag_name,
          %s
          exists(select 1 from sounds_sound_sources where from_sound_id=sound.id) as is_remix,
          exists(select 1 from sounds_sound_sources where to_sound_id=sound.id) as was_remixed,
          ARRAY(
            SELECT tags_tag.name
            FROM tags_tag
            LEFT JOIN tags_taggeditem ON tags_taggeditem.object_id = sound.id
          WHERE tags_tag.id = tags_taggeditem.tag_id
           AND tags_taggeditem.content_type_id=%s) AS tag_array,
          ARRAY(
            SELECT comments_comment.comment
            FROM comments_comment
            WHERE comments_comment.sound_id = sound.id) AS comments_array
        FROM
          sounds_sound sound
          LEFT JOIN auth_user ON auth_user.id = sound.user_id
          LEFT JOIN sounds_pack ON sound.pack_id = sounds_pack.id
          LEFT JOIN sounds_license ON sound.license_id = sounds_license.id
          LEFT JOIN geotags_geotag ON sound.geotag_id = geotags_geotag.id
          %s
        """ % (self.get_analyzers_data_select_sql(),
               ContentType.objects.get_for_model(Sound).id,
               self.get_analyzers_data_left_join_sql())
        query += "WHERE sound.id IN %s"
        return self.raw(query, [tuple(sound_ids)])

    def bulk_query(self, where, order_by, limit, args, include_analyzers_output=False):
        """For each sound, get all fields needed to display a sound on the web (using display_sound templatetag) or
         in the API (including analyzers output). Using this custom query to avoid the need of having to do
         some extra queries when displaying some fields related to the sound (e.g. for tags). Using this method, all the
         information for all requested sounds is obtained with a single query."""
        query = """SELECT
          auth_user.username,
          sound.id,
          sound.type,
          sound.user_id,
          sound.original_filename,
          sound.is_explicit,
          sound.avg_rating,
          sound.channels,
          sound.filesize,
          sound.bitdepth,
          sound.bitrate,
          sound.samplerate,
          sound.num_ratings,
          sound.description,
          sound.moderation_state,
          sound.processing_state,
          sound.processing_ongoing_state,
          sound.similarity_state,
          sound.created,
          sound.num_downloads,
          sound.num_comments,
          sound.pack_id,
          sound.duration,
          sounds_pack.name as pack_name,
          sound.license_id,
          sounds_license.name as license_name,
          sounds_license.deed_url as license_deed_url,
          sound.geotag_id,
          geotags_geotag.lat as geotag_lat,
          geotags_geotag.lon as geotag_lon,
          geotags_geotag.location_name as geotag_name,
          tickets_ticket.key as ticket_key,
          sounds_remixgroup_sounds.id as remixgroup_id,
          accounts_profile.has_avatar as user_has_avatar,
          %s
          %s
          %s
          ARRAY(
            SELECT tags_tag.name
            FROM tags_tag
            LEFT JOIN tags_taggeditem ON tags_taggeditem.object_id = sound.id
          WHERE tags_tag.id = tags_taggeditem.tag_id
           AND tags_taggeditem.content_type_id=%s) AS tag_array
        FROM
          sounds_sound sound
          LEFT JOIN auth_user ON auth_user.id = sound.user_id
          LEFT JOIN accounts_profile ON accounts_profile.user_id = sound.user_id
          LEFT JOIN sounds_pack ON sound.pack_id = sounds_pack.id
          LEFT JOIN fscollections_collectionsound cs ON sound.id = cs.sound_id
          LEFT JOIN sounds_license ON sound.license_id = sounds_license.id
          LEFT JOIN geotags_geotag ON sound.geotag_id = geotags_geotag.id
          LEFT JOIN tickets_ticket ON tickets_ticket.sound_id = sound.id
          %s
          LEFT OUTER JOIN sounds_remixgroup_sounds ON sounds_remixgroup_sounds.sound_id = sound.id
        WHERE %s """ % (self.get_search_engine_similarity_state_sql(),
                        self.get_analysis_state_essentia_exists_sql(),
                        self.get_analyzers_data_select_sql() if include_analyzers_output else '',
                        ContentType.objects.get_for_model(Sound).id,
                        self.get_analyzers_data_left_join_sql() if include_analyzers_output else '',
                        where, )
        if order_by:
            query = f"{query} ORDER BY {order_by}"
        if limit:
            query = f"{query} LIMIT {limit}"
        return self.raw(query, args)
=======
        qs = self.bulk_query_id(sound_ids, include_analyzers_output=True)
        comments_subquery = Comment.objects.filter(sound=OuterRef("id")).values("comment")
        is_remix_subquery = Sound.objects.filter(remixes=OuterRef("id")).values("id")
        was_remixed_subquery = Sound.objects.filter(sources=OuterRef("id")).values("id")

        qs = qs.annotate(comments_array=ArraySubquery(comments_subquery),
                         is_remix=Exists(is_remix_subquery),
                         was_remixed=Exists(was_remixed_subquery))
        return qs


    def bulk_query(self, include_analyzers_output=False):
        tags_subquery = Tag.objects.filter(soundtag__sound=OuterRef("id")).values("name")
        analysis_subquery = SoundAnalysis.objects.filter(
            sound=OuterRef("id"), analyzer=settings.FREESOUND_ESSENTIA_EXTRACTOR_NAME, analysis_status="OK"
        )
        search_engine_similarity_subquery = SoundAnalysis.objects.filter(
            sound=OuterRef("id"), analyzer=settings.SEARCH_ENGINE_DEFAULT_SIMILARITY_ANALYZER, analysis_status="OK"
        )

        qs = self.select_related(
            'user', 'user__profile', 'license', 'ticket', 'pack', 'geotag'
            ).annotate(
                username=F("user__username"),
                pack_name=F("pack__name"),
                remixgroup_id=F("remix_group__id"),
                tag_array=ArraySubquery(tags_subquery),
                analysis_state_essentia_exists=Exists(analysis_subquery),
                search_engine_similarity_state=Exists(search_engine_similarity_subquery)
            )

        if include_analyzers_output:
            analyzer_names = list(settings.ANALYZERS_CONFIGURATION.keys())
            qs = qs.prefetch_related(
                Prefetch('analyses', queryset=SoundAnalysis.objects.filter(analyzer__in=analyzer_names, analysis_status="OK"))
            )

        return qs
>>>>>>> bae15673

    def bulk_sounds_for_user(self, user_id, limit=None, include_analyzers_output=False):
        qs = self.bulk_query(include_analyzers_output=include_analyzers_output)
        qs = qs.filter(
            moderation_state="OK",
            processing_state="OK",
            user_id=user_id
        ).order_by('-created')

        if limit:
            qs = qs[:limit]
        return qs

    def bulk_sounds_for_pack(self, pack_id, limit=None, include_analyzers_output=False):
        qs = self.bulk_query(include_analyzers_output=include_analyzers_output)
        qs = qs.filter(
            moderation_state="OK",
            processing_state="OK",
            pack_id=pack_id
        ).order_by('-created')

        if limit:
<<<<<<< HEAD
            limit = str(limit)
        return self.bulk_query(where, order_by, limit, (pack_id, ), include_analyzers_output=include_analyzers_output)
    
    def bulk_sounds_for_collection(self, collection_id, limit=None, include_analyzers_output=False):
        where = """sound.moderation_state = 'OK'
            AND sound.processing_state = 'OK'
            AND cs.collection_id = %s"""
        order_by = "sound.created DESC"
        if limit:
            limit = str(limit)
        return self.bulk_query(where, order_by, limit, (collection_id, ), include_analyzers_output=include_analyzers_output)
=======
            qs = qs[:limit]
        return qs
>>>>>>> bae15673

    def bulk_query_id(self, sound_ids, limit=None, include_analyzers_output=False):
        if not isinstance(sound_ids, list):
            sound_ids = [sound_ids]
        qs = self.bulk_query(include_analyzers_output=include_analyzers_output)
        qs = qs.filter(
            id__in=sound_ids
        ).order_by('-created')

        if limit:
            qs = qs[:limit]
        return qs

    def bulk_query_id_public(self, sound_ids, limit=None, include_analyzers_output=False):
        qs = self.bulk_query_id(sound_ids, limit=limit, include_analyzers_output=include_analyzers_output)
        qs = qs.filter(
            moderation_state="OK",
            processing_state="OK",
        )
        return qs

    def dict_ids(self, sound_ids, include_analyzers_output=False):
        return {sound_obj.id: sound_obj for sound_obj in self.bulk_query_id(sound_ids, include_analyzers_output=include_analyzers_output)}

    def ordered_ids(self, sound_ids, include_analyzers_output=False):
        sounds = self.dict_ids(sound_ids, include_analyzers_output=include_analyzers_output)
        return [sounds[sound_id] for sound_id in sound_ids if sound_id in sounds]


class PublicSoundManager(models.Manager):
    """ a class which only returns public sounds """
    def get_queryset(self):
        return super().get_queryset().filter(moderation_state="OK", processing_state="OK")


class Sound(models.Model):
    user = models.ForeignKey(User, related_name="sounds", on_delete=models.CASCADE)
    created = models.DateTimeField(db_index=True, auto_now_add=True)

    # "original_filename" is the name given to the sound, which typically is similar to the filename. note that this
    # property is named in a misleading way and should probably be renamed to "name" or "sound_name".
    original_filename = models.CharField(max_length=512)

    # "original_path" is the path on disk of the original sound file. This property is only used at upload time and
    # updated when the sound is moved from its upload location to the final destination. After that the property should
    # never be used again as Sound.locations('path') is preferred. For more clarity this property should be renamed to
    # "path" or "sound_path"
    original_path = models.CharField(max_length=512, null=True, blank=True, default=None)

    # user defined fields
    description = models.TextField()
    date_recorded = models.DateField(null=True, blank=True, default=None)

    # The history of licenses for a sound is stored on SoundLicenseHistory 'license' references the last one
    license = models.ForeignKey(License, on_delete=models.CASCADE)
    sources = models.ManyToManyField('self', symmetrical=False, related_name='remixes', blank=True)
    pack = models.ForeignKey('Pack', null=True, blank=True, default=None, on_delete=models.SET_NULL, related_name='sounds')
    tags = models.ManyToManyField(Tag, through=SoundTag)

    # fields for specifying if the sound was uploaded via API or via bulk upload process (or none)
    uploaded_with_apiv2_client = models.ForeignKey(
        ApiV2Client, null=True, blank=True, default=None, on_delete=models.SET_NULL)
    uploaded_with_bulk_upload_progress = models.ForeignKey(
        BulkUploadProgress, null=True, blank=True, default=None, on_delete=models.SET_NULL)

    # file properties
    type = models.CharField(db_index=True, max_length=4, choices=settings.SOUND_TYPE_CHOICES)
    duration = models.FloatField(default=0)
    bitrate = models.IntegerField(default=0)
    bitdepth = models.IntegerField(null=True, blank=True, default=None)
    samplerate = models.FloatField(default=0)
    filesize = models.IntegerField(default=0)
    channels = models.IntegerField(default=0)
    md5 = models.CharField(max_length=32, unique=True, db_index=True)
    crc = models.CharField(max_length=8, blank=True)

    # moderation and index
    MODERATION_STATE_CHOICES = (
        ("PE", 'Pending'),
        ("OK", 'OK'),
        ("DE", 'Deferred'),
    )
    moderation_state = models.CharField(db_index=True, max_length=2, choices=MODERATION_STATE_CHOICES, default="PE")
    moderation_date = models.DateTimeField(null=True, blank=True, default=None)  # Set at last moderation state change
    moderation_note = models.TextField(null=True, blank=True, default=None)
    has_bad_description = models.BooleanField(default=False)
    is_explicit = models.BooleanField(default=False)

    # processing
    PROCESSING_STATE_CHOICES = (
        ("PE", 'Pending'),  # Sounds will only be in "PE" before the very first time they are processed
        ("OK", 'OK'),
        ("FA", 'Failed'),
    )
    PROCESSING_ONGOING_STATE_CHOICES = (
        ("NO", 'None'),
        ("QU", 'Queued'),
        ("PR", 'Processing'),
        ("FI", 'Finished'),
    )
    ANALYSIS_STATE_CHOICES = PROCESSING_STATE_CHOICES + (("SK", 'Skipped'), ("QU", 'Queued'),)
    SIMILARITY_STATE_CHOICES = PROCESSING_STATE_CHOICES

    processing_state = models.CharField(db_index=True, max_length=2, choices=PROCESSING_STATE_CHOICES, default="PE")
    processing_ongoing_state = models.CharField(db_index=True, max_length=2,
                                                choices=PROCESSING_ONGOING_STATE_CHOICES, default="NO")
    processing_date = models.DateTimeField(null=True, blank=True, default=None)  # Set at last processing attempt
    processing_log = models.TextField(null=True, blank=True, default=None)

    # state
    is_index_dirty = models.BooleanField(null=False, default=True)
    similarity_state = models.CharField(db_index=True, max_length=2, choices=SIMILARITY_STATE_CHOICES, default="PE")
    analysis_state = models.CharField(db_index=True, max_length=2, choices=ANALYSIS_STATE_CHOICES, default="PE")  # This field is no longer used and should be removed

    # counts, updated by django signals
    num_comments = models.PositiveIntegerField(default=0)
    num_downloads = models.PositiveIntegerField(default=0, db_index=True)
    avg_rating = models.FloatField(default=0)  # Store average rating from 0 to 10
    num_ratings = models.PositiveIntegerField(default=0)

    objects = SoundManager()
    public = PublicSoundManager()

    def __str__(self):
        if self.id:
            return self.friendly_filename()
        else:
            return f"Unsaved sound: {self.original_filename}"

    @staticmethod
    def is_sound():
        # N.B. This is used in the ticket template (ugly, but a quick fix)
        return True

    @property
    def moderated_and_processed_ok(self):
        return self.moderation_state == "OK" and self.processing_state == "OK"

    def friendly_filename(self):
        filename_slug = slugify(os.path.splitext(self.original_filename)[0])
        username_slug = slugify(self.user.username)
        return "%d__%s__%s.%s" % (self.id, username_slug, filename_slug, self.type)

    @locations_decorator()
    def locations(self):
        id_folder = str(self.id // 1000)
        sound_user_id = self.user_id
        previews_url = settings.PREVIEWS_URL if not settings.USE_CDN_FOR_PREVIEWS else settings.CDN_PREVIEWS_URL
        displays_url = settings.DISPLAYS_URL if not settings.USE_CDN_FOR_DISPLAYS else settings.CDN_DISPLAYS_URL
        return dict(
            path=os.path.join(settings.SOUNDS_PATH, id_folder, "%d_%d.%s" % (self.id, sound_user_id, self.type)),
            sendfile_url=settings.SOUNDS_SENDFILE_URL + "%s/%d_%d.%s" % (id_folder, self.id, sound_user_id, self.type),
            preview=dict(
                HQ=dict(
                    mp3=dict(
                        path=os.path.join(settings.PREVIEWS_PATH, id_folder, "%d_%d-hq.mp3" % (self.id, sound_user_id)),
                        url=previews_url + "%s/%d_%d-hq.mp3" % (id_folder, self.id, sound_user_id),
                        filename="%d_%d-hq.mp3" % (self.id, sound_user_id),
                    ),
                    ogg=dict(
                        path=os.path.join(settings.PREVIEWS_PATH, id_folder, "%d_%d-hq.ogg" % (self.id, sound_user_id)),
                        url=previews_url + "%s/%d_%d-hq.ogg" % (id_folder, self.id, sound_user_id),
                        filename="%d_%d-hq.ogg" % (self.id, sound_user_id),
                    )
                ),
                LQ=dict(
                    mp3=dict(
                        path=os.path.join(settings.PREVIEWS_PATH, id_folder, "%d_%d-lq.mp3" % (self.id, sound_user_id)),
                        url=previews_url + "%s/%d_%d-lq.mp3" % (id_folder, self.id, sound_user_id),
                        filename="%d_%d-lq.mp3" % (self.id, sound_user_id),
                    ),
                    ogg=dict(
                        path=os.path.join(settings.PREVIEWS_PATH, id_folder, "%d_%d-lq.ogg" % (self.id, sound_user_id)),
                        url=previews_url + "%s/%d_%d-lq.ogg" % (id_folder, self.id, sound_user_id),
                        filename="%d_%d-lq.ogg" % (self.id, sound_user_id),
                    ),
                )
            ),
            display=dict(
                spectral=dict(
                    M=dict(
                        path=os.path.join(settings.DISPLAYS_PATH, id_folder, "%d_%d_spec_M.jpg" % (self.id,
                                                                                                   sound_user_id)),
                        url=displays_url + "%s/%d_%d_spec_M.jpg" % (id_folder, self.id, sound_user_id)
                    ),
                    L=dict(
                        path=os.path.join(settings.DISPLAYS_PATH, id_folder, "%d_%d_spec_L.jpg" % (self.id,
                                                                                                   sound_user_id)),
                        url=displays_url + "%s/%d_%d_spec_L.jpg" % (id_folder, self.id, sound_user_id)
                    )
                ),
                wave=dict(
                    M=dict(
                        path=os.path.join(settings.DISPLAYS_PATH, id_folder, "%d_%d_wave_M.png" % (self.id,
                                                                                                   sound_user_id)),
                        url=displays_url + "%s/%d_%d_wave_M.png" % (id_folder, self.id, sound_user_id)
                    ),
                    L=dict(
                        path=os.path.join(settings.DISPLAYS_PATH, id_folder, "%d_%d_wave_L.png" % (self.id,
                                                                                                   sound_user_id)),
                        url=displays_url + "%s/%d_%d_wave_L.png" % (id_folder, self.id, sound_user_id)
                    )
                ),
                spectral_bw=dict(
                    M=dict(
                        path=os.path.join(settings.DISPLAYS_PATH, id_folder, "%d_%d_spec_bw_M.jpg" % (self.id,
                                                                                                   sound_user_id)),
                        url=displays_url + "%s/%d_%d_spec_bw_M.jpg" % (id_folder, self.id, sound_user_id)
                    ),
                    L=dict(
                        path=os.path.join(settings.DISPLAYS_PATH, id_folder, "%d_%d_spec_bw_L.jpg" % (self.id,
                                                                                                   sound_user_id)),
                        url=displays_url + "%s/%d_%d_spec_bw_L.jpg" % (id_folder, self.id, sound_user_id)
                    )
                ),
                wave_bw=dict(
                    M=dict(
                        path=os.path.join(settings.DISPLAYS_PATH, id_folder, "%d_%d_wave_bw_M.png" % (self.id,
                                                                                                   sound_user_id)),
                        url=displays_url + "%s/%d_%d_wave_bw_M.png" % (id_folder, self.id, sound_user_id)
                    ),
                    L=dict(
                        path=os.path.join(settings.DISPLAYS_PATH, id_folder, "%d_%d_wave_bw_L.png" % (self.id,
                                                                                                   sound_user_id)),
                        url=displays_url + "%s/%d_%d_wave_bw_L.png" % (id_folder, self.id, sound_user_id)
                    )
                )
            ),
            analysis=dict(
                base_path=os.path.join(settings.ANALYSIS_PATH, id_folder),
                statistics=dict(
                    path=os.path.join(settings.ANALYSIS_PATH, id_folder, "%d-%s.yaml" % (
                        self.id, settings.FREESOUND_ESSENTIA_EXTRACTOR_NAME)),
                    url=settings.ANALYSIS_URL + "%s/%d-%s.yaml" % (
                        id_folder, self.id, settings.FREESOUND_ESSENTIA_EXTRACTOR_NAME)
                ),
                frames=dict(
                    path=os.path.join(settings.ANALYSIS_PATH, id_folder, "%d-%s_frames.json" % (
                        self.id, settings.FREESOUND_ESSENTIA_EXTRACTOR_NAME)),
                    url=settings.ANALYSIS_URL + "%s/%d-%s_frames.json" % (
                        id_folder, self.id, settings.FREESOUND_ESSENTIA_EXTRACTOR_NAME)
                )
            )
        )

    def get_preview_abs_url(self):
        preview_url = self.locations()['preview']['LQ']['mp3']['url']
        if (preview_url.startswith('http')):
            # If we're serving previews from a CDN, then the URL returned from locations will already include the full URL
            return preview_url
        return f'https://{Site.objects.get_current().domain}{preview_url}'

    def get_thumbnail_abs_url(self, size='M'):
        thumbnail_url = self.locations()['display']['wave'][size]['url']
        if (thumbnail_url.startswith('http')):
            # If we're serving previews from a CDN, then the URL returned from locations will already include the full URL
            return thumbnail_url
        return f'https://{Site.objects.get_current().domain}{thumbnail_url}'

    def get_large_thumbnail_abs_url(self):
        return self.get_thumbnail_abs_url(size='L')

    def get_channels_display(self):
        if self.channels == 1:
            return "Mono"
        elif self.channels == 2:
            return "Stereo"
        else:
            return self.channels

    def type_warning(self):
        return self.type == "ogg" or self.type == "flac"

    def duration_warning(self):
        # warn from 5 minutes and more
        return self.duration > 60*5

    def filesize_warning(self):
        # warn for 50MB and up
        return self.filesize > 50 * 1024 * 1024

    def samplerate_warning(self):
        # warn anything special
        return self.samplerate not in [11025, 22050, 44100]

    def bitdepth_warning(self):
        return self.bitdepth not in [8, 16]

    def bitrate_warning(self):
        return self.bitrate not in settings.COMMON_BITRATES

    def channels_warning(self):
        return self.channels not in [1, 2]

    def duration_ms(self):
        return self.duration * 1000

    def rating_percent(self):
        if self.num_ratings < settings.MIN_NUMBER_RATINGS:
            return 0
        return int(self.avg_rating*10)

    @property
    def avg_rating_0_5(self):
        # Returns the average raring, normalized from 0 to 5
        return self.avg_rating / 2

    def get_ratings_count_text(self):
        if self.num_ratings >= settings.MIN_NUMBER_RATINGS:
            return f'Overall rating ({ formatnumber(self.num_ratings) } rating{"s" if self.num_ratings != 1 else ""})'
        else:
            return 'Not enough ratings'

    def get_ratings_count_text_short(self):
        if self.num_ratings >= settings.MIN_NUMBER_RATINGS:
            return f'({ formatnumber(self.num_ratings) })'
        else:
            return ''

    def get_absolute_url(self):
        return reverse('sound', args=[self.user.username, smart_str(self.id)])

    @property
    def should_display_small_icons_in_second_line(self):
        # This is used in small sound players (grid display) to determine if the small icons for ratings,
        # license, downloads, etc.. should be shown in the same line of the title or in the next line
        # together with the username. If the sound title is short and also there are not many icons to show,
        # (e.g. sound has no downloads and no geotag), then we can display in the same line, otherwise in the
        # second line.
        icons_count = 1
        if self.pack_id:
            icons_count += 1
        if hasattr(self, 'geotag'):
            icons_count += 1
        if self.num_downloads:
            icons_count +=2  # Counts double as it takes more width
        if self.num_comments:
            icons_count +=2  # Counts double as it takes more width
        if self.num_ratings > settings.MIN_NUMBER_RATINGS:
            icons_count +=2  # Counts double as it takes more width
        title_num_chars = len(self.original_filename)
        if icons_count >= 6:
            return title_num_chars >= 15
        elif 3 <= icons_count < 6:
            return title_num_chars >= 23
        else:
            return title_num_chars >= 30

    @property
    def license_bw_icon_name(self):
        return self.license.icon_name

    def get_license_history(self):
        """
        Returns a list of tuples with the following format:
            (license_name, timestamp)
        License name is a string, while timestamps are represented as python datetime objects.
        The list represent the different licenses that have been assigned to a single sound.
        If a sound never had a license changed, then the list will have a single element.
        List is sorted with the newest license at the top.
        """
        return [(slh.created, slh.license) for slh in
                self.soundlicensehistory_set.select_related('license').order_by('-created')]

    @cached_property
    def attribution_texts(self):
        attribution_texts = {
                'plain_text': f'{self.original_filename} by {self.user.username} -- {url2absurl(reverse("short-sound-link", args=[self.id]))} -- License: {self.license.name_with_version}',
                'html': f'<a href="{url2absurl(self.get_absolute_url())}">{self.original_filename}</a> by <a href="{url2absurl(reverse("account", args=[self.user.username]))}">{self.user.username}</a> | License: <a href="{ self.license.deed_url }">{self.license.name_with_version}</a>',
                'json': json.dumps({
                    'sound_url': url2absurl(self.get_absolute_url()),
                    'sound_name': self.original_filename,
                    'author_url': url2absurl(reverse("account", args=[self.user.username])),
                    'author_name': self.user.username,
                    'license_url': self.license.deed_url,
                    'license_name': self.license.name_with_version,
                })
            }
        if not self.sources.exists():
            return attribution_texts
        else:
            sources_attribution_texts = [s.attribution_texts for s in self.sources.all()]
            attribution_texts['plain_text'] = "\n\n".join([attribution_texts['plain_text']] + [st['plain_text'] for st in sources_attribution_texts])
            attribution_texts['html'] = "<br>\n".join([attribution_texts['html']] + [st['html'] for st in sources_attribution_texts])
            attribution_texts['json'] = json.dumps([json.loads(attribution_texts['json'])] + [json.loads(st['json']) for st in sources_attribution_texts])
            return attribution_texts


    def get_sound_tags(self, limit=None):
        """
        Returns the tags assigned to the sound as a list of strings, e.g. ["tag1", "tag2", "tag3"]
        :param limit: The maximum number of tags to return
        """
        return [t.name for t in self.tags.all().order_by('name')[0:limit]]

    def get_sound_tags_string(self, limit=None):
        """
        Returns the tags assigned to the sound as a string with tags separated by spaces, e.g. "tag1 tag2 tag3"
        :param limit: The maximum number of tags to return
        """
        return " ".join(self.get_sound_tags(limit=limit))

    def set_tags(self, tags):
        """
        Updates the tags of the Sound object. To do that it first removes all SoundTag objects which relate the sound
        with tags which are not in the provided list of tags, and then adds the new tags.
        :param list tags: list of strings representing the new tags that the Sound object should be assigned
        """
        # remove tags that are not in the list
        for tagged_item in self.soundtag_set.select_related('tag').all():
            if tagged_item.tag.name not in tags:
                tagged_item.delete()

        # add tags that are not there yet
        current_tags = set([t.name for t in self.tags.all()])
        for tag in tags:
            if tag not in current_tags:
                (tag_object, created) = Tag.objects.get_or_create(name=tag)
                tagged_object = SoundTag.objects.create(user=self.user, tag=tag_object, sound=self)
                tagged_object.save()

    def set_license(self, new_license):
        """
        Set `new_license` as the current license of the sound. Create the corresponding SoundLicenseHistory object.
        Note that this method *does not save* the sound object, it needs to be manually done afterwards.
        :param License new_license: License object representing the new license
        """
        self.license = new_license
        SoundLicenseHistory.objects.create(sound=self, license=new_license)

    def get_sound_sources_as_set(self):
        """
        Returns a set object with the integer sound IDs of the current sources of the sound
        """
        return {source["id"] for source in self.sources.all().values("id")}

    def set_sources(self, new_sources):
        """
        :param set new_sources: set object with the integer IDs of the sounds which should be set as sources of the sound
        """
        new_sources.discard(self.id)  # stop the universe from collapsing :-D
        old_sources = self.get_sound_sources_as_set()

        # process sources in old but not in new
        for sid in old_sources - new_sources:
            try:
                source = Sound.objects.get(id=sid)
                self.sources.remove(source)
                source.invalidate_template_caches()
            except Sound.DoesNotExist:
                pass

        # process sources in new but not in old
        for sid in new_sources - old_sources:
            source = Sound.objects.get(id=sid)
            source.invalidate_template_caches()
            self.sources.add(source)
            send_mail_template(
                settings.EMAIL_SUBJECT_SOUND_ADDED_AS_REMIX, 'emails/email_remix_update.txt',
                {'source': source, 'action': 'added', 'remix': self},
                user_to=source.user, email_type_preference_check='new_remix')

        if old_sources != new_sources:
            self.invalidate_template_caches()

    # N.B. The set_xxx functions below are used in the distributed processing and other parts of the app where we only
    # want to save an individual field of the model to prevent overwritting other model fields.

    def set_processing_ongoing_state(self, state):
        """
        Updates self.processing_ongoing_state field of the Sound object and saves to DB without updating other
        fields. This function is used in cases when two instances of the same Sound object could be edited by
        two processes in parallel and we want to avoid possible field overwrites.
        :param str state: new state to which self.processing_ongoing_state should be set
        """
        self.processing_ongoing_state = state
        self.save(update_fields=['processing_ongoing_state'])

    def set_similarity_state(self, state):
        """
        Updates self.similarity_state field of the Sound object and saves to DB without updating other
        fields. This function is used in cases when two instances of the same Sound object could be edited by
        two processes in parallel and we want to avoid possible field overwrites.
        :param str state: new state to which self.similarity_state should be set
        """
        self.similarity_state = state
        self.save(update_fields=['similarity_state'])

    def set_audio_info_fields(self, samplerate=None, bitrate=None, bitdepth=None, channels=None, duration=None):
        """
        Updates several fields of the Sound object which store some audio properties and saves to DB without
        updating other fields. This function is used in cases when two instances of the same Sound object could be
        edited by two processes in parallel and we want to avoid possible field overwrites.
        :param int samplerate: saplerate to store
        :param int bitrate: bitrate to store
        :param int bitdepth: bitdepth to store
        :param int channels: number of channels to store
        :param float duration: duration to store
        """
        update_fields = []
        if samplerate is not None:
            self.samplerate = samplerate
            update_fields.append('samplerate')
        if bitrate is not None:
            self.bitrate = bitrate
            update_fields.append('bitrate')
        if bitdepth is not None:
            self.bitdepth = bitdepth
            update_fields.append('bitdepth')
        if channels is not None:
            self.channels = channels
            update_fields.append('channels')
        if duration is not None:
            self.duration = duration
            update_fields.append('duration')
        self.save(update_fields=update_fields)

    def change_moderation_state(self, new_state):
        """
        Change the moderation state of a sound and perform related tasks such as marking the sound as index dirty
        or sending a pack to process if required.
        :param str new_state: new moderation state to which the sound should be set
        """
        current_state = self.moderation_state
        if current_state != new_state:
            self.mark_index_dirty(commit=False)
            self.moderation_state = new_state
            self.moderation_date = timezone.now()
            self.save()

            if new_state != 'OK':
                # If the moderation state changed and now the sound is not moderated OK, delete it from indexes
                self.delete_from_indexes()

            if (current_state == 'OK' and new_state != 'OK') or (current_state != 'OK' and new_state == 'OK'):
                # Sound either passed from being approved to not being approved, or from not being approved to
                # being approved. In that case we need to update num_sounds counts of sound's author and pack (if any)
                self.user.profile.update_num_sounds()
                if self.pack:
                    self.pack.process()
        else:
            # If the moderation state has not changed, only update moderation date
            self.moderation_date = timezone.now()
            self.save()

        self.invalidate_template_caches()

    def change_processing_state(self, new_state, processing_log=None):
        """
        Change the processing state of a sound and perform related tasks such as set the sound as index dirty if
        required. Only the fields that are changed are saved to the object. This is needed when the processing tasks
        change the processing state of the sound to avoid potential collisions when saving the whole object.
        :param str new_state: new processing state to which the sound should be set
        :param str processing_log: processing log to be saved in the Sound object
        """
        current_state = self.processing_state
        if current_state != new_state:
            # Sound either went from PE to OK, from PE to FA, from OK to FA, or from FA to OK (never from OK/FA to PE)
            self.mark_index_dirty(commit=False)
            self.processing_state = new_state
            self.processing_date = timezone.now()
            if self.processing_log is None:
                self.processing_log = ''
            self.processing_log += f'----Processed sound {timezone.now()} - {self.id}\n{processing_log}'
            self.save(update_fields=['processing_state', 'processing_date', 'processing_log', 'is_index_dirty'])

            if new_state == 'FA':
                # Sound became processing failed, delete it from indexes
                self.delete_from_indexes()

            # Update num_sounds counts of sound's author and pack (if any)
            self.user.profile.update_num_sounds()
            if self.pack:
                self.pack.process()

        else:
            # If processing state has not changed, only update the processing date and log
            self.processing_date = timezone.now()
            if self.processing_log is None:
                self.processing_log = ''
            self.processing_log += f'----Processed sound {timezone.now()} - {self.id}\n{processing_log}'
            self.save(update_fields=['processing_date', 'processing_log'])

        self.invalidate_template_caches()

    def change_owner(self, new_owner):
        """
        Change the owner (i.e. author) of a Sound object by assigning a new User object to the user field.
        If sound is part of a Pack, when changing the owner a new Pack object is created for the new owner.
        Changing the owner of the sound also includes renaming and moving all associated files (i.e. sound, previews,
        displays and analysis) to include the ID of the new owner and be located accordingly.
        NOTE: see comments in https://github.com/MTG/freesound/issues/750 for more information
        :param User new_owner: User object of the new sound owner
        """

        def replace_user_id_in_path(path, old_owner_id, new_owner_id):
            old_path_beginning = '%i_%i' % (self.id, old_owner_id)
            new_path_beginning = '%i_%i' % (self.id, new_owner_id)
            return path.replace(old_path_beginning, new_path_beginning)

        # Rename related files in disk
        paths_to_rename = [
            self.locations('path'),  # original file path
            self.locations('analysis.frames.path'),  # analysis frames file
            self.locations('analysis.statistics.path'),  # analysis statistics file
            self.locations('display.spectral.L.path'),  # spectrogram L
            self.locations('display.spectral.M.path'),  # spectrogram M
            self.locations('display.wave_bw.L.path'),  # waveform BW L
            self.locations('display.wave_bw.M.path'),  # waveform BW M
            self.locations('display.spectral_bw.L.path'),  # spectrogram BW L
            self.locations('display.spectral_bw.M.path'),  # spectrogram BW M
            self.locations('display.wave.L.path'),  # waveform L
            self.locations('display.wave.M.path'),  # waveform M
            self.locations('preview.HQ.mp3.path'),  # preview HQ mp3
            self.locations('preview.HQ.ogg.path'),  # preview HQ ogg
            self.locations('preview.LQ.mp3.path'),  # preview LQ mp3
            self.locations('preview.LQ.ogg.path'),  # preview LQ ogg
        ]
        for path in paths_to_rename:
            try:
                os.rename(path, replace_user_id_in_path(path, self.user.id, new_owner.id))
            except OSError:
                web_logger.info('WARNING changing owner of sound %i: Could not rename file %s because '
                                 'it does not exist.\n' % (self.id, path))

        # Deal with pack
        # If sound is in pack, replicate pack in new user.
        # If pack already exists in new user, add sound to that existing pack.
        old_pack = None
        if self.pack:
            old_pack = self.pack
            (new_pack, created) = Pack.objects.get_or_create(user=new_owner, name=self.pack.name)
            self.pack = new_pack

        # Change tags ownership too (otherwise they might get deleted if original user is deleted)
        self.soundtag_set.all().update(user=new_owner)

        # Change user field
        old_owner = self.user
        self.user = new_owner

        # Change original_path field
        self.original_path = replace_user_id_in_path(self.original_path, old_owner.id, new_owner.id)

        # Set index dirty
        self.mark_index_dirty(commit=True)  # commit=True does save

        # Update old owner and new owner profiles
        old_owner.profile.update_num_sounds()
        new_owner.profile.update_num_sounds()

        # Process old and new packs
        if old_pack:
            old_pack.process()
            new_pack.process()

        # NOTE: see comments in https://github.com/MTG/freesound/issues/750

    def mark_index_dirty(self, commit=True):
        self.is_index_dirty = True
        if commit:
            self.save()

    def add_comment(self, user, comment):
        comment = Comment(sound=self, user=user, comment=comment)
        comment.save()
        self.num_comments = F('num_comments') + 1
        self.mark_index_dirty(commit=False)
        self.save()

    def post_delete_comment(self, commit=True):
        """ When a comment is deleted this method is called to update num_comments """
        self.num_comments = F('num_comments') - 1
        self.mark_index_dirty(commit=False)
        if commit:
            self.save()

    def compute_crc(self, commit=True):
        crc = 0
        sound_path = self.locations('path')
        if settings.USE_PREVIEWS_WHEN_ORIGINAL_FILES_MISSING and not os.path.exists(sound_path):
            sound_path = self.locations("preview.LQ.mp3.path")

        with open(sound_path, 'rb') as fp:
            for data in iter(lambda: fp.read(settings.CRC_BUFFER_SIZE), b''):
                crc = zlib.crc32(data, crc)

        self.crc = f'{crc & 0xffffffff:0>8x}'  # right aligned with zero-padding, width of 8 chars

        if commit:
            self.save()

    def create_moderation_ticket(self):
        ticket = Ticket.objects.create(
            title=f'Moderate sound {self.original_filename}',
            status=TICKET_STATUS_NEW,
            sender=self.user,
            sound=self,
        )
        TicketComment.objects.create(
            sender=self.user,
            text=f"I've uploaded {self.original_filename}. Please moderate!",
            ticket=ticket,
        )

    def unlink_moderation_ticket(self):
        # If sound has an assigned ticket, set its content to None and status to closed
        try:
            ticket = self.ticket
            ticket.status = TICKET_STATUS_CLOSED
            ticket.sound = None
            ticket.save()
        except Ticket.DoesNotExist:
            pass

    def process_and_analyze(self, force=False, high_priority=False, countdown=0):
        """
        Process and analyze a sound if the sound has a processing state different than "OK" and/or and analysis state
        other than "OK". 'force' argument can be used to trigger processing and analysis regardless of the processing
        state and analysis state of the sound.
        The countdown parameter will add some delay before the task is executed (in seconds).
        NOTE: high_priority is not implemented and setting it has no effect
        """
        self.process(force=force, high_priority=high_priority, countdown=countdown)
        self.analyze(force=force, high_priority=high_priority)

    def process(self, force=False, skip_previews=False, skip_displays=False, high_priority=False, countdown=0):
        """
        Trigger processing of the sound if processing_state is not "OK" or force=True.
        'skip_previews' and 'skip_displays' arguments can be used to disable the computation of either of these steps.
        Processing code generates the file previews and display images as well as fills some audio fields
        of the Sound model. This method returns "True" if sound was sent to process, None otherwise.
        The countdown parameter will add some delay before the task is executed (in seconds).
        NOTE: high_priority is not implemented and setting it has no effect
        """
        if force or ((self.processing_state != "OK" or self.processing_ongoing_state != "FI")
                     and self.estimate_num_processing_attemps() <= 3):
            self.set_processing_ongoing_state("QU")
            tasks.process_sound.apply_async(kwargs=dict(sound_id=self.id, skip_previews=skip_previews, skip_displays=skip_displays), countdown=countdown)
            sounds_logger.info(f"Send sound with id {self.id} to queue 'process'")
            return True

    def estimate_num_processing_attemps(self):
        # Estimates how many processing attemps have been made by looking at the processing logs
        if self.processing_log is not None:
            return max(1, self.processing_log.count('----Processed sound'))
        else:
            return 0

    def analyze(self, analyzer=settings.FREESOUND_ESSENTIA_EXTRACTOR_NAME, force=False, verbose=True, high_priority=False):
        # Note that "high_priority" is not implemented but needs to be here for compatibility with older code
        if analyzer not in settings.ANALYZERS_CONFIGURATION.keys():
            # If specified analyzer is not one of the analyzers configured, do nothing
            if verbose:
                sounds_logger.info(f"Not sending sound {self.id} to unknown analyzer {analyzer}")
            return None

        sa, created = SoundAnalysis.objects.get_or_create(sound=self, analyzer=analyzer)
        if not sa.analysis_status == "QU" or force or created:
            # Only send to queue if not already in queue
            sa.num_analysis_attempts += 1
            sa.analysis_status = "QU"
            sa.analysis_time = 0
            sa.last_sent_to_queue = timezone.now()
            sa.save(update_fields=['num_analysis_attempts', 'analysis_status', 'last_sent_to_queue', 'analysis_time'])
            sound_path = self.locations('path')
            if settings.USE_PREVIEWS_WHEN_ORIGINAL_FILES_MISSING and not os.path.exists(sound_path):
                sound_path = self.locations("preview.LQ.mp3.path")
            celery_app.send_task(analyzer, kwargs={'sound_id': self.id, 'sound_path': sound_path,
                        'analysis_folder': self.locations('analysis.base_path'), 'metadata':json.dumps({
                            'duration': self.duration,
                            'tags': self.get_sound_tags(),
                            'geotag': [self.geotag.lat, self.geotag.lon] if hasattr(self, 'geotag') else None,
                        })}, queue=analyzer)
            if verbose:
                sounds_logger.info(f"Sending sound {self.id} to analyzer {analyzer}")
        else:
            if verbose:
                sounds_logger.info(f"Not sending sound {self.id} to analyzer {analyzer} as is already queued")
        return sa

    def delete_from_indexes(self):
        delete_sounds_from_search_engine([self.id])
        delete_sound_from_gaia(self.id)

    def invalidate_template_caches(self):
        for is_explicit in [True, False]:
            invalidate_template_cache("sound_header", self.id, is_explicit)

        for display_random_link in [True, False]:
            invalidate_template_cache("sound_footer_top", self.id, display_random_link)

        invalidate_template_cache("sound_footer_bottom", self.id)

        for is_authenticated in [True, False]:
            for is_explicit in [True, False]:
                invalidate_template_cache("display_sound", self.id, is_authenticated, is_explicit)

        for player_size in ['small', 'middle', 'big_no_info', 'small_no_info', 'minimal', 'moderation']:
             for is_authenticated in [True, False]:
                invalidate_template_cache("bw_display_sound", self.id, player_size, is_authenticated)

        invalidate_template_cache("bw_sound_page", self.id)
        invalidate_template_cache("bw_sound_page_sidebar", self.id)

    def get_geotag_name(self):
        if hasattr(self, 'geotag'):
            name = self.geotag.location_name
            if name:
                return name
            return f'{self.geotag.lat:.2f}, {self.geotag.lon:.3f}'
        return None

    @property
    def ready_for_similarity(self):
        # Returns True if the sound has been analyzed for similarity and should be available for similarity queries
        if settings.USE_SEARCH_ENGINE_SIMILARITY:
            if hasattr(self, 'search_engine_similarity_state'):
                # If attribute is precomputed from query (because Sound was retrieved using bulk_query), no need to perform extra queries
                return self.search_engine_similarity_state
            else:
                # Otherwise, check if there is a SoundAnalysis object for this sound with the correct analyzer and status
                return SoundAnalysis.objects.filter(sound_id=self.id, analyzer=settings.SEARCH_ENGINE_DEFAULT_SIMILARITY_ANALYZER, analysis_status='OK').exists()
        else:
            # If not using search engine based similarity, then use the old similarity_state DB field
            return self.similarity_state == "OK"

    def get_similarity_search_target_vector(self, analyzer=settings.SEARCH_ENGINE_DEFAULT_SIMILARITY_ANALYZER):
        # If the sound has been analyzed for similarity, returns the vector to be used for similarity search
        return get_similarity_search_target_vector(self.id, analyzer=analyzer)

    class Meta:
        ordering = ("-created", )


class SoundOfTheDayManager(models.Manager):
    def create_sound_for_date(self, date_display):
        """Create a random sound of the day for a specific date.
        Make sure that the sound hasn't already been chosen as a sound of the day
        and that it is not by a user who has recently had their sound chosen.

        Returns:
            True if the sound was created
            False if no sound of the day was able to be created (e.g. if there are no sounds available)
        """
        already_created = self.model.objects.filter(date_display=date_display).exists()
        if already_created:
            return True

        days_for_user = settings.NUMBER_OF_DAYS_FOR_USER_RANDOM_SOUNDS
        date_from = date_display - datetime.timedelta(days=days_for_user)
        users = self.model.objects.filter(
                date_display__lt=date_display,
                date_display__gte=date_from).distinct().values_list('sound__user_id', flat=True)
        used_sounds = self.model.objects.values_list('sound_id', flat=True)

        sound = Sound.objects.random(excludes={'user__id__in': users, 'id__in': used_sounds})
        if sound:
            rnd = self.model.objects.create(sound=sound, date_display=date_display)
        else:
            return False

        return True

    def get_sound_for_date(self, date_display):
        """Get a sound that has been chosen for a given date

        Returns:
            A sound for the given date
        Raises:
            SoundOfTheDay.DoesNotExist if no sound of the day for this date has been created
        """
        return self.model.objects.get(date_display=date_display)


class SoundOfTheDay(models.Model):
    sound = models.ForeignKey(Sound, on_delete=models.CASCADE)
    date_display = models.DateField(db_index=True)
    email_sent = models.BooleanField(default=False)

    objects = SoundOfTheDayManager()

    def __str__(self):
        return f'Random sound of the day {self.date_display}'

    def notify_by_email(self):
        """Notify the user of this sound by email that their sound has been chosen
        as our Sound of the Day.
        If the email has already been sent, don't send the notification.
        If the user has disabled the email notifications for this type of message, don't send it.

        Returns:
            True if the email was sent
            False if it was not sent
        """
        sounds_logger.info("Notifying user of random sound of the day")
        if self.email_sent:
            sounds_logger.info("Email was already sent")
            return False

        send_mail_template(
            settings.EMAIL_SUBJECT_RANDOM_SOUND_OF_THE_SAY_CHOOSEN, 'emails/email_random_sound.txt',
            {'sound': self.sound, 'user': self.sound.user},
            user_to=self.sound.user, email_type_preference_check="random_sound")
        self.email_sent = True
        self.save()

        sounds_logger.info("Finished sending mail to user %s of random sound of the day %s" %
                          (self.sound.user, self.sound))

        return True


class DeletedSound(models.Model):
    user = models.ForeignKey(User, null=True, on_delete=models.SET_NULL)
    created = models.DateTimeField(db_index=True, auto_now_add=True)
    sound_id = models.IntegerField(default=0, db_index=True)
    data = models.JSONField()


def on_delete_sound(sender, instance, **kwargs):

    ds, create = DeletedSound.objects.get_or_create(
        sound_id=instance.id,
        defaults={'data': {}})
    ds.user = instance.user

    # Copy relevant data to DeletedSound for future research
    # Note: we do not store information about individual downloads and ratings, we only
    # store count and average (for ratings). We do not store at all information about bookmarks.

    try:
        data = list(Sound.objects.filter(pk=instance.pk).values())[0]
    except IndexError:
        # The sound being deleted can't be found on the database. This might happen if a sound is being deleted
        # multiple times concurrently, and in one "thread" the sound object has already been deleted when reaching
        # this part of the code. If that happens, return form this function without creating the DeletedSound
        # object nor doing any of the other steps as this will have been already carried out.
        return

    username = None
    if instance.user:
        username = instance.user.username
    data['username'] = username

    pack = None
    if instance.pack:
        pack = list(Pack.objects.filter(pk=instance.pack.pk).values())[0]
    data['pack'] = pack

    geotag = None
    if hasattr(instance, 'geotag'):
        geotag = list(GeoTag.objects.filter(pk=instance.geotag.pk).values())[0]
    data['geotag'] = geotag

    license = None
    if instance.license:
        license = list(License.objects.filter(pk=instance.license.pk).values())[0]
    data['license'] = license

    data['comments'] = list(instance.comments.values())
    data['tags'] = list(instance.soundtag_set.values())
    data['sources'] = list(instance.sources.values('id'))

    # Alter datetime objects in data to avoid serialization problems
    data['created'] = str(data['created'])
    data['moderation_date'] = str(data['moderation_date'])
    data['processing_date'] = str(data['processing_date'])
    data['date_recorded'] = str(data['date_recorded'])  # This field is not used
    if instance.pack:
        data['pack']['created'] = str(data['pack']['created'])
        data['pack']['last_updated'] = str(data['pack']['last_updated'])
    for tag in data['tags']:
        tag['created'] = str(tag['created'])
    for comment in data['comments']:
        comment['created'] = str(comment['created'])
    if hasattr(instance, 'geotag'):
        geotag['created'] = str(geotag['created'])
    ds.data = data
    ds.save()

    if hasattr(instance, 'geotag'):
        instance.geotag.delete()

    instance.delete_from_indexes()
    instance.unlink_moderation_ticket()


def post_delete_sound(sender, instance, **kwargs):
    # after deleted sound update num_sounds on profile and pack
    try:
        # before updating the number of sounds here, we need to refresh the object from the DB because another signal
        # triggered after a sound is deleted (the post_delete signal on Download object) also needs to modify the
        # user profile and if we don't refresh here the changes by that other signal will be overwritten when saving
        instance.user.profile.refresh_from_db()
        instance.user.profile.update_num_sounds()
    except ObjectDoesNotExist:
        # If this is triggered after user.delete() (instead of sound.delete() or user.profile.delete_user()),
        # user object will have no profile
        pass
    if instance.pack:
        instance.pack.process()
    web_logger.info("Deleted sound with id %i" % instance.id)


pre_delete.connect(on_delete_sound, sender=Sound)
post_delete.connect(post_delete_sound, sender=Sound)


class PackManager(models.Manager):

    def bulk_query_id(self, pack_ids, sound_ids_for_pack_id=dict(), exclude_deleted=True):
        """
        Returns a list of Pack with some added data properties that are used in display_pack. In this way,
        a single call to bulk_query_id can be used to retrieve information from all needed packs at once and
        with a 5 total queries instead of several queries per pack.
        Note that this method does not return the results sorted as in pack_ids, to do that you should use
        the ordered_ids method below.
        """
        if not isinstance(pack_ids, list):
            pack_ids = [pack_ids]
        packs = Pack.objects.prefetch_related(
            Prefetch('sounds', queryset=Sound.public.select_related('license', 'geotag').order_by('-created')),
            Prefetch('sounds__tags'),
            Prefetch('sounds__license'),
        ).select_related('user', 'user__profile').filter(id__in=pack_ids)
        if exclude_deleted:
            packs = packs.exclude(is_deleted=True)
        num_sounds_selected_per_pack = 3
        for p in packs:
            licenses = []
            selected_sounds_data = []
            tags = []
            has_geotags = False
            sound_ids_pre_selected = sound_ids_for_pack_id.get(p.id, None)
            ratings = []
            for s in p.sounds.all():
                tags += [ti.name for ti in s.tags.all()]
                licenses.append((s.license.name, s.license.id))
                if s.num_ratings >= settings.MIN_NUMBER_RATINGS:
                    ratings.append(s.avg_rating)
                if not has_geotags and hasattr(s, 'geotag'):
                    has_geotags = True
                should_add_sound_to_selected_sounds = False
                if sound_ids_pre_selected is None:
                    if len(selected_sounds_data) < num_sounds_selected_per_pack:
                        should_add_sound_to_selected_sounds = True
                else:
                    if s.id in sound_ids_pre_selected:
                        should_add_sound_to_selected_sounds = True
                if should_add_sound_to_selected_sounds:
                    selected_sounds_data.append({
                            'id': s.id,
                            'username': p.user.username,  # Packs have same username as sounds inside pack
                            'ready_for_similarity': s.similarity_state == "OK" if not settings.USE_SEARCH_ENGINE_SIMILARITY else None,  # If using search engine similarity, this needs to be retrieved later (see below)
                            'duration': s.duration,
                            'preview_mp3': s.locations('preview.LQ.mp3.url'),
                            'preview_ogg': s.locations('preview.LQ.ogg.url'),
                            'wave': s.locations('display.wave_bw.L.url'),
                            'spectral': s.locations('display.spectral_bw.L.url'),
                            'num_ratings': s.num_ratings,
                            'avg_rating': s.avg_rating
                        })
            p.num_sounds_unpublished_precomputed = p.sounds.count() - p.num_sounds
            p.licenses_data_precomputed = ([lid for _, lid in licenses], [lname for lname, _ in licenses])
            p.pack_tags = [{'name': tag, 'count': count, 'browse_url': p.browse_pack_tag_url(tag)}
                for tag, count in Counter(tags).most_common(10)]  # See pack.get_pack_tags_bw
            p.selected_sounds_data = selected_sounds_data
            p.user_profile_locations = p.user.profile.locations()
            p.has_geotags_precomputed = has_geotags
            p.num_ratings_precomputed = len(ratings)
            p.avg_rating_precomputed = sum(ratings) / len(ratings) if len(ratings) else 0.0

        if settings.USE_SEARCH_ENGINE_SIMILARITY:
            # To save an individual query for each selected sound, we get the similarity state of all selected sounds per pack in one single extra query
            selected_sounds_ids = []
            for p in packs:
                selected_sounds_ids += [s['id'] for s in p.selected_sounds_data]
            sound_ids_ready_for_similarity = SoundAnalysis.objects.filter(sound_id__in=selected_sounds_ids, analyzer=settings.SEARCH_ENGINE_DEFAULT_SIMILARITY_ANALYZER, analysis_status="OK").values_list('sound_id', flat=True)
            for p in packs:
                for s in p.selected_sounds_data:
                    s['ready_for_similarity'] = s['id'] in sound_ids_ready_for_similarity

        return packs

    def dict_ids(self, pack_ids, exclude_deleted=True):
        return {pack_obj.id: pack_obj for pack_obj in self.bulk_query_id(pack_ids, exclude_deleted=exclude_deleted)}

    def ordered_ids(self, pack_ids, exclude_deleted=True):
        packs = self.dict_ids(pack_ids, exclude_deleted=exclude_deleted)
        return [packs[pack_id] for pack_id in pack_ids if pack_id in packs]

    '''
    def ordered_ids(self, pack_ids, exclude_deleted=True):
        """
        Returns a list of Pack objects with ID in pack_ids and in the same order. pack_ids can include ID duplicates
        and the returned list will also include duplicated Pack objects.

        Args:
            pack_ids (List[int]): list with the IDs of the packs to be included in the output

        Returns:
            List[Pack]: List of Pack objects

        """
        base_qs = Pack.objects.filter(id__in=pack_ids)
        if exclude_deleted:
            base_qs = base_qs.exclude(is_deleted=True)
        packs = {pack_obj.id: pack_obj for pack_obj in base_qs}
        return [packs[pack_id] for pack_id in pack_ids if pack_id in packs]
    '''


class Pack(models.Model):
    user = models.ForeignKey(User, on_delete=models.CASCADE)
    name = models.CharField(max_length=255)
    description = models.TextField(null=True, blank=True, default=None)
    is_dirty = models.BooleanField(db_index=True, default=False)
    created = models.DateTimeField(db_index=True, auto_now_add=True)
    license_crc = models.CharField(max_length=8, blank=True)
    last_updated = models.DateTimeField(db_index=True, auto_now_add=True)
    num_downloads = models.PositiveIntegerField(default=0)  # Updated via db trigger
    num_sounds = models.PositiveIntegerField(default=0)  # Updated via django Pack.process() method
    is_deleted = models.BooleanField(db_index=True, default=False)

    VARIOUS_LICENSES_NAME = 'Various licenses'

    objects = PackManager()

    def __str__(self):
        return self.name

    def get_absolute_url(self):
        return reverse('pack', args=[self.user.username, smart_str(self.id)])

    def get_pack_sounds_in_search_url(self):
        return f'{reverse("sounds-search")}?f=grouping_pack:{ self.pack_filter_value() }&s=Date+added+(newest+first)&g=1'

    class Meta:
        unique_together = ('user', 'name', 'is_deleted')
        ordering = ("-created",)

    def friendly_filename(self):
        name_slug = slugify(self.name)
        username_slug = slugify(self.user.username)
        return "%d__%s__%s.zip" % (self.id, username_slug, name_slug)

    def process(self):
        # Note, can't use sounds.public below because this is a "RelatedManager" object
        sounds = self.sounds.filter(processing_state="OK", moderation_state="OK").order_by("-created")
        self.num_sounds = sounds.count()
        if self.num_sounds:
            if sounds[0].created > self.last_updated:
                # Only update last_updated if the sound that changed was created after the packs last_updated time
                # Otherwise it could be that the pack was edited (e.g. the description was changed) ater the last
                # sound was added and we could be setting the date of the sound here
                self.last_updated = sounds[0].created
        self.save()
        self.invalidate_template_caches()
        invalidate_user_template_caches(self.user_id)

    def get_pack_tags(self):
        try:
            pack_tags_counts = get_search_engine().get_pack_tags(self.user.username, self.name)
            tags = [tag for tag, count in pack_tags_counts]
            return {'tags': tags, 'num_tags': len(tags)}
        except SearchEngineException as e:
            return False
        except Exception as e:
            return False

    def pack_filter_value(self):
        return f"\"{self.id}_{quote(self.name)}\""

    def browse_pack_tag_url(self, tag):
        return reverse('tags', args=[tag]) + f'?pack_flt={self.pack_filter_value()}'

    def get_pack_tags_bw(self):
        try:
            if hasattr(self, 'pack_tags'):
                return self.pack_tags  # If precomputed from PackManager.bulk_query_id method
            else:
                pack_tags_counts = get_search_engine().get_pack_tags(self.user.username, self.name)
                return [{'name': tag, 'count': count, 'browse_url': self.browse_pack_tag_url(tag)}
                        for tag, count in pack_tags_counts]
        except SearchEngineException as e:
            return []
        except Exception as e:
            return []

    def remove_sounds_from_pack(self):
        Sound.objects.filter(pack_id=self.id).update(pack=None)
        self.process()

    def delete_pack(self, remove_sounds=True):
        # Pack.delete() should never be called as it will completely erase the object from the db
        # Instead, Pack.delete_pack() should be used
        if remove_sounds:
            for sound in self.sounds.all():
                sound.delete()  # Create DeletedSound objects and delete original objects
        else:
            for sound in self.sounds.all():
                sound.invalidate_template_caches()
            self.sounds.update(pack=None, is_index_dirty=True)
        self.is_deleted = True
        self.save()

    def invalidate_template_caches(self):
        # NOTE: we're currently using no cache on pack_display as it does not seem to speed up responses
        # This might need further investigation
        for player_size in ['small', 'big']:
            invalidate_template_cache("bw_display_pack", self.id, player_size)
        invalidate_template_cache("bw_pack_stats", self.id)

    def get_attribution(self, sound_qs=None):
        #If no queryset of sounds is provided, take it from the pack
        if sound_qs is None:
            sound_qs = self.sounds.filter(processing_state="OK",
                moderation_state="OK").select_related('user', 'license')

        users = User.objects.filter(sounds__in=sound_qs).distinct()
        # Generate text file with license info
        licenses = License.objects.filter(sound__pack=self).distinct()
        attribution = render_to_string("sounds/multiple_sounds_attribution.txt",
            dict(type="Pack",
                users=users,
                object=self,
                licenses=licenses,
                sound_list=sound_qs))
        return attribution

    @property
    def avg_rating(self):
        """Return average rating of the average ratings of the sounds of the pack that have more than MIN_NUMBER_RATINGS"""
        if hasattr(self, 'avg_rating_precomputed'):
            return self.avg_rating_precomputed
        else:
            result = Sound.objects.filter(
                pack=self,
                num_ratings__gte=settings.MIN_NUMBER_RATINGS
            ).aggregate(avg=Avg('avg_rating'))
            return result['avg'] or 0

    @property
    def avg_rating_0_5(self):
        """Returns the average raring, normalized from 0 to 5"""
        return self.avg_rating / 2

    @property
    def num_ratings(self):
        # The number of ratings for a pack is the number of sounds that have >= 3 ratings
        if hasattr(self, 'num_ratings_precomputed'):
            # Comes from the bulk_query_id method in PackManager
            return self.num_ratings_precomputed
        else:
            return self.sounds.filter(num_ratings__gte=settings.MIN_NUMBER_RATINGS).count()

    def get_total_pack_sounds_length(self):
        result = self.sounds.aggregate(total_duration=Sum('duration'))
        return result['total_duration'] or 0

    def num_sounds_unpublished(self):
        if hasattr(self, 'num_sounds_unpublished_precomputed'):
            return self.num_sounds_unpublished_precomputed
        else:
            return self.sounds.count() - self.num_sounds

    @cached_property
    def licenses_data(self):
        if hasattr(self, 'licenses_data_precomputed'):
            return self.licenses_data_precomputed  # If precomputed from PackManager.bulk_query_id method
        else:
            licenses_data = list(self.sounds.select_related('license').values_list('license__name', 'license_id'))
            license_ids = [lid for _, lid in licenses_data]
            license_names = [lname for lname, _ in licenses_data]
            return license_ids, license_names

    @property
    def license_summary_name_and_id(self):
        license_ids, license_names = self.licenses_data

        if len(set(license_ids)) == 1:
            # All sounds have same license
            license_summary_name = license_names[0]
            license_id = license_ids[0]
        else:
            license_summary_name = self.VARIOUS_LICENSES_NAME
            license_id = None
        return license_summary_name, license_id

    @property
    def license_bw_icon_name(self):
        license_summary_name, _ = self.license_summary_name_and_id
        return License.bw_cc_icon_name_from_license_name(license_summary_name)

    @property
    def license_summary_text(self):
        license_summary_name, license_summary_id = self.license_summary_name_and_id
        if license_summary_name != self.VARIOUS_LICENSES_NAME:
            return License.objects.get(id=license_summary_id).get_short_summary
        else:
            return "This pack contains sounds released under various licenses. Please check every individual sound page " \
                   "(or the <i>readme</i> file upon downloading the pack) to know under which " \
                   "license each sound is released."

    @property
    def license_summary_deed_url(self):
        license_summary_name, license_summary_id = self.license_summary_name_and_id
        if license_summary_name != self.VARIOUS_LICENSES_NAME:
            return License.objects.get(id=license_summary_id).deed_url
        else:
            return ""

    @property
    def has_geotags(self):
        if hasattr(self, "has_geotags_precomputed"):
            return self.has_geotags_precomputed
        else:
            return self.sounds.exclude(geotag=None).exists()

    @property
    def should_display_small_icons_in_second_line(self):
        # See same method in Sound class more more information
        icons_count = 2
        if self.has_geotags:
            icons_count += 1
        if self.num_downloads:
            icons_count +=2  # Counts double as it takes more width
        if self.num_ratings:
            icons_count +=2  # Counts double as it takes more width
        title_num_chars = len(self.name)
        if icons_count >= 6:
            return title_num_chars >= 5
        elif 3 <= icons_count < 6:
            return title_num_chars >= 18
        else:
            return title_num_chars >= 25


class Flag(models.Model):
    sound = models.ForeignKey(Sound, on_delete=models.CASCADE)
    reporting_user = models.ForeignKey(User, null=True, blank=True, default=None, on_delete=models.CASCADE)
    email = models.EmailField()
    REASON_TYPE_CHOICES = (
        ("O", 'Offending sound'),
        ("I", 'Illegal sound'),
        ("T", 'Other problem'),
    )
    reason_type = models.CharField(max_length=1, choices=REASON_TYPE_CHOICES, default="I")
    reason = models.TextField()
    created = models.DateTimeField(db_index=True, auto_now_add=True)

    def __str__(self):
        return f"{self.reason_type}: {self.reason[:100]}"

    class Meta:
        ordering = ("-created",)


class Download(models.Model):
    user = models.ForeignKey(User, related_name='sound_downloads', on_delete=models.CASCADE)
    sound = models.ForeignKey(Sound, related_name='downloads', on_delete=models.CASCADE)
    license = models.ForeignKey(License, on_delete=models.CASCADE)
    created = models.DateTimeField(db_index=True, auto_now_add=True)

    class Meta:
        ordering = ("-created",)
        indexes = [
            models.Index(fields=['user', 'sound']),
        ]


@receiver(post_delete, sender=Download)
def update_num_downloads_on_delete(**kwargs):
    download = kwargs['instance']
    if download.sound_id:
        Sound.objects.filter(id=download.sound_id).update(
            is_index_dirty=True, num_downloads=Greatest(F('num_downloads') - 1, 0))
        accounts.models.Profile.objects.filter(user_id=download.user_id).update(
            num_sound_downloads=Greatest(F('num_sound_downloads') - 1, 0))
        accounts.models.Profile.objects.filter(user_id=download.sound.user_id).update(
            num_user_sounds_downloads=Greatest(F('num_user_sounds_downloads') - 1, 0))


@receiver(post_save, sender=Download)
def update_num_downloads_on_insert(**kwargs):
    download = kwargs['instance']
    if kwargs['created']:
        if download.sound_id:
            Sound.objects.filter(id=download.sound_id).update(
                is_index_dirty=True, num_downloads=Greatest(F('num_downloads') + 1, 0))
            accounts.models.Profile.objects.filter(user_id=download.user_id).update(
                num_sound_downloads=Greatest(F('num_sound_downloads') + 1, 0))
            accounts.models.Profile.objects.filter(user_id=download.sound.user_id).update(
                num_user_sounds_downloads=Greatest(F('num_user_sounds_downloads') + 1, 0))


class PackDownload(models.Model):
    user = models.ForeignKey(User, related_name='pack_downloads', on_delete=models.CASCADE)
    pack = models.ForeignKey(Pack, related_name='downloads', on_delete=models.CASCADE)
    created = models.DateTimeField(db_index=True, auto_now_add=True)

    class Meta:
        ordering = ("-created",)


class PackDownloadSound(models.Model):
    sound = models.ForeignKey(Sound, on_delete=models.CASCADE)
    pack_download = models.ForeignKey(PackDownload, on_delete=models.CASCADE)
    license = models.ForeignKey(License, on_delete=models.CASCADE)


@receiver(post_delete, sender=PackDownload)
def update_num_downloads_on_delete_pack(**kwargs):
    download = kwargs['instance']
    Pack.objects.filter(id=download.pack_id).update(num_downloads=Greatest(F('num_downloads') - 1, 0))
    accounts.models.Profile.objects.filter(user_id=download.user_id).update(
        num_pack_downloads=Greatest(F('num_pack_downloads') - 1, 0))
    accounts.models.Profile.objects.filter(user_id=download.pack.user_id).update(
        num_user_packs_downloads=Greatest(F('num_user_packs_downloads') - 1, 0))


@receiver(post_save, sender=PackDownload)
def update_num_downloads_on_insert_pack(**kwargs):
    download = kwargs['instance']
    if kwargs['created']:
        Pack.objects.filter(id=download.pack_id).update(num_downloads=Greatest(F('num_downloads') + 1, 0))
        accounts.models.Profile.objects.filter(user_id=download.user_id).update(
            num_pack_downloads=Greatest(F('num_pack_downloads') + 1, 0))
        accounts.models.Profile.objects.filter(user_id=download.pack.user_id).update(
            num_user_packs_downloads=Greatest(F('num_user_packs_downloads') + 1, 0))


class RemixGroup(models.Model):
    protovis_data = models.TextField(null=True, blank=True, default=None)
    sounds = models.ManyToManyField(Sound,
                                    symmetrical=False,
                                    related_name='remix_group',
                                    blank=True)
    group_size = models.PositiveIntegerField(null=False, default=0)


class SoundLicenseHistory(models.Model):
    """Store history of licenses related to a sound"""
    license = models.ForeignKey(License, on_delete=models.CASCADE)
    sound = models.ForeignKey(Sound, on_delete=models.CASCADE)
    created = models.DateTimeField(db_index=True, auto_now_add=True)

    class Meta:
        ordering = ("-created",)


class SoundAnalysis(models.Model):
    """Reference to the analysis output for a given sound and extractor.
    The actual output can be either directly stored in the model (using analysis_data field),
    or can be stored in a JSON/YAML file in disk.
    """
    STATUS_CHOICES = (
            ("QU", 'Queued'),
            ("OK", 'Ok'),
            ("SK", 'Skipped'),
            ("FA", 'Failed'),
        )

    sound = models.ForeignKey(Sound, related_name='analyses', on_delete=models.CASCADE)
    last_sent_to_queue = models.DateTimeField(auto_now_add=True)
    last_analyzer_finished = models.DateTimeField(null=True)
    analyzer = models.CharField(db_index=True, max_length=255)  # Analyzer name including version
    analysis_data = models.JSONField(null=True)
    analysis_status = models.CharField(null=False, default="QU", db_index=True, max_length=2, choices=STATUS_CHOICES)
    num_analysis_attempts = models.IntegerField(default=0)
    analysis_time = models.FloatField(default=0)

    @property
    def analysis_filepath_base(self):
        """Returns the absolute path of the analysis files related with this SoundAnalysis object. Related files will
         include analysis output but also logs. The base filepath should be complemented with the extension, which
         could be '.json' or '.yaml' (for analysis outputs) or '.log' for log file. The related files should be in
         the ANALYSIS_PATH and under a sound ID folder structure like sounds and other sound-related files."""
        id_folder = str(self.sound_id // 1000)
        return os.path.join(settings.ANALYSIS_PATH, id_folder, f"{self.sound_id}-{self.analyzer}")

    def load_analysis_data_from_file_to_db(self):
        """This method checks the analysis output data which has been written to a file, and loads it to the
        database using the SoundAnalysis.analysis_data field. The loading of the data into DB only happens if a
        data mapping for the current analyzer has been specified in the Django settings. Note that for some analyzers
        we don't actually want the data to be loaded in the DB as it would take a lot of space."""

        def value_is_valid(value):
            # By convention in the analyzer's code, if descriptors have a value of None, these should not be loaded/indexed
            # by Freesound, therefore these should not be considered valid.
            if value is None:
                return False
            # Postgres JSON data field can not store float values of nan or inf. Ideally these values should have never
            # been outputted by the analyzers in the first place, but it can happen. We use this function here and skip
            # indexing key/value pairs where the value is not valid for Postgres JSON data fields.
            if isinstance(value, float):
                return not math.isinf(value) and not math.isnan(value)
            return True

        if self.analysis_status == "OK" and \
            'descriptors_map' in settings.ANALYZERS_CONFIGURATION.get(self.analyzer, {}):
            analysis_results = self.get_analysis_data_from_file()
            if analysis_results:
                descriptors_map = settings.ANALYZERS_CONFIGURATION[self.analyzer]['descriptors_map']
                analysis_data_for_db = {}
                for file_descriptor_key_path, db_descriptor_key, _ in descriptors_map:
                    # TODO: here we could implement support for nested keys in the analysis file, maybe by accessing
                    # TODO: nested keys with dot notation (e.g. "key1.nested_key2")
                    if file_descriptor_key_path in analysis_results:
                        value = analysis_results[file_descriptor_key_path]
                        if value_is_valid(value):
                            analysis_data_for_db[db_descriptor_key] = value
                self.analysis_data = analysis_data_for_db
            else:
                self.analysis_data = None
        self.save(update_fields=['analysis_data'])

    def get_analysis_data_from_file(self):
        """Returns the analysis data as stored in file or returns empty dict if no file exists. It tries
        extensions .json and .yaml as these are the supported formats for analysis results"""
        if os.path.exists(self.analysis_filepath_base + '.json'):
            try:
                with open(self.analysis_filepath_base + '.json') as f:
                    return json.load(f)
            except Exception:
                pass
        if os.path.exists(self.analysis_filepath_base + '.yaml'):
            try:
                with open(self.analysis_filepath_base + '.yaml') as f:
                    return yaml.load(f, Loader=yaml.cyaml.CSafeLoader)
            except Exception:
                pass
        return {}

    def get_analysis_data(self):
        """Returns the output of the analysis, either returning them from the DB or from a file in disk"""
        if self.analysis_status == "OK":
            if self.analysis_data:
                return self.analysis_data
            else:
                return self.get_analysis_data_from_file()
        return {}

    def get_analysis_logs(self):
        """Returns the logs of the analysis"""
        try:
            fid = open(self.analysis_filepath_base + '.log')
            file_contents = fid.read()
            fid.close()
            return file_contents
        except OSError:
            return 'No logs available...'

    def re_run_analysis(self, verbose=True):
        self.sound.analyze(self.analyzer, force=True, verbose=verbose)

    def __str__(self):
        return f'Analysis of sound {self.sound_id} with {self.analyzer}'

    class Meta:
        unique_together = (("sound", "analyzer")) # one sounds.SoundAnalysis object per sound<>analyzer combination

def on_delete_sound_analysis(sender, instance, **kwargs):
    # Right before deleting a SoundAnalysis object, delete also the associated log and analysis files (if any)
    for filepath in glob.glob(instance.analysis_filepath_base + '*'):
        try:
            os.remove(filepath)
        except Exception as e:
            pass

pre_delete.connect(on_delete_sound_analysis, sender=SoundAnalysis)<|MERGE_RESOLUTION|>--- conflicted
+++ resolved
@@ -393,135 +393,6 @@
             return None
 
     def bulk_query_solr(self, sound_ids):
-<<<<<<< HEAD
-        """For each sound, get all fields needed to index the sound in Solr. Using this custom query to avoid the need
-        of having to do some extra queries when displaying some fields related to the sound (e.g. for tags). Using this
-        method, all the information for all requested sounds is obtained with a single query."""
-        query = """SELECT
-          auth_user.username,
-          sound.user_id,
-          sound.id,
-          sound.type,
-          sound.original_filename,
-          sound.is_explicit,
-          sound.filesize,
-          sound.md5,
-          sound.channels,
-          sound.avg_rating,
-          sound.num_ratings,
-          sound.description,
-          sound.created,
-          sound.num_downloads,
-          sound.num_comments,
-          sound.duration,
-          sound.pack_id,
-          sound.geotag_id,
-          sound.bitrate,
-          sound.bitdepth,
-          sound.samplerate,
-          sounds_pack.name as pack_name,
-          sounds_license.name as license_name,
-          geotags_geotag.lat as geotag_lat,
-          geotags_geotag.lon as geotag_lon,
-          geotags_geotag.location_name as geotag_name,
-          %s
-          exists(select 1 from sounds_sound_sources where from_sound_id=sound.id) as is_remix,
-          exists(select 1 from sounds_sound_sources where to_sound_id=sound.id) as was_remixed,
-          ARRAY(
-            SELECT tags_tag.name
-            FROM tags_tag
-            LEFT JOIN tags_taggeditem ON tags_taggeditem.object_id = sound.id
-          WHERE tags_tag.id = tags_taggeditem.tag_id
-           AND tags_taggeditem.content_type_id=%s) AS tag_array,
-          ARRAY(
-            SELECT comments_comment.comment
-            FROM comments_comment
-            WHERE comments_comment.sound_id = sound.id) AS comments_array
-        FROM
-          sounds_sound sound
-          LEFT JOIN auth_user ON auth_user.id = sound.user_id
-          LEFT JOIN sounds_pack ON sound.pack_id = sounds_pack.id
-          LEFT JOIN sounds_license ON sound.license_id = sounds_license.id
-          LEFT JOIN geotags_geotag ON sound.geotag_id = geotags_geotag.id
-          %s
-        """ % (self.get_analyzers_data_select_sql(),
-               ContentType.objects.get_for_model(Sound).id,
-               self.get_analyzers_data_left_join_sql())
-        query += "WHERE sound.id IN %s"
-        return self.raw(query, [tuple(sound_ids)])
-
-    def bulk_query(self, where, order_by, limit, args, include_analyzers_output=False):
-        """For each sound, get all fields needed to display a sound on the web (using display_sound templatetag) or
-         in the API (including analyzers output). Using this custom query to avoid the need of having to do
-         some extra queries when displaying some fields related to the sound (e.g. for tags). Using this method, all the
-         information for all requested sounds is obtained with a single query."""
-        query = """SELECT
-          auth_user.username,
-          sound.id,
-          sound.type,
-          sound.user_id,
-          sound.original_filename,
-          sound.is_explicit,
-          sound.avg_rating,
-          sound.channels,
-          sound.filesize,
-          sound.bitdepth,
-          sound.bitrate,
-          sound.samplerate,
-          sound.num_ratings,
-          sound.description,
-          sound.moderation_state,
-          sound.processing_state,
-          sound.processing_ongoing_state,
-          sound.similarity_state,
-          sound.created,
-          sound.num_downloads,
-          sound.num_comments,
-          sound.pack_id,
-          sound.duration,
-          sounds_pack.name as pack_name,
-          sound.license_id,
-          sounds_license.name as license_name,
-          sounds_license.deed_url as license_deed_url,
-          sound.geotag_id,
-          geotags_geotag.lat as geotag_lat,
-          geotags_geotag.lon as geotag_lon,
-          geotags_geotag.location_name as geotag_name,
-          tickets_ticket.key as ticket_key,
-          sounds_remixgroup_sounds.id as remixgroup_id,
-          accounts_profile.has_avatar as user_has_avatar,
-          %s
-          %s
-          %s
-          ARRAY(
-            SELECT tags_tag.name
-            FROM tags_tag
-            LEFT JOIN tags_taggeditem ON tags_taggeditem.object_id = sound.id
-          WHERE tags_tag.id = tags_taggeditem.tag_id
-           AND tags_taggeditem.content_type_id=%s) AS tag_array
-        FROM
-          sounds_sound sound
-          LEFT JOIN auth_user ON auth_user.id = sound.user_id
-          LEFT JOIN accounts_profile ON accounts_profile.user_id = sound.user_id
-          LEFT JOIN sounds_pack ON sound.pack_id = sounds_pack.id
-          LEFT JOIN fscollections_collectionsound cs ON sound.id = cs.sound_id
-          LEFT JOIN sounds_license ON sound.license_id = sounds_license.id
-          LEFT JOIN geotags_geotag ON sound.geotag_id = geotags_geotag.id
-          LEFT JOIN tickets_ticket ON tickets_ticket.sound_id = sound.id
-          %s
-          LEFT OUTER JOIN sounds_remixgroup_sounds ON sounds_remixgroup_sounds.sound_id = sound.id
-        WHERE %s """ % (self.get_search_engine_similarity_state_sql(),
-                        self.get_analysis_state_essentia_exists_sql(),
-                        self.get_analyzers_data_select_sql() if include_analyzers_output else '',
-                        ContentType.objects.get_for_model(Sound).id,
-                        self.get_analyzers_data_left_join_sql() if include_analyzers_output else '',
-                        where, )
-        if order_by:
-            query = f"{query} ORDER BY {order_by}"
-        if limit:
-            query = f"{query} LIMIT {limit}"
-        return self.raw(query, args)
-=======
         qs = self.bulk_query_id(sound_ids, include_analyzers_output=True)
         comments_subquery = Comment.objects.filter(sound=OuterRef("id")).values("comment")
         is_remix_subquery = Sound.objects.filter(remixes=OuterRef("id")).values("id")
@@ -560,7 +431,6 @@
             )
 
         return qs
->>>>>>> bae15673
 
     def bulk_sounds_for_user(self, user_id, limit=None, include_analyzers_output=False):
         qs = self.bulk_query(include_analyzers_output=include_analyzers_output)
@@ -583,22 +453,8 @@
         ).order_by('-created')
 
         if limit:
-<<<<<<< HEAD
-            limit = str(limit)
-        return self.bulk_query(where, order_by, limit, (pack_id, ), include_analyzers_output=include_analyzers_output)
-    
-    def bulk_sounds_for_collection(self, collection_id, limit=None, include_analyzers_output=False):
-        where = """sound.moderation_state = 'OK'
-            AND sound.processing_state = 'OK'
-            AND cs.collection_id = %s"""
-        order_by = "sound.created DESC"
-        if limit:
-            limit = str(limit)
-        return self.bulk_query(where, order_by, limit, (collection_id, ), include_analyzers_output=include_analyzers_output)
-=======
             qs = qs[:limit]
         return qs
->>>>>>> bae15673
 
     def bulk_query_id(self, sound_ids, limit=None, include_analyzers_output=False):
         if not isinstance(sound_ids, list):
