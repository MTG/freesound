# -*- coding: utf-8 -*-
from django.conf import settings
from django.contrib.auth.models import User
from django.db import models
from django.utils.encoding import smart_unicode
from django.utils.translation import ugettext as _
from general.models import OrderedModel, SocialModel
from geotags.models import GeoTag
from tags.models import TaggedItem, Tag
from utils.sql import DelayedQueryExecuter
from utils.text import slugify
import logging
from utils.locations import locations_decorator
import os

class License(OrderedModel):
    """A creative commons license model"""
    name = models.CharField(max_length=512)
    abbreviation = models.CharField(max_length=8, db_index=True)
    summary = models.TextField()
    deed_url = models.URLField()
    legal_code_url = models.URLField()
    is_public = models.BooleanField(default=True)

    def __unicode__(self):
        return self.name

class SoundManager(models.Manager):
    def latest_additions(self, num_sounds, period='1 year'):
        return DelayedQueryExecuter("""
                select
                    username,
                    sound_id,
                    extra
                from (
                select
                    (select username from auth_user where auth_user.id = user_id) as username,
                    max(id) as sound_id,
                    max(created) as created,
                    count(*) - 1 as extra
                from
                    sounds_sound
                where
                    processing_state = 'OK' and
                    moderation_state = 'OK' and
                    created > now() - interval '%s'
                group by
                    user_id
                ) as X order by created desc limit %d;""" % (period, num_sounds))
    
    def random(self):
        from django.db import connection
        import random
        
        if settings.DEBUG:
            sound_count = self.all().count()
        else:
            sound_count = self.filter(moderation_state="OK", processing_state="OK").count()
        

        if sound_count:
            offset = random.randint(0, sound_count - 1)
            cursor = connection.cursor() #@UndefinedVariable
            if settings.DEBUG:
                cursor.execute("select id from sounds_sound offset %d limit 1" % offset)
            else:
                cursor.execute("select id from sounds_sound where processing_state = 'OK' and moderation_state = 'OK' offset %d limit 1" % offset)
            
            return cursor.fetchone()[0]
        else:
            return None


class PublicSoundManager(models.Manager):
    """ a class which only returns public sounds """
    def get_query_set(self):
        return super(PublicSoundManager, self).get_query_set().filter(moderation_state="OK", processing_state="OK")

class Sound(SocialModel):
    user = models.ForeignKey(User)
    created = models.DateTimeField(db_index=True, auto_now_add=True)
    
    # filenames
    original_filename = models.CharField(max_length=512) # name of the file the user uploaded
    original_path = models.CharField(max_length=512, null=True, blank=True, default=None) # name of the file on disk before processing
    base_filename_slug = models.CharField(max_length=512, null=True, blank=True, default=None) # base of the filename, this will be something like: id__username__filenameslug
   
    # user defined fields
    description = models.TextField()
    date_recorded = models.DateField(null=True, blank=True, default=None)

    license = models.ForeignKey(License)
    sources = models.ManyToManyField('self', symmetrical=False, related_name='remixes', blank=True)
    pack = models.ForeignKey('Pack', null=True, blank=True, default=None)
    geotag = models.ForeignKey(GeoTag, null=True, blank=True, default=None)
    
    # file properties
    SOUND_TYPE_CHOICES = (
        ('wav', 'Wave'),
        ('ogg', 'Ogg Vorbis'),
        ('aiff', 'AIFF'),
        ('mp3', 'Mp3'),
        ('flac', 'Flac')
    )
    type = models.CharField(db_index=True, max_length=4, choices=SOUND_TYPE_CHOICES)
    duration = models.FloatField(default=0)
    bitrate = models.IntegerField(default=0)
    bitdepth = models.IntegerField(null=True, blank=True, default=None)
    samplerate = models.FloatField(default=0)
    filesize = models.IntegerField(default=0)
    channels = models.IntegerField(default=0)
    md5 = models.CharField(max_length=32, unique=True, db_index=True)
    
    # moderation
    MODERATION_STATE_CHOICES = (
        ("PE",_('Pending')),
        ("OK",_('OK')),
        ("DE",_('Deferred')),
    )
    moderation_state = models.CharField(db_index=True, max_length=2, choices=MODERATION_STATE_CHOICES, default="PE")
    moderation_date = models.DateTimeField(null=True, blank=True, default=None)
    moderation_note = models.TextField(null=True, blank=True, default=None)
    has_bad_description = models.BooleanField(default=False)
    
    # processing
    PROCESSING_STATE_CHOICES = (
        ("PE",_('Pending')),
        ("OK",_('OK')),
        ("FA",_('Failed')),
    )
    processing_state = models.CharField(db_index=True, max_length=2, choices=PROCESSING_STATE_CHOICES, default="PE")
    processing_date = models.DateTimeField(null=True, blank=True, default=None)
    processing_log = models.TextField(null=True, blank=True, default=None)
    
    num_comments = models.PositiveIntegerField(default=0)
    num_downloads = models.PositiveIntegerField(default=0)
    
    avg_rating = models.FloatField(default=0)
    num_ratings = models.PositiveIntegerField(default=0)
    
    objects = SoundManager()
    public = PublicSoundManager()
    
    def __unicode__(self):
        return u"%s by %s" % (self.base_filename_slug, self.user)
    
    def friendly_filename(self):
        filename_slug = slugify(os.path.splitext(self.original_filename)[0])
        username_slug =  slugify(self.user.username)
        return "%d__%s__%s.%s" % (self.id, username_slug, filename_slug, self.type)
<<<<<<< HEAD
    
=======

>>>>>>> 6329450c
    @locations_decorator
    def locations(self):
        id_folder = str(self.id/1000)
        return dict(
            path = os.path.join(settings.SOUNDS_PATH, id_folder, "%d_%d.%s" % (self.id, self.user.id, self.type)),
            sendfile_url = settings.SOUNDS_SENDFILE_URL + "%d/%d_%d.%s" % (id_folder, self.id, self.user.id, self.type),
            preview = dict(
                HQ = dict(
                    mp3 = dict(
                        path = os.path.join(settings.PREVIEWS_PATH, id_folder, "%d_%d-hq.mp3" % (self.id, self.user.id)),
                        url = settings.PREVIEWS_URL + "%s/%d_%d-hq.mp3" % (id_folder, self.id, self.user.id)
                    ),
                    ogg = dict(
                        path = os.path.join(settings.PREVIEWS_PATH, id_folder, "%d_%d-hq.ogg" % (self.id, self.user.id)),
                        url = settings.PREVIEWS_URL + "%s/%d_%d-hq.ogg" % (id_folder, self.id, self.user.id)
                    )
                ),
                LQ = dict(
                    mp3 = dict(
                        path = os.path.join(settings.PREVIEWS_PATH, id_folder, "%d_%d-lq.mp3" % (self.id, self.user.id)),
                        url = settings.PREVIEWS_URL + "%s/%d_%d-lq.mp3" % (id_folder, self.id, self.user.id)
                    ),
                    ogg = dict(
                        path = os.path.join(settings.PREVIEWS_PATH, id_folder, "%d_%d-lq.ogg" % (self.id, self.user.id)),
                        url = settings.PREVIEWS_URL + "%s/%d_%d-lq.ogg" % (id_folder, self.id, self.user.id)
                    )
                )
            ),
            display = dict(
                spectral = dict(
                    S = dict(
                        path = os.path.join(settings.DISPLAYS_PATH, id_folder, "%d_%d_spec_S.jpg" % (self.id, self.user.id)),
                        url = settings.DISPLAYS_URL + "%s/%d_%d_spec_S.jpg" % (id_folder, self.id, self.user.id)
                    ),
                    M = dict(
                        path = os.path.join(settings.DISPLAYS_PATH, id_folder, "%d_%d_spec_M.jpg" % (self.id, self.user.id)),
                        url = settings.DISPLAYS_URL + "%s/%d_%d_spec_M.jpg" % (id_folder, self.id, self.user.id)
                    ),
                    L = dict(
                        path = os.path.join(settings.DISPLAYS_PATH, id_folder, "%d_%d_spec_L.jpg" % (self.id, self.user.id)),
                        url = settings.DISPLAYS_URL + "%s/%d_%d_spec_L.jpg" % (id_folder, self.id, self.user.id)
                    )
                ),
                wave = dict(
                    S = dict(
                        path = os.path.join(settings.DISPLAYS_PATH, id_folder, "%d_%d_wave_S.jpg" % (self.id, self.user.id)),
                        url = settings.DISPLAYS_URL + "%s/%d_%d_wave_S.jpg" % (id_folder, self.id, self.user.id)
                    ),
                    M = dict(
                        path = os.path.join(settings.DISPLAYS_PATH, id_folder, "%d_%d_wave_M.jpg" % (self.id, self.user.id)),
                        url = settings.DISPLAYS_URL + "%s/%d_%d_wave_M.jpg" % (id_folder, self.id, self.user.id)
                    ),
                    L = dict(
                        path = os.path.join(settings.DISPLAYS_PATH, id_folder, "%d_%d_wave_L.jpg" % (self.id, self.user.id)),
                        url = settings.DISPLAYS_URL + "%s/%d_%d_wave_L.jpg" % (id_folder, self.id, self.user.id)
                    )
                )
            )
        )
    
    def get_channels_display(self):
        if self.channels == 1:
            return u"Mono" 
        elif self.channels == 2:
            return u"Stereo" 
        else:
            return self.channels
    
    def type_warning(self):
        return self.type == "ogg" or self.type == "flac" 
    
    def duration_warning(self):
        # warn from 5 minutes and more
        return self.duration > 60*5
    
    def filesize_warning(self):
        # warn for 50MB and up
        return self.filesize > 50 * 1024 * 1024

    def samplerate_warning(self):
        # warn anything special
        return self.samplerate not in [11025, 22050, 44100]
    
    def bitdepth_warning(self):
        return self.bitdepth not in [8,16]
        
    def bitrate_warning(self):
        return self.bitrate not in [32, 64, 96, 128, 160, 192, 224, 256, 320]

    def channels_warning(self):
        return self.channels not in [1,2]
    
    def duration_ms(self):
        return self.duration * 1000
    
    def rating_percent(self):
        return int(self.avg_rating*10)
    
    def process(self, force=False, do_cleanup=True):
        if force or self.processing_state != "OK":
            from utils.audioprocessing.freesound_audio_processing import process
            return process(self, do_cleanup)
        else:
            return True
            
    def add_to_search_index(self):
        from utils.search.search import add_sound_to_solr
        add_sound_to_solr(self)

    @models.permalink
    def get_absolute_url(self):
        return ('sound', (self.user.username, smart_unicode(self.id),))
    
    def set_tags(self, tags):
        # remove tags that are not in the list
        for tagged_item in self.tags.all():
            if tagged_item.tag.name not in tags:
                tagged_item.delete()

        # add tags that are not there yet
        for tag in tags:
            if self.tags.filter(tag__name=tag).count() == 0:
                (tag_object, created) = Tag.objects.get_or_create(name=tag) #@UnusedVariable
                tagged_object = TaggedItem.objects.create(user=self.user, tag=tag_object, content_object=self)
                tagged_object.save()        
    
    class Meta(SocialModel.Meta):
        ordering = ("-created", )

class Pack(SocialModel):
    user = models.ForeignKey(User)
    name = models.CharField(max_length=255)
    description = models.TextField(null=True, blank=True, default=None)
    is_dirty = models.BooleanField(db_index=True, default=True)

    created = models.DateTimeField(db_index=True, auto_now_add=True)
    num_downloads = models.PositiveIntegerField(default=0)
    
    def __unicode__(self):
        return u"%s by %s" % (self.name, self.user)

    def friendly_filename(self):
        name_slug = slugify(self.name)
        username_slug =  slugify(self.user.username)
        return "%d__%s__%s.zip" % (self.id, username_slug, name_slug)
    
    @models.permalink
    def get_absolute_url(self):
        return ('pack', (smart_unicode(self.id),))   
    
    class Meta(SocialModel.Meta):
        unique_together = ('user', 'name')
        ordering = ("-created",)
        
    @locations_decorator
    def locations(self):
        return dict(
                    sendfile_url = settings.PACKS_SENDFILE_URL + "%d.zip" % self.id,
                    path = os.path.join(settings.PACKS_PATH, "%d.zip" % self.id)
                )

    def create_zip(self):
        import zipfile
        from django.template.loader import render_to_string
        
        logger = logging.getLogger("audio")

        logger.info("creating pack zip for pack %d" % self.id)
        logger.info("\twill save in %s" % self.locations("path"))
        zip_file = zipfile.ZipFile(self.locations("path"), "w", zipfile.ZIP_STORED, True)
        
        logger.info("\tadding attribution")
        licenses = License.objects.all()
        attribution = render_to_string("sounds/pack_attribution.txt", dict(pack=self, licenses=licenses))
        zip_file.writestr("_readme_and_license.txt", attribution.encode("UTF-8"))
        
        logger.info("\tadding sounds")
        for sound in self.sound_set.filter(processing_state="OK", moderation_state="OK"):
            path = sound.locations("path")
            logger.info("\t- %s" % os.path.normpath(path))
            zip_file.write(path, os.path.basename(path).encode("utf-8"))
        
        zip_file.close()
        
        self.is_dirty = False
        self.save()
        
        logger.info("\tall done")


class Flag(models.Model):
    sound = models.ForeignKey(Sound)
    reporting_user = models.ForeignKey(User, null=True, blank=True, default=None)
    email = models.EmailField()
    REASON_TYPE_CHOICES = (
        ("O",_('Offending sound')),
        ("I",_('Illegal sound')),
        ("T",_('Other problem')),
    )
    reason_type = models.CharField(max_length=1, choices=REASON_TYPE_CHOICES, default="I")
    reason = models.TextField()
    
    created = models.DateTimeField(db_index=True, auto_now_add=True)
    
    def __unicode__(self):
        return u"%s: %s" % (self.reason_type, self.reason[:100])
    
    class Meta:
        ordering = ("-created",)


class Download(models.Model):
    user = models.ForeignKey(User)
    sound = models.ForeignKey(Sound, null=True, blank=True, default=None)
    pack = models.ForeignKey(Pack, null=True, blank=True, default=None)
    created = models.DateTimeField(db_index=True, auto_now_add=True)
    
    class Meta:
        unique_together = ('user', 'sound', 'pack')
        ordering = ("-created",)<|MERGE_RESOLUTION|>--- conflicted
+++ resolved
@@ -148,11 +148,7 @@
         filename_slug = slugify(os.path.splitext(self.original_filename)[0])
         username_slug =  slugify(self.user.username)
         return "%d__%s__%s.%s" % (self.id, username_slug, filename_slug, self.type)
-<<<<<<< HEAD
-    
-=======
-
->>>>>>> 6329450c
+    
     @locations_decorator
     def locations(self):
         id_folder = str(self.id/1000)
@@ -293,11 +289,6 @@
     
     def __unicode__(self):
         return u"%s by %s" % (self.name, self.user)
-
-    def friendly_filename(self):
-        name_slug = slugify(self.name)
-        username_slug =  slugify(self.user.username)
-        return "%d__%s__%s.zip" % (self.id, username_slug, name_slug)
     
     @models.permalink
     def get_absolute_url(self):
@@ -309,10 +300,7 @@
         
     @locations_decorator
     def locations(self):
-        return dict(
-                    sendfile_url = settings.PACKS_SENDFILE_URL + "%d.zip" % self.id,
-                    path = os.path.join(settings.PACKS_PATH, "%d.zip" % self.id)
-                )
+        return dict(path = os.path.join(settings.PACKS_PATH, "%d.zip" % self.id))
 
     def create_zip(self):
         import zipfile
