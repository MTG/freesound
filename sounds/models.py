#
# Freesound is (c) MUSIC TECHNOLOGY GROUP, UNIVERSITAT POMPEU FABRA
#
# Freesound is free software: you can redistribute it and/or modify
# it under the terms of the GNU Affero General Public License as
# published by the Free Software Foundation, either version 3 of the
# License, or (at your option) any later version.
#
# Freesound is distributed in the hope that it will be useful,
# but WITHOUT ANY WARRANTY; without even the implied warranty of
# MERCHANTABILITY or FITNESS FOR A PARTICULAR PURPOSE.  See the
# GNU Affero General Public License for more details.
#
# You should have received a copy of the GNU Affero General Public License
# along with this program.  If not, see <http://www.gnu.org/licenses/>.
#
# Authors:
#     See AUTHORS file.
#

import datetime
import glob
import json
import logging
import math
import os
import random
import yaml
import zlib

from collections import Counter

from django.conf import settings
from django.contrib.auth.models import User
from django.contrib.contenttypes import fields
from django.contrib.contenttypes.models import ContentType
from django.contrib.sites.models import Site
from django.contrib.postgres.expressions import ArraySubquery
from django.contrib.postgres.fields import ArrayField
from django.core.exceptions import ObjectDoesNotExist
from django.db import models
from django.db.models import Avg, Exists, F, OuterRef, Prefetch, Sum
from django.db.models.functions import Greatest, JSONObject
from django.db.models.signals import pre_delete, post_delete, post_save
from django.dispatch import receiver
from django.template.loader import render_to_string
from django.urls import reverse
from django.utils.encoding import smart_str
from django.utils.http import urlencode
from django.utils.functional import cached_property
from django.utils.text import Truncator, slugify
from django.utils import timezone
from urllib.parse import quote

import accounts.models
from apiv2.models import ApiV2Client
from comments.models import Comment
from freesound.celery import app as celery_app
from general import tasks
from general.templatetags.absurl import url2absurl
from geotags.models import GeoTag
from ratings.models import SoundRating
from general.templatetags.util import formatnumber
from sounds.templatetags.bst_category import bst_taxonomy_category_key_to_category_names, bst_taxonomy_category_names_to_category_key
from tags.models import SoundTag, Tag
from tickets import TICKET_STATUS_CLOSED, TICKET_STATUS_NEW
from tickets.models import Ticket, TicketComment
from utils.cache import invalidate_template_cache, invalidate_user_template_caches
from utils.locations import locations_decorator
from utils.mail import send_mail_template
from utils.search import get_search_engine, SearchEngineException
from utils.search.search_sounds import delete_sounds_from_search_engine
from utils.similarity_utilities import delete_sound_from_gaia
from utils.sound_upload import get_csv_lines, validate_input_csv_file, bulk_describe_from_csv

web_logger = logging.getLogger('web')
sounds_logger = logging.getLogger('sounds')


class License(models.Model):
    """A creative commons license model"""
    name = models.CharField(max_length=512)
    abbreviation = models.CharField(max_length=8, db_index=True)
    summary = models.TextField()
    short_summary = models.TextField(null=True)
    summary_for_describe_form = models.TextField(null=True)
    deed_url = models.URLField()
    legal_code_url = models.URLField()
    is_public = models.BooleanField(default=True)

    def get_short_summary(self):
        return self.short_summary if self.short_summary is not None else Truncator(self.summary)\
            .words(20, html=True, truncate='...')

    @staticmethod
    def bw_cc_icon_name_from_license_name(license_name):
        if '0' in license_name.lower():
            return 'zero'
        elif 'noncommercial' in license_name.lower():
            return 'by-nc'
        elif 'attribution' in license_name.lower():
            return 'by'
        elif 'sampling' in license_name.lower():
            return 'splus'
        return 'cc'

    @property
    def icon_name(self):
        return self.bw_cc_icon_name_from_license_name(self.name)

    @property
    def name_with_version(self):
        version_label = ''
        if '3.0' in self.deed_url:
            version_label = ' 3.0'
        elif '4.0' in self.deed_url:
            version_label = ' 4.0'
        name = self.name
        return f'{name}{version_label}'

    @property
    def abbreviated_name_with_version(self):
        version_label = ''
        if '3.0' in self.deed_url:
            version_label = ' 3.0'
        elif '4.0' in self.deed_url:
            version_label = ' 4.0'
        name = self.abbreviation.upper()
        if name != 'CC0' and 'SAMP+' not in name:
            name = 'CC ' + name
        name = name.replace('SAMP+', 'Sampling Plus 1.0')
        return f'{name}{version_label}'

    def __str__(self):
        return self.name_with_version


class BulkUploadProgress(models.Model):
    """Store progress status for a Bulk Describe process."""

    user = models.ForeignKey(User, on_delete=models.CASCADE)
    created = models.DateTimeField(db_index=True, auto_now_add=True)
    CSV_CHOICES = (
        ("N", 'Not yet validated'),  # linked CSV file has not yet been validated
        ("F", 'Finished description'),   # All sounds have been described/created (but some might still be in
                                         # processing/moderation stage)
        ("S", 'Sounds being described and processed'),  # Description (and processing) process has started
        ("V", 'Finished validation'),  # CSV file has been validated (might have errors)
        ("C", 'Closed'),  # Process has finished and has been closes
    )
    progress_type = models.CharField(max_length=1, choices=CSV_CHOICES, default="N")
    csv_filename = models.CharField(max_length=512, null=True, blank=True, default=None)
    original_csv_filename = models.CharField(max_length=255)
    validation_output = models.JSONField(null=True)
    sounds_valid = models.PositiveIntegerField(null=False, default=0)
    description_output = models.JSONField(null=True)

    @property
    def csv_path(self):
        directory = os.path.join(settings.CSV_PATH, str(self.user.id))
        return os.path.join(directory, self.csv_filename)

    def get_bulk_upload_basic_data_for_log(self):
        return {
            'bulk_upload_id': self.id,
            'user_id': self.user_id,
            'username': self.user.username,
            'original_csv_filename': self.original_csv_filename,
            'csv_path': self.csv_path
        }

    def get_csv_lines(self):
        """
        Read lines form CSV file and return a tuple with the header and a list of dictionaries.
        """
        return get_csv_lines(self.csv_path)

    def validate_csv_file(self):
        """
        Validate CSV file and store output in self.validation_output.
        """
        header, lines = self.get_csv_lines()
        bulk_upload_basic_data = self.get_bulk_upload_basic_data_for_log()
        try:
            lines_validated, global_errors = validate_input_csv_file(
                csv_header=header,
                csv_lines=lines,
                sounds_base_dir=os.path.join(settings.UPLOADS_PATH, str(self.user_id)),
                username=self.user.username)
        except Exception:
            # This is a broad exception clause intentionally placed here to make sure that BulkUploadProgress is
            # updated with a global error. Otherwise it will appear to the user that the object is permanently being
            # validated. After we update the object with the "unexpected error" message, we log the exception and
            # continue with execution
            lines_validated = []
            global_errors = ['An unexpected error occurred while validating your data file']

        self.validation_output = {
            'lines_ok': [line for line in lines_validated if not line['line_errors']],
            'lines_with_errors': [line for line in lines_validated if line['line_errors']],
            'global_errors': global_errors,
        }
        self.progress_type = 'V'  # Set progress to 'validated'
        self.save()

        # Log information about the process
        bulk_upload_basic_data.update({
            'n_lines_ok': len(self.validation_output['lines_ok']),
            'n_lines_with_errors': len(self.validation_output['lines_with_errors']),
            'n_global_errors': len(self.validation_output['global_errors']),
        })
        web_logger.info(f'Validated data file for bulk upload ({json.dumps(bulk_upload_basic_data)})')

    def describe_sounds(self):
        """
        Start the actual description of the sounds and add them to Freesound.
        """
        bulk_upload_basic_data = self.get_bulk_upload_basic_data_for_log()
        web_logger.info(f'Started creating sound objects for bulk upload ({json.dumps(bulk_upload_basic_data)})')
        bulk_describe_from_csv(
            self.csv_path,
            delete_already_existing=False,
            force_import=True,
            sounds_base_dir=os.path.join(settings.UPLOADS_PATH, str(self.user_id)),
            username=self.user.username,
            bulkupload_progress_id=self.id)
        web_logger.info(f'Finished creating sound objects for bulk upload ({json.dumps(bulk_upload_basic_data)})')

    def store_progress_for_line(self, line_no, message):
        """
        Store the description progress of individual lines.
        """
        if self.description_output is None:
            self.description_output = {}
        self.description_output[line_no] = message
        self.save()

    def get_description_progress_info(self):
        """
        Get information about the progress of the description process and the status of the sounds that have already
        been successfully described so that it can be shown to users.
        """
        sound_ids_described_ok = []
        sound_errors = []
        if self.description_output is not None:
            for line_no, value in self.description_output.items():
                if isinstance(value, int):
                    # Sound id, meaning a file for which a Sound object was successfully created
                    sound_ids_described_ok.append(value)
                else:
                    # If not sound ID, then it means there were errors with these sounds
                    sound_errors.append((line_no, value))
        n_sounds_described_ok = len(sound_ids_described_ok)
        n_sounds_error = len(sound_errors)
        n_lines_validated_ok = len(self.validation_output['lines_ok']) if self.validation_output is not None else 0
        n_sounds_remaining_to_describe = n_lines_validated_ok - n_sounds_described_ok - n_sounds_error

        n_sounds_published = Sound.objects.filter(
            id__in=sound_ids_described_ok, processing_state="OK", moderation_state="OK").count()
        n_sounds_moderation = Sound.objects.filter(
            id__in=sound_ids_described_ok, processing_state="OK").exclude(moderation_state="OK").count()
        n_sounds_currently_processing = Sound.objects.filter(
            id__in=sound_ids_described_ok, processing_state="PE", processing_ongoing_state="PR").count()
        n_sounds_pending_processing = Sound.objects.filter(
            id__in=sound_ids_described_ok, processing_state="PE").exclude(processing_ongoing_state="PR").count()
        n_sounds_failed_processing = Sound.objects.filter(
            id__in=sound_ids_described_ok, processing_state="FA").count()

        # The remaining sounds that have been described ok but do not appear in any of the sets above are sounds with
        # an unknown state. This could happen if sounds get deleted (e.g. as part of the moderation process or because
        # a sound fails processing and the user deletes it).
        n_sounds_unknown = n_sounds_described_ok - (n_sounds_published +
                                                    n_sounds_moderation +
                                                    n_sounds_currently_processing +
                                                    n_sounds_pending_processing +
                                                    n_sounds_failed_processing)

        progress = 0
        if n_lines_validated_ok == 0:
            # If no sounds were supposed to be described, set progress to 100
            progress = 100
        else:
            if self.description_output is not None:
                progress = (100.0 * (n_sounds_published +
                                     n_sounds_moderation +
                                     n_sounds_failed_processing +
                                     n_sounds_error +
                                     n_sounds_unknown)
                            ) / (n_sounds_described_ok +
                                 n_sounds_error +
                                 n_sounds_remaining_to_describe)
                progress = int(progress)
                # NOTE: progress percentage is determined as the total number of sounds "that won't change" vs the total
                # number of sounds that should have been described and processed. Sounds that fail processing or description
                # are also counted as "done" as their status won't change.
                # After the 'describe_sounds' method finishes, progress should always be 100.

        return {
            'n_sounds_remaining_to_describe': n_sounds_remaining_to_describe,
            'n_sounds_described_ok': n_sounds_described_ok,
            'sound_errors': sound_errors,
            'n_sounds_error': n_sounds_error,
            'n_sounds_published': n_sounds_published,
            'n_sounds_moderation': n_sounds_moderation,
            'n_sounds_pending_processing': n_sounds_pending_processing,
            'n_sounds_currently_processing': n_sounds_currently_processing,
            'n_sounds_processing': n_sounds_pending_processing + n_sounds_currently_processing,
            'n_sounds_failed_processing': n_sounds_failed_processing,
            'n_sounds_unknown': n_sounds_unknown,
            'progress_percentage': progress,
        }

    def has_global_validation_errors(self):
        """
        Returns True if the validation finished with global errors
        """
        if self.validation_output is not None:
            return len(self.validation_output['global_errors']) > 0
        return False

    def has_line_validation_errors(self):
        """
        Returns True if some errors were found in line validation
        """
        if self.validation_output is not None:
            return len(self.validation_output['lines_with_errors']) > 0
        return False

    class Meta:
        permissions = (
            ("can_describe_in_bulk", "Can use the Bulk Describe feature."),
        )


class SoundManager(models.Manager):

    def latest_additions(self, num_sounds, period_days=2):
        if settings.DEBUG:
            # In DEBUG mode we probably won't have any sounds from the requested period, so we
            # see what the most recent sound and go back from then instead
            latest_sound = Sound.public.order_by('-created').first()
            date_threshold = latest_sound.created
        else:
            date_threshold = timezone.now()

        date_threshold = date_threshold - datetime.timedelta(days=period_days)

        # We leave the `greatest(created, moderation_date)` condition in the query because in combination
        # with an index in the table this give us fast lookups. If we remove it, postgres resorts to
        # a table scan.
        query = """
                select
                    user_id,
                    id,
                    n_other_sounds
                from (
                select
                    user_id,
                    max(id) as id,
                    greatest(max(created), max(moderation_date)) as created,
                    count(*) - 1 as n_other_sounds
                from
                    sounds_sound
                where
                    processing_state = 'OK' and
                    moderation_state = 'OK' and
                    is_explicit is false and
                    greatest(created, moderation_date) > %s
                group by
                    user_id
                ) as X order by created desc limit %s"""
        return self.raw(query, (date_threshold.isoformat(), num_sounds))

    def random(self, excludes=None):
        """ Select a random sound from the database which is suitable for display.
        Random sounds must fall under the following criteria:
           - Not Explicit
           - Moderated and processed
           - Not flagged
           - At least 3 ratings and an average rating of >6
        Additionally, an optional set of `excludes` can be specified
        to disallow sounds which match this criteria."""
        query_sounds = self.exclude(is_explicit=True)\
            .filter(moderation_state="OK",
                    processing_state="OK",
                    flag=None,
                    avg_rating__gt=6,
                    num_ratings__gt=3)
        if excludes:
            query_sounds = query_sounds.exclude(**excludes)
        sound_count = query_sounds.count()
        if sound_count:
            offset = random.randint(0, sound_count - 1)
            return query_sounds.all()[offset]
        else:
            return None

    def bulk_query_solr(self, sound_ids):
        qs = self.bulk_query_id(sound_ids, include_audio_descriptors=True, include_similarity_vectors=True, include_remix_subqueries=True)
        # When indexing in solr, we also want to include comments as a subquery
        comments_subquery = Comment.objects.filter(sound=OuterRef("id")).values("comment")
        qs = qs.annotate(comments_array=ArraySubquery(comments_subquery))
        return qs


    def bulk_query(self, include_audio_descriptors=False, include_similarity_vectors=False, include_remix_subqueries=False):
        tags_subquery = Tag.objects.filter(soundtag__sound=OuterRef("id")).values("name")
        analysis_subquery = SoundAnalysis.objects.filter(
            sound=OuterRef("id"), analyzer=settings.FREESOUND_ESSENTIA_EXTRACTOR_NAME, analysis_status="OK"
        )
        default_similarity_space_analyzer = settings.SIMILARITY_SPACES[settings.SIMILARITY_SPACE_DEFAULT]['analyzer']
        ready_for_similarity_subquery = SoundAnalysis.objects.filter(
            sound=OuterRef("id"), analyzer=default_similarity_space_analyzer, analysis_status="OK"
        )

        qs = self.select_related(
            'user', 'user__profile', 'license', 'ticket', 'pack', 'geotag'
            ).annotate(
                username=F("user__username"),
                pack_name=F("pack__name"),
                remixgroup_id=F("remix_group__id"),
                tag_array=ArraySubquery(tags_subquery),
                analysis_state_essentia_exists=Exists(analysis_subquery),
                ready_for_similarity_precomputed=Exists(ready_for_similarity_subquery)
            )

        if include_audio_descriptors:
            # By default include all consolidated audio descriptors, but if include_audio_descriptors is a list, then only include those specified
            if isinstance(include_audio_descriptors, list):
                descriptor_names = include_audio_descriptors
            else:
                descriptor_names = settings.AVAILABLE_AUDIO_DESCRIPTORS_NAMES

            # We need to split the query in two subqueries because Postgres has a limit of 100 function arguments
            # this needs to be taken into account later to join the data again
            json_object_args1 = {descriptor_name: f'analysis_data__' + descriptor_name for descriptor_name in descriptor_names[0:50]} 
            json_object_args2 = {descriptor_name: f'analysis_data__' + descriptor_name for descriptor_name in descriptor_names[50:100]} 
            if len(descriptor_names) > 100:
                raise ValueError("Cannot include more than 100 audio descriptors in bulk query")
            consolidated_audio_descriptors_subquery = SoundAnalysis.objects.filter(
                sound=OuterRef("id"), analyzer=settings.CONSOLIDATED_ANALYZER_NAME, analysis_status="OK"
                ).values(data=JSONObject(part1=JSONObject(**json_object_args1), part2=JSONObject(**json_object_args2)))
            qs = qs.annotate(consolidated_audio_descriptors=ArraySubquery(consolidated_audio_descriptors_subquery))

        if include_similarity_vectors:
            # By default include all similarity vectors, but if include_similarity_vectors is a list, then only include those specified
            if isinstance(include_similarity_vectors, list):
                similarity_spaces = include_similarity_vectors
            else:
                similarity_spaces = settings.SIMILARITY_SPACES_NAMES

            json_object_args = {'similarity_space_name': 'similarity_space_name', 'vector': 'vector'} 
            similarity_vectors_subquery = SoundSimilarityVector.objects.filter(
                sound=OuterRef("id"), similarity_space_name__in=similarity_spaces
                ).values(data=JSONObject(**json_object_args))
            qs = qs.annotate(similarity_vectors=ArraySubquery(similarity_vectors_subquery))

        if include_remix_subqueries:
            is_remix_subquery = Sound.objects.filter(remixes=OuterRef("id")).values("id")
            was_remixed_subquery = Sound.objects.filter(sources=OuterRef("id")).values("id")
            qs = qs.annotate(is_remix=Exists(is_remix_subquery), was_remixed=Exists(was_remixed_subquery))

        return qs

    def bulk_sounds_for_user(self, user_id, limit=None, include_audio_descriptors=False, include_similarity_vectors=False, include_remix_subqueries=False):
        qs = self.bulk_query(include_audio_descriptors=include_audio_descriptors, include_similarity_vectors=include_similarity_vectors, include_remix_subqueries=include_remix_subqueries)
        qs = qs.filter(
            moderation_state="OK",
            processing_state="OK",
            user_id=user_id
        ).order_by('-created')

        if limit:
            qs = qs[:limit]
        return qs

    def bulk_sounds_for_pack(self, pack_id, limit=None, include_audio_descriptors=False, include_similarity_vectors=False, include_remix_subqueries=False):
        qs = self.bulk_query(include_audio_descriptors=include_audio_descriptors, include_similarity_vectors=include_similarity_vectors, include_remix_subqueries=include_remix_subqueries)
        qs = qs.filter(
            moderation_state="OK",
            processing_state="OK",
            pack_id=pack_id
        ).order_by('-created')

        if limit:
            qs = qs[:limit]
        return qs

<<<<<<< HEAD
    def bulk_sounds_for_collection(self, collection_id, limit=None, include_analyzers_output=False):
        qs = self.bulk_query(include_analyzers_output=include_analyzers_output)
        qs = qs.filter(
            moderation_state="OK",
            processing_state="OK",
            collections=collection_id
        ).order_by('-created')

        if limit:
            qs = qs[:limit]
        return qs

    def bulk_query_id(self, sound_ids, limit=None, include_analyzers_output=False):
=======
    def bulk_query_id(self, sound_ids, limit=None, include_audio_descriptors=False, include_similarity_vectors=False, include_remix_subqueries=False):
>>>>>>> 63c6b686
        if not isinstance(sound_ids, list):
            sound_ids = [sound_ids]
        qs = self.bulk_query(include_audio_descriptors=include_audio_descriptors, include_similarity_vectors=include_similarity_vectors, include_remix_subqueries=include_remix_subqueries)
        qs = qs.filter(
            id__in=sound_ids
        ).order_by('-created')

        if limit:
            qs = qs[:limit]
        return qs

    def bulk_query_id_public(self, sound_ids, limit=None, include_audio_descriptors=False, include_similarity_vectors=False, include_remix_subqueries=False):
        qs = self.bulk_query_id(sound_ids, limit=limit, include_audio_descriptors=include_audio_descriptors, include_similarity_vectors=include_similarity_vectors, include_remix_subqueries=include_remix_subqueries)
        qs = qs.filter(
            moderation_state="OK",
            processing_state="OK",
        )
        return qs

    def dict_ids(self, sound_ids, include_audio_descriptors=False, include_similarity_vectors=False, include_remix_subqueries=False):
        return {sound_obj.id: sound_obj for sound_obj in self.bulk_query_id(sound_ids, include_audio_descriptors=include_audio_descriptors, include_similarity_vectors=include_similarity_vectors, include_remix_subqueries=include_remix_subqueries)}

    def ordered_ids(self, sound_ids, include_audio_descriptors=False, include_similarity_vectors=False, include_remix_subqueries=False):
        sounds = self.dict_ids(sound_ids, include_audio_descriptors=include_audio_descriptors, include_similarity_vectors=include_similarity_vectors, include_remix_subqueries=include_remix_subqueries)
        return [sounds[sound_id] for sound_id in sound_ids if sound_id in sounds]


class PublicSoundManager(models.Manager):
    """ a class which only returns public sounds """
    def get_queryset(self):
        return super().get_queryset().filter(moderation_state="OK", processing_state="OK")


class Sound(models.Model):
    user = models.ForeignKey(User, related_name="sounds", on_delete=models.CASCADE)
    created = models.DateTimeField(db_index=True, auto_now_add=True)

    # "original_filename" is the name given to the sound, which typically is similar to the filename. note that this
    # property is named in a misleading way and should probably be renamed to "name" or "sound_name".
    original_filename = models.CharField(max_length=512)

    # "original_path" is the path on disk of the original sound file. This property is only used at upload time and
    # updated when the sound is moved from its upload location to the final destination. After that the property should
    # never be used again as Sound.locations('path') is preferred. For more clarity this property should be renamed to
    # "path" or "sound_path"
    original_path = models.CharField(max_length=512, null=True, blank=True, default=None)

    # user defined fields
    description = models.TextField()
    date_recorded = models.DateField(null=True, blank=True, default=None)

    # Broad Sound Taxonomy (BST) category
    bst_category = models.CharField(max_length=8, null=True, blank=True, default=None, choices=settings.BST_SUBCATEGORY_CHOICES)

    # The history of licenses for a sound is stored on SoundLicenseHistory 'license' references the last one
    license = models.ForeignKey(License, on_delete=models.CASCADE)
    sources = models.ManyToManyField('self', symmetrical=False, related_name='remixes', blank=True)
    pack = models.ForeignKey('Pack', null=True, blank=True, default=None, on_delete=models.SET_NULL, related_name='sounds')
    tags = models.ManyToManyField(Tag, through=SoundTag)

    # fields for specifying if the sound was uploaded via API or via bulk upload process (or none)
    uploaded_with_apiv2_client = models.ForeignKey(
        ApiV2Client, null=True, blank=True, default=None, on_delete=models.SET_NULL)
    uploaded_with_bulk_upload_progress = models.ForeignKey(
        BulkUploadProgress, null=True, blank=True, default=None, on_delete=models.SET_NULL)

    # file properties
    type = models.CharField(db_index=True, max_length=4, choices=settings.SOUND_TYPE_CHOICES)
    duration = models.FloatField(default=0)
    bitrate = models.IntegerField(default=0)
    bitdepth = models.IntegerField(null=True, blank=True, default=None)
    samplerate = models.FloatField(default=0)
    filesize = models.IntegerField(default=0)
    channels = models.IntegerField(default=0)
    md5 = models.CharField(max_length=32, unique=True, db_index=True)
    crc = models.CharField(max_length=8, blank=True)

    # moderation and index
    MODERATION_STATE_CHOICES = (
        ("PE", 'Pending'),
        ("OK", 'OK'),
        ("DE", 'Deferred'),
    )
    moderation_state = models.CharField(db_index=True, max_length=2, choices=MODERATION_STATE_CHOICES, default="PE")
    moderation_date = models.DateTimeField(null=True, blank=True, default=None)  # Set at last moderation state change
    is_explicit = models.BooleanField(default=False)

    # processing
    PROCESSING_STATE_CHOICES = (
        ("PE", 'Pending'),  # Sounds will only be in "PE" before the very first time they are processed
        ("OK", 'OK'),
        ("FA", 'Failed'),
    )
    PROCESSING_ONGOING_STATE_CHOICES = (
        ("NO", 'None'),
        ("QU", 'Queued'),
        ("PR", 'Processing'),
        ("FI", 'Finished'),
    )
    ANALYSIS_STATE_CHOICES = PROCESSING_STATE_CHOICES + (("SK", 'Skipped'), ("QU", 'Queued'),)
    SIMILARITY_STATE_CHOICES = PROCESSING_STATE_CHOICES

    processing_state = models.CharField(db_index=True, max_length=2, choices=PROCESSING_STATE_CHOICES, default="PE")
    processing_ongoing_state = models.CharField(db_index=True, max_length=2,
                                                choices=PROCESSING_ONGOING_STATE_CHOICES, default="NO")
    processing_date = models.DateTimeField(null=True, blank=True, default=None)  # Set at last processing attempt
    processing_log = models.TextField(null=True, blank=True, default=None)

    # state
    is_index_dirty = models.BooleanField(null=False, default=True)
    similarity_state = models.CharField(db_index=True, max_length=2, choices=SIMILARITY_STATE_CHOICES, default="PE")
    analysis_state = models.CharField(db_index=True, max_length=2, choices=ANALYSIS_STATE_CHOICES, default="PE")  # This field is no longer used and should be removed

    # counts, updated by django signals
    num_comments = models.PositiveIntegerField(default=0)
    num_downloads = models.PositiveIntegerField(default=0, db_index=True)
    avg_rating = models.FloatField(default=0)  # Store average rating from 0 to 10
    num_ratings = models.PositiveIntegerField(default=0)

    objects = SoundManager()
    public = PublicSoundManager()

    def __str__(self):
        if self.id:
            return self.friendly_filename()
        else:
            return f"Unsaved sound: {self.original_filename}"

    @property
    def moderated_and_processed_ok(self):
        return self.moderation_state == "OK" and self.processing_state == "OK"

    def friendly_filename(self):
        filename_slug = slugify(os.path.splitext(self.original_filename)[0])
        username_slug = slugify(self.user.username)
        return "%d__%s__%s.%s" % (self.id, username_slug, filename_slug, self.type)

    @locations_decorator()
    def locations(self):
        id_folder = str(self.id // 1000)
        sound_user_id = self.user_id
        previews_url = settings.PREVIEWS_URL if not settings.USE_CDN_FOR_PREVIEWS else settings.CDN_PREVIEWS_URL
        displays_url = settings.DISPLAYS_URL if not settings.USE_CDN_FOR_DISPLAYS else settings.CDN_DISPLAYS_URL
        return dict(
            path=os.path.join(settings.SOUNDS_PATH, id_folder, "%d_%d.%s" % (self.id, sound_user_id, self.type)),
            sendfile_url=settings.SOUNDS_SENDFILE_URL + "%s/%d_%d.%s" % (id_folder, self.id, sound_user_id, self.type),
            preview=dict(
                HQ=dict(
                    mp3=dict(
                        path=os.path.join(settings.PREVIEWS_PATH, id_folder, "%d_%d-hq.mp3" % (self.id, sound_user_id)),
                        url=previews_url + "%s/%d_%d-hq.mp3" % (id_folder, self.id, sound_user_id),
                        filename="%d_%d-hq.mp3" % (self.id, sound_user_id),
                    ),
                    ogg=dict(
                        path=os.path.join(settings.PREVIEWS_PATH, id_folder, "%d_%d-hq.ogg" % (self.id, sound_user_id)),
                        url=previews_url + "%s/%d_%d-hq.ogg" % (id_folder, self.id, sound_user_id),
                        filename="%d_%d-hq.ogg" % (self.id, sound_user_id),
                    )
                ),
                LQ=dict(
                    mp3=dict(
                        path=os.path.join(settings.PREVIEWS_PATH, id_folder, "%d_%d-lq.mp3" % (self.id, sound_user_id)),
                        url=previews_url + "%s/%d_%d-lq.mp3" % (id_folder, self.id, sound_user_id),
                        filename="%d_%d-lq.mp3" % (self.id, sound_user_id),
                    ),
                    ogg=dict(
                        path=os.path.join(settings.PREVIEWS_PATH, id_folder, "%d_%d-lq.ogg" % (self.id, sound_user_id)),
                        url=previews_url + "%s/%d_%d-lq.ogg" % (id_folder, self.id, sound_user_id),
                        filename="%d_%d-lq.ogg" % (self.id, sound_user_id),
                    ),
                )
            ),
            display=dict(
                spectral=dict(
                    M=dict(
                        path=os.path.join(settings.DISPLAYS_PATH, id_folder, "%d_%d_spec_M.jpg" % (self.id,
                                                                                                   sound_user_id)),
                        url=displays_url + "%s/%d_%d_spec_M.jpg" % (id_folder, self.id, sound_user_id)
                    ),
                    L=dict(
                        path=os.path.join(settings.DISPLAYS_PATH, id_folder, "%d_%d_spec_L.jpg" % (self.id,
                                                                                                   sound_user_id)),
                        url=displays_url + "%s/%d_%d_spec_L.jpg" % (id_folder, self.id, sound_user_id)
                    )
                ),
                wave=dict(
                    M=dict(
                        path=os.path.join(settings.DISPLAYS_PATH, id_folder, "%d_%d_wave_M.png" % (self.id,
                                                                                                   sound_user_id)),
                        url=displays_url + "%s/%d_%d_wave_M.png" % (id_folder, self.id, sound_user_id)
                    ),
                    L=dict(
                        path=os.path.join(settings.DISPLAYS_PATH, id_folder, "%d_%d_wave_L.png" % (self.id,
                                                                                                   sound_user_id)),
                        url=displays_url + "%s/%d_%d_wave_L.png" % (id_folder, self.id, sound_user_id)
                    )
                ),
                spectral_bw=dict(
                    M=dict(
                        path=os.path.join(settings.DISPLAYS_PATH, id_folder, "%d_%d_spec_bw_M.jpg" % (self.id,
                                                                                                   sound_user_id)),
                        url=displays_url + "%s/%d_%d_spec_bw_M.jpg" % (id_folder, self.id, sound_user_id)
                    ),
                    L=dict(
                        path=os.path.join(settings.DISPLAYS_PATH, id_folder, "%d_%d_spec_bw_L.jpg" % (self.id,
                                                                                                   sound_user_id)),
                        url=displays_url + "%s/%d_%d_spec_bw_L.jpg" % (id_folder, self.id, sound_user_id)
                    )
                ),
                wave_bw=dict(
                    M=dict(
                        path=os.path.join(settings.DISPLAYS_PATH, id_folder, "%d_%d_wave_bw_M.png" % (self.id,
                                                                                                   sound_user_id)),
                        url=displays_url + "%s/%d_%d_wave_bw_M.png" % (id_folder, self.id, sound_user_id)
                    ),
                    L=dict(
                        path=os.path.join(settings.DISPLAYS_PATH, id_folder, "%d_%d_wave_bw_L.png" % (self.id,
                                                                                                   sound_user_id)),
                        url=displays_url + "%s/%d_%d_wave_bw_L.png" % (id_folder, self.id, sound_user_id)
                    )
                )
            ),
            analysis=dict(
                base_path=os.path.join(settings.ANALYSIS_PATH, id_folder),
                statistics=dict(
                    path=os.path.join(settings.ANALYSIS_PATH, id_folder, "%d-%s.yaml" % (
                        self.id, settings.FREESOUND_ESSENTIA_EXTRACTOR_NAME)),
                    url=settings.ANALYSIS_URL + "%s/%d-%s.yaml" % (
                        id_folder, self.id, settings.FREESOUND_ESSENTIA_EXTRACTOR_NAME)
                ),
                frames=dict(
                    path=os.path.join(settings.ANALYSIS_PATH, id_folder, "%d-%s_frames.json" % (
                        self.id, settings.FREESOUND_ESSENTIA_EXTRACTOR_NAME)),
                    url=settings.ANALYSIS_URL + "%s/%d-%s_frames.json" % (
                        id_folder, self.id, settings.FREESOUND_ESSENTIA_EXTRACTOR_NAME)
                )
            )
        )

    def get_preview_abs_url(self):
        preview_url = self.locations()['preview']['LQ']['mp3']['url']
        if (preview_url.startswith('http')):
            # If we're serving previews from a CDN, then the URL returned from locations will already include the full URL
            return preview_url
        return f'https://{Site.objects.get_current().domain}{preview_url}'

    def get_thumbnail_abs_url(self, size='M'):
        thumbnail_url = self.locations()['display']['wave'][size]['url']
        if (thumbnail_url.startswith('http')):
            # If we're serving previews from a CDN, then the URL returned from locations will already include the full URL
            return thumbnail_url
        return f'https://{Site.objects.get_current().domain}{thumbnail_url}'

    def get_large_thumbnail_abs_url(self):
        return self.get_thumbnail_abs_url(size='L')

    def get_channels_display(self):
        if self.channels == 1:
            return "Mono"
        elif self.channels == 2:
            return "Stereo"
        else:
            return self.channels

    def type_warning(self):
        return self.type == "ogg" or self.type == "flac"

    def duration_warning(self):
        # warn from 5 minutes and more
        return self.duration > 60*5

    def filesize_warning(self):
        # warn for 50MB and up
        return self.filesize > 50 * 1024 * 1024

    def samplerate_warning(self):
        # warn anything special
        return self.samplerate not in [11025, 22050, 44100]

    def bitdepth_warning(self):
        return self.bitdepth not in [8, 16]

    def bitrate_warning(self):
        return self.bitrate not in settings.COMMON_BITRATES

    def channels_warning(self):
        return self.channels not in [1, 2]

    def duration_ms(self):
        return self.duration * 1000

    def rating_percent(self):
        if self.num_ratings < settings.MIN_NUMBER_RATINGS:
            return 0
        return int(self.avg_rating*10)

    @property
    def avg_rating_0_5(self):
        # Returns the average raring, normalized from 0 to 5
        return self.avg_rating / 2

    def get_ratings_count_text(self):
        if self.num_ratings >= settings.MIN_NUMBER_RATINGS:
            return f'Overall rating ({ formatnumber(self.num_ratings) } rating{"s" if self.num_ratings != 1 else ""})'
        else:
            return 'Not enough ratings'

    def get_ratings_count_text_short(self):
        if self.num_ratings >= settings.MIN_NUMBER_RATINGS:
            return f'({ formatnumber(self.num_ratings) })'
        else:
            return ''

    def get_absolute_url(self):
        return reverse('sound', args=[self.user.username, smart_str(self.id)])

    @property
    def should_display_small_icons_in_second_line(self):
        # This is used in small sound players (grid display) to determine if the small icons for ratings,
        # license, downloads, etc.. should be shown in the same line of the title or in the next line
        # together with the username. If the sound title is short and also there are not many icons to show,
        # (e.g. sound has no downloads and no geotag), then we can display in the same line, otherwise in the
        # second line.
        icons_count = 1
        if self.pack_id:
            icons_count += 1
        if hasattr(self, 'geotag'):
            icons_count += 1
        if self.num_downloads:
            icons_count +=2  # Counts double as it takes more width
        if self.num_comments:
            icons_count +=2  # Counts double as it takes more width
        if self.num_ratings > settings.MIN_NUMBER_RATINGS:
            icons_count +=2  # Counts double as it takes more width
        title_num_chars = len(self.original_filename)
        if icons_count >= 6:
            return title_num_chars >= 15
        elif 3 <= icons_count < 6:
            return title_num_chars >= 23
        else:
            return title_num_chars >= 30

    @property
    def license_bw_icon_name(self):
        return self.license.icon_name

    def get_license_history(self):
        """
        Returns a list of tuples with the following format:
            (license_name, timestamp)
        License name is a string, while timestamps are represented as python datetime objects.
        The list represent the different licenses that have been assigned to a single sound.
        If a sound never had a license changed, then the list will have a single element.
        List is sorted with the newest license at the top.
        """
        return [(slh.created, slh.license) for slh in
                self.soundlicensehistory_set.select_related('license').order_by('-created')]

    @cached_property
    def attribution_texts(self):
        attribution_texts = {
                'plain_text': f'{self.original_filename} by {self.user.username} -- {url2absurl(reverse("short-sound-link", args=[self.id]))} -- License: {self.license.name_with_version}',
                'html': f'<a href="{url2absurl(self.get_absolute_url())}">{self.original_filename}</a> by <a href="{url2absurl(reverse("account", args=[self.user.username]))}">{self.user.username}</a> | License: <a href="{ self.license.deed_url }">{self.license.name_with_version}</a>',
                'json': json.dumps({
                    'sound_url': url2absurl(self.get_absolute_url()),
                    'sound_name': self.original_filename,
                    'author_url': url2absurl(reverse("account", args=[self.user.username])),
                    'author_name': self.user.username,
                    'license_url': self.license.deed_url,
                    'license_name': self.license.name_with_version,
                })
            }
        if not self.sources.exists():
            return attribution_texts
        else:
            sources_attribution_texts = [s.attribution_texts for s in self.sources.all()]
            attribution_texts['plain_text'] = "\n\n".join([attribution_texts['plain_text']] + [st['plain_text'] for st in sources_attribution_texts])
            attribution_texts['html'] = "<br>\n".join([attribution_texts['html']] + [st['html'] for st in sources_attribution_texts])
            attribution_texts['json'] = json.dumps([json.loads(attribution_texts['json'])] + [json.loads(st['json']) for st in sources_attribution_texts])
            return attribution_texts


    def get_sound_tags(self, limit=None):
        """
        Returns the tags assigned to the sound as a list of strings, e.g. ["tag1", "tag2", "tag3"]
        :param limit: The maximum number of tags to return
        """
        return [t.name for t in self.tags.all().order_by('name')[0:limit]]

    def get_sound_tags_string(self, limit=None):
        """
        Returns the tags assigned to the sound as a string with tags separated by spaces, e.g. "tag1 tag2 tag3"
        :param limit: The maximum number of tags to return
        """
        return " ".join(self.get_sound_tags(limit=limit))

    def set_tags(self, tags):
        """
        Updates the tags of the Sound object. To do that it first removes all SoundTag objects which relate the sound
        with tags which are not in the provided list of tags, and then adds the new tags.
        :param list tags: list of strings representing the new tags that the Sound object should be assigned
        """
        # remove tags that are not in the list
        for tagged_item in self.soundtag_set.select_related('tag').all():
            if tagged_item.tag.name not in tags:
                tagged_item.delete()

        # add tags that are not there yet
        current_tags = set([t.name for t in self.tags.all()])
        for tag in tags:
            if tag not in current_tags:
                (tag_object, created) = Tag.objects.get_or_create(name=tag)
                tagged_object = SoundTag.objects.create(user=self.user, tag=tag_object, sound=self)
                tagged_object.save()

    def set_license(self, new_license):
        """
        Set `new_license` as the current license of the sound. Create the corresponding SoundLicenseHistory object.
        Note that this method *does not save* the sound object, it needs to be manually done afterwards.
        :param License new_license: License object representing the new license
        """
        self.license = new_license
        SoundLicenseHistory.objects.create(sound=self, license=new_license)

    def get_sound_sources_as_set(self):
        """
        Returns a set object with the integer sound IDs of the current sources of the sound
        """
        return {source["id"] for source in self.sources.all().values("id")}

    def set_sources(self, new_sources):
        """
        :param set new_sources: set object with the integer IDs of the sounds which should be set as sources of the sound
        """
        new_sources.discard(self.id)  # stop the universe from collapsing :-D
        old_sources = self.get_sound_sources_as_set()

        # process sources in old but not in new
        for sid in old_sources - new_sources:
            try:
                source = Sound.objects.get(id=sid)
                self.sources.remove(source)
                source.invalidate_template_caches()
            except Sound.DoesNotExist:
                pass

        # process sources in new but not in old
        for sid in new_sources - old_sources:
            source = Sound.objects.get(id=sid)
            source.invalidate_template_caches()
            self.sources.add(source)
            send_mail_template(
                settings.EMAIL_SUBJECT_SOUND_ADDED_AS_REMIX, 'emails/email_remix_update.txt',
                {'source': source, 'action': 'added', 'remix': self},
                user_to=source.user, email_type_preference_check='new_remix')

        if old_sources != new_sources:
            self.invalidate_template_caches()

    # N.B. The set_xxx functions below are used in the distributed processing and other parts of the app where we only
    # want to save an individual field of the model to prevent overwriting other model fields.

    def set_processing_ongoing_state(self, state):
        """
        Updates self.processing_ongoing_state field of the Sound object and saves to DB without updating other
        fields. This function is used in cases when two instances of the same Sound object could be edited by
        two processes in parallel and we want to avoid possible field overwrites.
        :param str state: new state to which self.processing_ongoing_state should be set
        """
        self.processing_ongoing_state = state
        self.save(update_fields=['processing_ongoing_state'])

    def set_similarity_state(self, state):
        """
        Updates self.similarity_state field of the Sound object and saves to DB without updating other
        fields. This function is used in cases when two instances of the same Sound object could be edited by
        two processes in parallel and we want to avoid possible field overwrites.
        :param str state: new state to which self.similarity_state should be set
        """
        self.similarity_state = state
        self.save(update_fields=['similarity_state'])

    def set_audio_info_fields(self, samplerate=None, bitrate=None, bitdepth=None, channels=None, duration=None):
        """
        Updates several fields of the Sound object which store some audio properties and saves to DB without
        updating other fields. This function is used in cases when two instances of the same Sound object could be
        edited by two processes in parallel and we want to avoid possible field overwrites.
        :param int samplerate: samplerate to store
        :param int bitrate: bitrate to store
        :param int bitdepth: bitdepth to store
        :param int channels: number of channels to store
        :param float duration: duration to store
        """
        update_fields = []
        if samplerate is not None:
            self.samplerate = samplerate
            update_fields.append('samplerate')
        if bitrate is not None:
            self.bitrate = bitrate
            update_fields.append('bitrate')
        if bitdepth is not None:
            self.bitdepth = bitdepth
            update_fields.append('bitdepth')
        if channels is not None:
            self.channels = channels
            update_fields.append('channels')
        if duration is not None:
            self.duration = duration
            update_fields.append('duration')
        self.save(update_fields=update_fields)

    def change_moderation_state(self, new_state):
        """
        Change the moderation state of a sound and perform related tasks such as marking the sound as index dirty
        or sending a pack to process if required.
        :param str new_state: new moderation state to which the sound should be set
        """
        current_state = self.moderation_state
        if current_state != new_state:
            self.mark_index_dirty(commit=False)
            self.moderation_state = new_state
            self.moderation_date = timezone.now()
            self.save()

            if new_state != 'OK':
                # If the moderation state changed and now the sound is not moderated OK, delete it from indexes
                self.delete_from_indexes()

            if (current_state == 'OK' and new_state != 'OK') or (current_state != 'OK' and new_state == 'OK'):
                # Sound either passed from being approved to not being approved, or from not being approved to
                # being approved. In that case we need to update num_sounds counts of sound's author and pack (if any)
                self.user.profile.update_num_sounds()
                if self.pack:
                    self.pack.process()
        else:
            # If the moderation state has not changed, only update moderation date
            self.moderation_date = timezone.now()
            self.save()

        self.invalidate_template_caches()

    def change_processing_state(self, new_state, processing_log=None):
        """
        Change the processing state of a sound and perform related tasks such as set the sound as index dirty if
        required. Only the fields that are changed are saved to the object. This is needed when the processing tasks
        change the processing state of the sound to avoid potential collisions when saving the whole object.
        :param str new_state: new processing state to which the sound should be set
        :param str processing_log: processing log to be saved in the Sound object
        """
        current_state = self.processing_state
        if current_state != new_state:
            # Sound either went from PE to OK, from PE to FA, from OK to FA, or from FA to OK (never from OK/FA to PE)
            self.mark_index_dirty(commit=False)
            self.processing_state = new_state
            self.processing_date = timezone.now()
            if self.processing_log is None:
                self.processing_log = ''
            self.processing_log += f'----Processed sound {timezone.now()} - {self.id}\n{processing_log}'
            self.save(update_fields=['processing_state', 'processing_date', 'processing_log', 'is_index_dirty'])

            if new_state == 'FA':
                # Sound became processing failed, delete it from indexes
                self.delete_from_indexes()

            # Update num_sounds counts of sound's author and pack (if any)
            self.user.profile.update_num_sounds()
            if self.pack:
                self.pack.process()

        else:
            # If processing state has not changed, only update the processing date and log
            self.processing_date = timezone.now()
            if self.processing_log is None:
                self.processing_log = ''
            self.processing_log += f'----Processed sound {timezone.now()} - {self.id}\n{processing_log}'
            self.save(update_fields=['processing_date', 'processing_log'])

        self.invalidate_template_caches()

    def change_owner(self, new_owner):
        """
        Change the owner (i.e. author) of a Sound object by assigning a new User object to the user field.
        If sound is part of a Pack, when changing the owner a new Pack object is created for the new owner.
        Changing the owner of the sound also includes renaming and moving all associated files (i.e. sound, previews,
        displays and analysis) to include the ID of the new owner and be located accordingly.
        NOTE: see comments in https://github.com/MTG/freesound/issues/750 for more information
        :param User new_owner: User object of the new sound owner
        """

        def replace_user_id_in_path(path, old_owner_id, new_owner_id):
            old_path_beginning = '%i_%i' % (self.id, old_owner_id)
            new_path_beginning = '%i_%i' % (self.id, new_owner_id)
            return path.replace(old_path_beginning, new_path_beginning)

        # Rename related files in disk
        paths_to_rename = [
            self.locations('path'),  # original file path
            self.locations('analysis.frames.path'),  # analysis frames file
            self.locations('analysis.statistics.path'),  # analysis statistics file
            self.locations('display.spectral.L.path'),  # spectrogram L
            self.locations('display.spectral.M.path'),  # spectrogram M
            self.locations('display.wave_bw.L.path'),  # waveform BW L
            self.locations('display.wave_bw.M.path'),  # waveform BW M
            self.locations('display.spectral_bw.L.path'),  # spectrogram BW L
            self.locations('display.spectral_bw.M.path'),  # spectrogram BW M
            self.locations('display.wave.L.path'),  # waveform L
            self.locations('display.wave.M.path'),  # waveform M
            self.locations('preview.HQ.mp3.path'),  # preview HQ mp3
            self.locations('preview.HQ.ogg.path'),  # preview HQ ogg
            self.locations('preview.LQ.mp3.path'),  # preview LQ mp3
            self.locations('preview.LQ.ogg.path'),  # preview LQ ogg
        ]
        for path in paths_to_rename:
            try:
                os.rename(path, replace_user_id_in_path(path, self.user.id, new_owner.id))
            except OSError:
                web_logger.info('WARNING changing owner of sound %i: Could not rename file %s because '
                                 'it does not exist.\n' % (self.id, path))

        # Deal with pack
        # If sound is in pack, replicate pack in new user.
        # If pack already exists in new user, add sound to that existing pack.
        old_pack = None
        if self.pack:
            old_pack = self.pack
            (new_pack, created) = Pack.objects.get_or_create(user=new_owner, name=self.pack.name)
            self.pack = new_pack

        # Change tags ownership too (otherwise they might get deleted if original user is deleted)
        self.soundtag_set.all().update(user=new_owner)

        # Change user field
        old_owner = self.user
        self.user = new_owner

        # Change original_path field
        self.original_path = replace_user_id_in_path(self.original_path, old_owner.id, new_owner.id)

        # Set index dirty
        self.mark_index_dirty(commit=True)  # commit=True does save

        # Update old owner and new owner profiles
        old_owner.profile.update_num_sounds()
        new_owner.profile.update_num_sounds()

        # Process old and new packs
        if old_pack:
            old_pack.process()
            new_pack.process()

        # NOTE: see comments in https://github.com/MTG/freesound/issues/750

    def mark_index_dirty(self, commit=True):
        self.is_index_dirty = True
        if commit:
            self.save()

    def add_comment(self, user, comment):
        comment = Comment(sound=self, user=user, comment=comment)
        comment.save()
        self.num_comments = F('num_comments') + 1
        self.mark_index_dirty(commit=False)
        self.save()

    def post_delete_comment(self, commit=True):
        """ When a comment is deleted this method is called to update num_comments """
        self.num_comments = F('num_comments') - 1
        self.mark_index_dirty(commit=False)
        if commit:
            self.save()

    def compute_crc(self, commit=True):
        crc = 0
        sound_path = self.locations('path')
        if settings.USE_PREVIEWS_WHEN_ORIGINAL_FILES_MISSING and not os.path.exists(sound_path):
            sound_path = self.locations("preview.LQ.mp3.path")

        with open(sound_path, 'rb') as fp:
            for data in iter(lambda: fp.read(settings.CRC_BUFFER_SIZE), b''):
                crc = zlib.crc32(data, crc)

        self.crc = f'{crc & 0xffffffff:0>8x}'  # right aligned with zero-padding, width of 8 chars

        if commit:
            self.save()

    def create_moderation_ticket(self):
        ticket = Ticket.objects.create(
            title=f'Moderate sound {self.original_filename}',
            status=TICKET_STATUS_NEW,
            sender=self.user,
            sound=self,
        )
        TicketComment.objects.create(
            sender=self.user,
            text=f"I've uploaded {self.original_filename}. Please moderate!",
            ticket=ticket,
        )

    def unlink_moderation_ticket(self):
        # If sound has an assigned ticket, set its content to None and status to closed
        try:
            ticket = self.ticket
            ticket.status = TICKET_STATUS_CLOSED
            ticket.sound = None
            ticket.save()
        except Ticket.DoesNotExist:
            pass

    def process_and_analyze(self, force=False, high_priority=False, countdown=0):
        """
        Process and analyze a sound if the sound has a processing state different than "OK" and/or and analysis state
        other than "OK". 'force' argument can be used to trigger processing and analysis regardless of the processing
        state and analysis state of the sound.
        The countdown parameter will add some delay before the task is executed (in seconds).
        NOTE: high_priority is not implemented and setting it has no effect
        """
        self.process(force=force, high_priority=high_priority, countdown=countdown)
        self.analyze(force=force, high_priority=high_priority)

    def process(self, force=False, skip_previews=False, skip_displays=False, high_priority=False, countdown=0):
        """
        Trigger processing of the sound if processing_state is not "OK" or force=True.
        'skip_previews' and 'skip_displays' arguments can be used to disable the computation of either of these steps.
        Processing code generates the file previews and display images as well as fills some audio fields
        of the Sound model. This method returns "True" if sound was sent to process, None otherwise.
        The countdown parameter will add some delay before the task is executed (in seconds).
        NOTE: high_priority is not implemented and setting it has no effect
        """
        if force or ((self.processing_state != "OK" or self.processing_ongoing_state != "FI")
                     and self.estimate_num_processing_attempts() <= 3):
            self.set_processing_ongoing_state("QU")
            tasks.process_sound.apply_async(kwargs=dict(sound_id=self.id, skip_previews=skip_previews, skip_displays=skip_displays), countdown=countdown)
            sounds_logger.info(f"Send sound with id {self.id} to queue 'process'")
            return True

    def estimate_num_processing_attempts(self):
        # Estimates how many processing attempts have been made by looking at the processing logs
        if self.processing_log is not None:
            return max(1, self.processing_log.count('----Processed sound'))
        else:
            return 0

    def analyze(self, analyzer=settings.FREESOUND_ESSENTIA_EXTRACTOR_NAME, force=False, verbose=True, high_priority=False):

        if analyzer == settings.CONSOLIDATED_ANALYZER_NAME:
            # Special case for consolidated analysis
            return self.consolidate_analysis()

        # Note that "high_priority" is not implemented but needs to be here for compatibility with older code
        if analyzer not in settings.ANALYZERS_CONFIGURATION.keys():
            # If specified analyzer is not one of the analyzers configured, do nothing
            if verbose:
                sounds_logger.info(f"Not sending sound {self.id} to unknown analyzer {analyzer}")
            return None

        sa, created = SoundAnalysis.objects.get_or_create(sound=self, analyzer=analyzer)
        if not sa.analysis_status == "QU" or force or created:
            # Only send to queue if not already in queue
            sa.num_analysis_attempts += 1
            sa.analysis_status = "QU"
            sa.analysis_time = 0
            sa.last_sent_to_queue = timezone.now()
            sa.save(update_fields=['num_analysis_attempts', 'analysis_status', 'last_sent_to_queue', 'analysis_time'])
            sound_path = self.locations('path')
            if settings.USE_PREVIEWS_WHEN_ORIGINAL_FILES_MISSING and not os.path.exists(sound_path):
                sound_path = self.locations("preview.LQ.mp3.path")
            celery_app.send_task(analyzer, kwargs={'sound_id': self.id, 'sound_path': sound_path,
                        'analysis_folder': self.locations('analysis.base_path'), 'metadata':json.dumps({
                            'duration': self.duration,
                            'tags': self.get_sound_tags(),
                            'geotag': [self.geotag.lat, self.geotag.lon] if hasattr(self, 'geotag') else None,
                        })}, queue=analyzer)
            if verbose:
                sounds_logger.info(f"Sending sound {self.id} to analyzer {analyzer}")
        else:
            if verbose:
                sounds_logger.info(f"Not sending sound {self.id} to analyzer {analyzer} as is already queued")
        return sa
    
    def consolidate_analysis(self, no_db_operations=False):
        """
        This method post-processes the analysis results of all analyzers for this sound and consolidates them into a new
        SoundAnalysis object with analyzer name settings.CONSOLIDATED_ANALYZER_NAME. This consolidated analysis contains 
        audio descriptors data from various analyzers that will be stored in the DB and also used for indexing in the 
        search engine.

        :param bool no_db_operations: If True, the method only computes the data but does not save it in the DB. Also it returns
            the consolidated analysis data dictionary instead of the SoundAnalysis object.
        """

        # Iterate over all descriptors defined in settings.CONSOLIDATED_AUDIO_DESCRIPTORS and obtain/process their values
        tmp_analyzers_data = {}
        consolidated_analysis_data = {}
        for descriptor in settings.CONSOLIDATED_AUDIO_DESCRIPTORS:
            condition = descriptor.get('condition', None)
            if condition is not None:
                if not condition(self):
                    # If condition is defined and not met, skip descriptor
                    continue
            
            # Load analyzer data stored in files in disk
            # Avoid reading the same file multiple times by caching data in tmp_analyzers_data
            analyzer = descriptor['analyzer']
            if analyzer not in tmp_analyzers_data:
                analyzer_data = SoundAnalysis.get_analysis_data_from_file_without_db(self.id, analyzer)
                if not analyzer_data:
                    # Analyzer data could not be loaded from file. That means that the analyzer has not analyzed 
                    # the sound successfully, skip descriptor
                    continue
                # Save the data in tmp dict so it is not loaded again in the future if present
                tmp_analyzers_data[analyzer] = analyzer_data
            else:
                analyzer_data = tmp_analyzers_data[analyzer]

            name = descriptor['name']
            original_name = descriptor.get('original_name', None)
            get_func = descriptor.get('get_func', None)
            transformation = descriptor.get('transformation', None)
            descriptor_type = descriptor.get('type', settings.DEFAULT_AUDIO_DESCRIPTOR_TYPE)
            
            if original_name is not None and get_func is not None:
                raise Exception(f"Descriptor {name} cannot have both original_name and get_func defined")

            if original_name is None and get_func is None:
                raise Exception(f"Descriptor {name} must have either original_name or get_func defined")
            
            value = None
            try:
                if original_name is not None:
                    if original_name in analyzer_data:
                        value = analyzer_data[original_name]
                    
                if get_func is not None:
                    value = get_func(analyzer_data, self)
            except Exception as e:
                # If value can't be loaded, continue with next descriptor
                print(f"Can't get value for descriptor {name}: {e} (sound id: {self.id})")
                continue

            if value is not None and type(value) == float and math.isnan(value):
                # If value is float and it is NaN, this can't be saved as JSON data to skip descriptor
                continue

            try:
                # Reduce float precision to avoid storing very long floats in the DB
                # This could be implemented in a transformation but we assume it is common enough to be part of the main code
                if value is not None and (descriptor_type == settings.AUDIO_DESCRIPTOR_TYPE_FLOAT or descriptor_type == settings.AUDIO_DESCRIPTOR_TYPE_FLOAT_ARRAY):    
                    float_precision = descriptor.get('float_precision', settings.DEFAULT_AUDIO_DESCRIPTOR_FLOAT_PRECISION)
                    if descriptor_type == settings.AUDIO_DESCRIPTOR_TYPE_FLOAT:
                        value = round(value, float_precision)
                    else:
                        value = [round(v, float_precision) for v in value]

                if value is not None and transformation is not None:
                    value = transformation(value, analyzer_data, self)

            except Exception as e:
                # If value can't be transformed, continue with next descriptor
                print(f"Can't transform or adjust precision of value {value} for descriptor {name}: {e} (sound id: {self.id})")
                continue

            if value is not None:
                consolidated_analysis_data[name] = value

        if no_db_operations:
            # Return the computed descriptors data without saving it in the DB, and also return the analyzer's data
            # which was already loaded in memory. This is useful for a use case where we want to compute the consolidated
            # analysis and then load similarity vectors without having to read again the analyzer data from disk.
            return consolidated_analysis_data, tmp_analyzers_data

        consolidated_analysis_object, _ = SoundAnalysis.objects.get_or_create(sound=self, analyzer=settings.CONSOLIDATED_ANALYZER_NAME)
        current_consolidated_analysis_data = consolidated_analysis_object.analysis_data

        if current_consolidated_analysis_data != consolidated_analysis_data:
            # If consolidated analysis data has changed...
            # ...save SoundAnalysis object
            consolidated_analysis_object.analysis_data = consolidated_analysis_data
            consolidated_analysis_object.analysis_status = "OK"
            consolidated_analysis_object.last_analyzer_finished = timezone.now()
            consolidated_analysis_object.save()
            # ...mark sound as index dirty so it eventually gets reindexed with new analysis data
            self.mark_index_dirty(commit=True)
            # ... and invalidate template caches in case anything shown in the sound pages depends on analysis data (like automatic category)
            self.invalidate_template_caches()

        return consolidated_analysis_object

    def get_consolidated_analysis_data(self):
        if hasattr(self, 'consolidated_audio_descriptors'):
            # The sound object was retrieved using bulk_query and consolidated analysis data is pre-fetched
            # Because of a limitation with postgress max number of function arguments, we need to split the
            # prefetched descriptors in two dictionaries, which are then merged here
            try:
                combined_descriptors = {}
                if 'part1' in self.consolidated_audio_descriptors[0]:
                    combined_descriptors.update(self.consolidated_audio_descriptors[0]['part1'])
                if 'part2' in self.consolidated_audio_descriptors[0]:
                    combined_descriptors.update(self.consolidated_audio_descriptors[0]['part2'])
                return combined_descriptors
            except (IndexError, KeyError):
                return None
        else:
            try:
                sa = self.analyses.get(analyzer=settings.CONSOLIDATED_ANALYZER_NAME, analysis_status='OK')
                return sa.analysis_data
            except SoundAnalysis.DoesNotExist:
                return None

    def load_similarity_vectors(self, force=False):
        n_loaded = 0
        for similarity_space_name in settings.SIMILARITY_SPACES.keys():
            loaded = self.load_similarity_vector(similarity_space_name, force=force)
            if loaded:
                n_loaded += 1
        if n_loaded:
            self.mark_index_dirty(commit=True)
        return n_loaded
    
    def load_similarity_vector(self, similarity_space_name, force=False):
        if not force and SoundSimilarityVector.objects.filter(sound=self, similarity_space_name=similarity_space_name).exists():
            # Similarity vector already exists, do nothing
            return False

        similarity_space = settings.SIMILARITY_SPACES[similarity_space_name]
        try:
            sa = self.analyses.get(analyzer=similarity_space['analyzer'], analysis_status='OK')
            analyzer_data = sa.get_analysis_data_from_file()
            sim_vector = analyzer_data[similarity_space['vector_property_name']]
            sim_vector = [float(x) for x in sim_vector] 
        except (SoundAnalysis.DoesNotExist, KeyError, ValueError) as e:
            return False

        if len(sim_vector) != similarity_space['vector_size']:
            return False
        
        try:
            sound_sim_vector = SoundSimilarityVector.objects.get(sound=self, similarity_space_name=similarity_space_name)
        except SoundSimilarityVector.DoesNotExist:
            sound_sim_vector = SoundSimilarityVector(sound=self, similarity_space_name=similarity_space_name)
        sound_sim_vector.vector = sim_vector
        if similarity_space['l2_norm']:
            sound_sim_vector.apply_l2_normalization()
        sound_sim_vector.save()

        return True

    def get_similarity_vector(self, similarity_space_name=settings.SIMILARITY_SPACE_DEFAULT):
        if hasattr(self, 'similarity_vectors'):
            # The sound object was retrieved using bulk_query and similarity vectors were pre-fetched
            try:
                vectors_dict = {sv['similarity_space_name']: sv['vector'] for sv in self.similarity_vectors}
                return vectors_dict[similarity_space_name]
            except KeyError:
                return None
        else:
            try:
                return SoundSimilarityVector.objects.get(sound=self, similarity_space_name=similarity_space_name).vector
            except SoundSimilarityVector.DoesNotExist:
                return None

    def delete_from_indexes(self):
        delete_sounds_from_search_engine([self.id])
        delete_sound_from_gaia(self.id)

    def invalidate_template_caches(self):
        for is_explicit in [True, False]:
            invalidate_template_cache("sound_header", self.id, is_explicit)

        for display_random_link in [True, False]:
            invalidate_template_cache("sound_footer_top", self.id, display_random_link)

        invalidate_template_cache("sound_footer_bottom", self.id)

        for is_authenticated in [True, False]:
            for is_explicit in [True, False]:
                invalidate_template_cache("display_sound", self.id, is_authenticated, is_explicit)

        for player_size in ['small', 'middle', 'big_no_info', 'small_no_info', 'minimal', 'moderation']:
             for is_authenticated in [True, False]:
                invalidate_template_cache("bw_display_sound", self.id, player_size, is_authenticated)

        invalidate_template_cache("bw_sound_page", self.id)
        invalidate_template_cache("bw_sound_page_sidebar", self.id)

    def get_geotag_name(self):
        if hasattr(self, 'geotag'):
            name = self.geotag.location_name
            if name:
                return name
            return f'{self.geotag.lat:.2f}, {self.geotag.lon:.3f}'
        return None

    @property
    def ready_for_similarity(self):
        # Returns True if the sound has been analyzed for similarity and should be available for similarity queries
        if hasattr(self, 'ready_for_similarity_precomputed'):
            # If attribute is precomputed from query (because Sound was retrieved using bulk_query), no need to perform extra queries
            return self.ready_for_similarity_precomputed
        else:
            # Otherwise, check if there is a SoundAnalysis object for this sound with the correct analyzer and status
            analyzer_for_default_sim_space = settings.SIMILARITY_SPACES[settings.SIMILARITY_SPACE_DEFAULT]['analyzer']
            return SoundAnalysis.objects.filter(sound_id=self.id, analyzer=analyzer_for_default_sim_space, analysis_status='OK').exists()

    @property
    def category_names(self):
        if self.bst_category is None:
            # If the sound category has not been defind by user, return estimated precomputed category.
            consolidated_analysis_data = self.get_consolidated_analysis_data()
            if consolidated_analysis_data is not None:
                try:
                    return [consolidated_analysis_data['category'], consolidated_analysis_data['subcategory']]
                except KeyError:
                    pass
            return [None, None]
        return bst_taxonomy_category_key_to_category_names(self.bst_category)    
    
    @property
    def category_code(self):
        return bst_taxonomy_category_names_to_category_key(*self.category_names)

    @property
    def get_top_level_category_search_url(self):
        top_level_name, _ = self.category_names
        if top_level_name is not None:
            cat_filter = urlencode({'f': f'category:"{top_level_name}"'})
            return f'{reverse("sounds-search")}?{cat_filter}'
        else:
            return None

    @property
    def get_second_level_category_search_url(self):
        top_level_name, second_level_name = self.category_names 
        if second_level_name is not None:
            cat_filter = urlencode({'f': f'category:"{top_level_name}" subcategory:"{second_level_name}"'})
            return f'{reverse("sounds-search")}?{cat_filter}'
        else:
            return None

    class Meta:
        ordering = ("-created", )


class SoundOfTheDayManager(models.Manager):
    def create_sound_for_date(self, date_display):
        """Create a random sound of the day for a specific date.
        Make sure that the sound hasn't already been chosen as a sound of the day
        and that it is not by a user who has recently had their sound chosen.

        Returns:
            True if the sound was created
            False if no sound of the day was able to be created (e.g. if there are no sounds available)
        """
        already_created = self.model.objects.filter(date_display=date_display).exists()
        if already_created:
            return True

        days_for_user = settings.NUMBER_OF_DAYS_FOR_USER_RANDOM_SOUNDS
        date_from = date_display - datetime.timedelta(days=days_for_user)
        users = self.model.objects.filter(
                date_display__lt=date_display,
                date_display__gte=date_from).distinct().values_list('sound__user_id', flat=True)
        used_sounds = self.model.objects.values_list('sound_id', flat=True)

        sound = Sound.objects.random(excludes={'user__id__in': users, 'id__in': used_sounds})
        if sound:
            rnd = self.model.objects.create(sound=sound, date_display=date_display)
        else:
            return False

        return True

    def get_sound_for_date(self, date_display):
        """Get a sound that has been chosen for a given date

        Returns:
            A sound for the given date
        Raises:
            SoundOfTheDay.DoesNotExist if no sound of the day for this date has been created
        """
        return self.model.objects.get(date_display=date_display)


class SoundOfTheDay(models.Model):
    sound = models.ForeignKey(Sound, on_delete=models.CASCADE)
    date_display = models.DateField(db_index=True)
    email_sent = models.BooleanField(default=False)

    objects = SoundOfTheDayManager()

    def __str__(self):
        return f'Random sound of the day {self.date_display}'

    def notify_by_email(self):
        """Notify the user of this sound by email that their sound has been chosen
        as our Sound of the Day.
        If the email has already been sent, don't send the notification.
        If the user has disabled the email notifications for this type of message, don't send it.

        Returns:
            True if the email was sent
            False if it was not sent
        """
        sounds_logger.info("Notifying user of random sound of the day")
        if self.email_sent:
            sounds_logger.info("Email was already sent")
            return False

        send_mail_template(
            settings.EMAIL_SUBJECT_RANDOM_SOUND_OF_THE_SAY_CHOOSEN, 'emails/email_random_sound.txt',
            {'sound': self.sound, 'user': self.sound.user},
            user_to=self.sound.user, email_type_preference_check="random_sound")
        self.email_sent = True
        self.save()

        sounds_logger.info("Finished sending mail to user %s of random sound of the day %s" %
                          (self.sound.user, self.sound))

        return True


class DeletedSound(models.Model):
    user = models.ForeignKey(User, null=True, on_delete=models.SET_NULL)
    created = models.DateTimeField(db_index=True, auto_now_add=True)
    sound_id = models.IntegerField(default=0, db_index=True)
    data = models.JSONField()


def on_delete_sound(sender, instance, **kwargs):

    ds, create = DeletedSound.objects.get_or_create(
        sound_id=instance.id,
        defaults={'data': {}})
    ds.user = instance.user

    # Copy relevant data to DeletedSound for future research
    # Note: we do not store information about individual downloads and ratings, we only
    # store count and average (for ratings). We do not store at all information about bookmarks.

    try:
        data = list(Sound.objects.filter(pk=instance.pk).values())[0]
    except IndexError:
        # The sound being deleted can't be found on the database. This might happen if a sound is being deleted
        # multiple times concurrently, and in one "thread" the sound object has already been deleted when reaching
        # this part of the code. If that happens, return form this function without creating the DeletedSound
        # object nor doing any of the other steps as this will have been already carried out.
        return

    username = None
    if instance.user:
        username = instance.user.username
    data['username'] = username

    pack = None
    if instance.pack:
        pack = list(Pack.objects.filter(pk=instance.pack.pk).values())[0]
    data['pack'] = pack

    geotag = None
    if hasattr(instance, 'geotag'):
        geotag = list(GeoTag.objects.filter(pk=instance.geotag.pk).values())[0]
    data['geotag'] = geotag

    license = None
    if instance.license:
        license = list(License.objects.filter(pk=instance.license.pk).values())[0]
    data['license'] = license

    data['comments'] = list(instance.comments.values())
    data['tags'] = list(instance.soundtag_set.values())
    data['sources'] = list(instance.sources.values('id'))

    # Alter datetime objects in data to avoid serialization problems
    data['created'] = str(data['created'])
    data['moderation_date'] = str(data['moderation_date'])
    data['processing_date'] = str(data['processing_date'])
    data['date_recorded'] = str(data['date_recorded'])  # This field is not used
    if instance.pack:
        data['pack']['created'] = str(data['pack']['created'])
        data['pack']['last_updated'] = str(data['pack']['last_updated'])
    for tag in data['tags']:
        tag['created'] = str(tag['created'])
    for comment in data['comments']:
        comment['created'] = str(comment['created'])
    if hasattr(instance, 'geotag'):
        geotag['created'] = str(geotag['created'])
    ds.data = data
    ds.save()

    if hasattr(instance, 'geotag'):
        instance.geotag.delete()

    instance.delete_from_indexes()
    instance.unlink_moderation_ticket()


def post_delete_sound(sender, instance, **kwargs):
    # after deleted sound update num_sounds on profile and pack
    try:
        # before updating the number of sounds here, we need to refresh the object from the DB because another signal
        # triggered after a sound is deleted (the post_delete signal on Download object) also needs to modify the
        # user profile and if we don't refresh here the changes by that other signal will be overwritten when saving
        instance.user.profile.refresh_from_db()
        instance.user.profile.update_num_sounds()
    except ObjectDoesNotExist:
        # If this is triggered after user.delete() (instead of sound.delete() or user.profile.delete_user()),
        # user object will have no profile
        pass
    if instance.pack:
        instance.pack.process()
    web_logger.info("Deleted sound with id %i" % instance.id)


pre_delete.connect(on_delete_sound, sender=Sound)
post_delete.connect(post_delete_sound, sender=Sound)


class PackManager(models.Manager):

    def bulk_query_id(self, pack_ids, sound_ids_for_pack_id=dict(), exclude_deleted=True):
        """
        Returns a list of Pack with some added data properties that are used in display_pack. In this way,
        a single call to bulk_query_id can be used to retrieve information from all needed packs at once and
        with a 5 total queries instead of several queries per pack.
        Note that this method does not return the results sorted as in pack_ids, to do that you should use
        the ordered_ids method below.
        """
        if not isinstance(pack_ids, list):
            pack_ids = [pack_ids]
        packs = Pack.objects.prefetch_related(
            Prefetch('sounds', queryset=Sound.public.select_related('license', 'geotag').order_by('-created')),
            Prefetch('sounds__tags'),
            Prefetch('sounds__license'),
        ).select_related('user', 'user__profile').filter(id__in=pack_ids)
        if exclude_deleted:
            packs = packs.exclude(is_deleted=True)
        num_sounds_selected_per_pack = 3
        for p in packs:
            licenses = []
            selected_sounds_data = []
            tags = []
            has_geotags = False
            sound_ids_pre_selected = sound_ids_for_pack_id.get(p.id, None)
            ratings = []
            for s in p.sounds.all():
                tags += [ti.name for ti in s.tags.all()]
                licenses.append((s.license.name, s.license.id))
                if s.num_ratings >= settings.MIN_NUMBER_RATINGS:
                    ratings.append(s.avg_rating)
                if not has_geotags and hasattr(s, 'geotag'):
                    has_geotags = True
                should_add_sound_to_selected_sounds = False
                if sound_ids_pre_selected is None:
                    if len(selected_sounds_data) < num_sounds_selected_per_pack:
                        should_add_sound_to_selected_sounds = True
                else:
                    if s.id in sound_ids_pre_selected:
                        should_add_sound_to_selected_sounds = True
                if should_add_sound_to_selected_sounds:
                    selected_sounds_data.append({
                            'id': s.id,
                            'username': p.user.username,  # Packs have same username as sounds inside pack
                            'ready_for_similarity': None,  # If using search engine-based similarity, this needs to be retrieved later (see below)
                            'duration': s.duration,
                            'preview_mp3': s.locations('preview.LQ.mp3.url'),
                            'preview_ogg': s.locations('preview.LQ.ogg.url'),
                            'wave': s.locations('display.wave_bw.L.url'),
                            'spectral': s.locations('display.spectral_bw.L.url'),
                            'num_ratings': s.num_ratings,
                            'avg_rating': s.avg_rating
                        })
            p.num_sounds_unpublished_precomputed = p.sounds.count() - p.num_sounds
            p.licenses_data_precomputed = ([lid for _, lid in licenses], [lname for lname, _ in licenses])
            p.pack_tags = [{'name': tag, 'count': count, 'browse_url': p.browse_pack_tag_url(tag)}
                for tag, count in Counter(tags).most_common(10)]  # See pack.get_pack_tags_bw
            p.selected_sounds_data = selected_sounds_data
            p.user_profile_locations = p.user.profile.locations()
            p.has_geotags_precomputed = has_geotags
            p.num_ratings_precomputed = len(ratings)
            p.avg_rating_precomputed = sum(ratings) / len(ratings) if len(ratings) else 0.0

        # To avoid making an individual query for each selected sound, we get the similarity state of all selected sounds per pack in one single extra query
        selected_sounds_ids = []
        for p in packs:
            selected_sounds_ids += [s['id'] for s in p.selected_sounds_data]
        analyzer_for_default_sim_space = settings.SIMILARITY_SPACES[settings.SIMILARITY_SPACE_DEFAULT]['analyzer']
        sound_ids_ready_for_similarity = SoundAnalysis.objects.filter(sound_id__in=selected_sounds_ids, analyzer=analyzer_for_default_sim_space, analysis_status="OK").values_list('sound_id', flat=True)
        for p in packs:
            for s in p.selected_sounds_data:
                s['ready_for_similarity'] = s['id'] in sound_ids_ready_for_similarity

        return packs

    def dict_ids(self, pack_ids, exclude_deleted=True):
        return {pack_obj.id: pack_obj for pack_obj in self.bulk_query_id(pack_ids, exclude_deleted=exclude_deleted)}

    def ordered_ids(self, pack_ids, exclude_deleted=True):
        packs = self.dict_ids(pack_ids, exclude_deleted=exclude_deleted)
        return [packs[pack_id] for pack_id in pack_ids if pack_id in packs]

    '''
    def ordered_ids(self, pack_ids, exclude_deleted=True):
        """
        Returns a list of Pack objects with ID in pack_ids and in the same order. pack_ids can include ID duplicates
        and the returned list will also include duplicated Pack objects.

        Args:
            pack_ids (List[int]): list with the IDs of the packs to be included in the output

        Returns:
            List[Pack]: List of Pack objects

        """
        base_qs = Pack.objects.filter(id__in=pack_ids)
        if exclude_deleted:
            base_qs = base_qs.exclude(is_deleted=True)
        packs = {pack_obj.id: pack_obj for pack_obj in base_qs}
        return [packs[pack_id] for pack_id in pack_ids if pack_id in packs]
    '''


class Pack(models.Model):
    user = models.ForeignKey(User, on_delete=models.CASCADE)
    name = models.CharField(max_length=255)
    description = models.TextField(null=True, blank=True, default=None)
    is_dirty = models.BooleanField(db_index=True, default=False)
    created = models.DateTimeField(db_index=True, auto_now_add=True)
    license_crc = models.CharField(max_length=8, blank=True)
    last_updated = models.DateTimeField(db_index=True, auto_now_add=True)
    num_downloads = models.PositiveIntegerField(default=0)  # Updated via db trigger
    num_sounds = models.PositiveIntegerField(default=0)  # Updated via django Pack.process() method
    is_deleted = models.BooleanField(db_index=True, default=False)

    VARIOUS_LICENSES_NAME = 'Various licenses'

    objects = PackManager()

    def __str__(self):
        return self.name

    def get_absolute_url(self):
        return reverse('pack', args=[self.user.username, smart_str(self.id)])

    def get_pack_sounds_in_search_url(self):
        return f'{reverse("sounds-search")}?f=pack_grouping:{ self.pack_filter_value() }&s=Date+added+(newest+first)&g=1'

    class Meta:
        unique_together = ('user', 'name', 'is_deleted')
        ordering = ("-created",)

    def friendly_filename(self):
        name_slug = slugify(self.name)
        username_slug = slugify(self.user.username)
        return "%d__%s__%s.zip" % (self.id, username_slug, name_slug)

    def process(self):
        # Note, can't use sounds.public below because this is a "RelatedManager" object
        sounds = self.sounds.filter(processing_state="OK", moderation_state="OK").order_by("-created")
        self.num_sounds = sounds.count()
        if self.num_sounds:
            if sounds[0].created > self.last_updated:
                # Only update last_updated if the sound that changed was created after the packs last_updated time
                # Otherwise it could be that the pack was edited (e.g. the description was changed) after the last
                # sound was added and we could be setting the date of the sound here
                self.last_updated = sounds[0].created
        self.save()
        self.invalidate_template_caches()
        invalidate_user_template_caches(self.user_id)

    def get_pack_tags(self):
        try:
            pack_tags_counts = get_search_engine().get_pack_tags(self.user.username, self.name)
            tags = [tag for tag, count in pack_tags_counts]
            return {'tags': tags, 'num_tags': len(tags)}
        except SearchEngineException as e:
            return False
        except Exception as e:
            return False

    def pack_filter_value(self):
        return f"\"{self.id}_{quote(self.name)}\""

    def browse_pack_tag_url(self, tag):
        return reverse('tags', args=[tag]) + f'?pack_flt={self.pack_filter_value()}'

    def get_pack_tags_bw(self):
        try:
            if hasattr(self, 'pack_tags'):
                return self.pack_tags  # If precomputed from PackManager.bulk_query_id method
            else:
                pack_tags_counts = get_search_engine().get_pack_tags(self.user.username, self.name)
                return [{'name': tag, 'count': count, 'browse_url': self.browse_pack_tag_url(tag)}
                        for tag, count in pack_tags_counts]
        except SearchEngineException as e:
            return []
        except Exception as e:
            return []

    def remove_sounds_from_pack(self):
        Sound.objects.filter(pack_id=self.id).update(pack=None)
        self.process()

    def delete_pack(self, remove_sounds=True):
        # Pack.delete() should never be called as it will completely erase the object from the db
        # Instead, Pack.delete_pack() should be used
        if remove_sounds:
            for sound in self.sounds.all():
                sound.delete()  # Create DeletedSound objects and delete original objects
        else:
            for sound in self.sounds.all():
                sound.invalidate_template_caches()
            self.sounds.update(pack=None, is_index_dirty=True)
        self.is_deleted = True
        self.save()

    def invalidate_template_caches(self):
        # NOTE: we're currently using no cache on pack_display as it does not seem to speed up responses
        # This might need further investigation
        for player_size in ['small', 'big']:
            invalidate_template_cache("bw_display_pack", self.id, player_size)
        invalidate_template_cache("bw_pack_stats", self.id)

    def get_attribution(self, sound_qs=None):
        #If no queryset of sounds is provided, take it from the pack
        if sound_qs is None:
            sound_qs = self.sounds.filter(processing_state="OK",
                moderation_state="OK").select_related('user', 'license')

        users = User.objects.filter(sounds__in=sound_qs).distinct()
        # Generate text file with license info
        licenses = License.objects.filter(sound__pack=self).distinct()
        attribution = render_to_string("sounds/multiple_sounds_attribution.txt",
            dict(type="Pack",
                users=users,
                object=self,
                licenses=licenses,
                sound_list=sound_qs))
        return attribution

    @property
    def avg_rating(self):
        """Return average rating of the average ratings of the sounds of the pack that have more than MIN_NUMBER_RATINGS"""
        if hasattr(self, 'avg_rating_precomputed'):
            return self.avg_rating_precomputed
        else:
            result = Sound.objects.filter(
                pack=self,
                num_ratings__gte=settings.MIN_NUMBER_RATINGS
            ).aggregate(avg=Avg('avg_rating'))
            return result['avg'] or 0

    @property
    def avg_rating_0_5(self):
        """Returns the average raring, normalized from 0 to 5"""
        return self.avg_rating / 2

    @property
    def num_ratings(self):
        # The number of ratings for a pack is the number of sounds that have >= 3 ratings
        if hasattr(self, 'num_ratings_precomputed'):
            # Comes from the bulk_query_id method in PackManager
            return self.num_ratings_precomputed
        else:
            return self.sounds.filter(num_ratings__gte=settings.MIN_NUMBER_RATINGS).count()

    def get_total_pack_sounds_length(self):
        result = self.sounds.aggregate(total_duration=Sum('duration'))
        return result['total_duration'] or 0

    def num_sounds_unpublished(self):
        if hasattr(self, 'num_sounds_unpublished_precomputed'):
            return self.num_sounds_unpublished_precomputed
        else:
            return self.sounds.count() - self.num_sounds

    @cached_property
    def licenses_data(self):
        if hasattr(self, 'licenses_data_precomputed'):
            return self.licenses_data_precomputed  # If precomputed from PackManager.bulk_query_id method
        else:
            licenses_data = list(self.sounds.select_related('license').values_list('license__name', 'license_id'))
            license_ids = [lid for _, lid in licenses_data]
            license_names = [lname for lname, _ in licenses_data]
            return license_ids, license_names

    @property
    def license_summary_name_and_id(self):
        license_ids, license_names = self.licenses_data

        if len(set(license_ids)) == 1:
            # All sounds have same license
            license_summary_name = license_names[0]
            license_id = license_ids[0]
        else:
            license_summary_name = self.VARIOUS_LICENSES_NAME
            license_id = None
        return license_summary_name, license_id

    @property
    def license_bw_icon_name(self):
        license_summary_name, _ = self.license_summary_name_and_id
        return License.bw_cc_icon_name_from_license_name(license_summary_name)

    @property
    def license_summary_text(self):
        license_summary_name, license_summary_id = self.license_summary_name_and_id
        if license_summary_name != self.VARIOUS_LICENSES_NAME:
            return License.objects.get(id=license_summary_id).get_short_summary
        else:
            return "This pack contains sounds released under various licenses. Please check every individual sound page " \
                   "(or the <i>readme</i> file upon downloading the pack) to know under which " \
                   "license each sound is released."

    @property
    def license_summary_deed_url(self):
        license_summary_name, license_summary_id = self.license_summary_name_and_id
        if license_summary_name != self.VARIOUS_LICENSES_NAME:
            return License.objects.get(id=license_summary_id).deed_url
        else:
            return ""

    @property
    def has_geotags(self):
        if hasattr(self, "has_geotags_precomputed"):
            return self.has_geotags_precomputed
        else:
            return self.sounds.exclude(geotag=None).exists()

    @property
    def should_display_small_icons_in_second_line(self):
        # See same method in Sound class more more information
        icons_count = 2
        if self.has_geotags:
            icons_count += 1
        if self.num_downloads:
            icons_count +=2  # Counts double as it takes more width
        if self.num_ratings:
            icons_count +=2  # Counts double as it takes more width
        title_num_chars = len(self.name)
        if icons_count >= 6:
            return title_num_chars >= 5
        elif 3 <= icons_count < 6:
            return title_num_chars >= 18
        else:
            return title_num_chars >= 25


class Flag(models.Model):
    sound = models.ForeignKey(Sound, on_delete=models.CASCADE)
    reporting_user = models.ForeignKey(User, null=True, blank=True, default=None, on_delete=models.CASCADE)
    email = models.EmailField()
    REASON_TYPE_CHOICES = (
        ("O", 'Offending sound'),
        ("I", 'Illegal sound'),
        ("T", 'Other problem'),
    )
    reason_type = models.CharField(max_length=1, choices=REASON_TYPE_CHOICES, default="I")
    reason = models.TextField()
    created = models.DateTimeField(db_index=True, auto_now_add=True)

    def __str__(self):
        return f"{self.reason_type}: {self.reason[:100]}"

    class Meta:
        ordering = ("-created",)


class Download(models.Model):
    user = models.ForeignKey(User, related_name='sound_downloads', on_delete=models.CASCADE)
    sound = models.ForeignKey(Sound, related_name='downloads', on_delete=models.CASCADE)
    license = models.ForeignKey(License, on_delete=models.CASCADE)
    created = models.DateTimeField(db_index=True, auto_now_add=True)

    class Meta:
        ordering = ("-created",)
        indexes = [
            models.Index(fields=['user', 'sound']),
        ]


@receiver(post_delete, sender=Download)
def update_num_downloads_on_delete(**kwargs):
    download = kwargs['instance']
    if download.sound_id:
        Sound.objects.filter(id=download.sound_id).update(
            is_index_dirty=True, num_downloads=Greatest(F('num_downloads') - 1, 0))
        accounts.models.Profile.objects.filter(user_id=download.user_id).update(
            num_sound_downloads=Greatest(F('num_sound_downloads') - 1, 0))
        accounts.models.Profile.objects.filter(user_id=download.sound.user_id).update(
            num_user_sounds_downloads=Greatest(F('num_user_sounds_downloads') - 1, 0))


@receiver(post_save, sender=Download)
def update_num_downloads_on_insert(**kwargs):
    download = kwargs['instance']
    if kwargs['created']:
        if download.sound_id:
            Sound.objects.filter(id=download.sound_id).update(
                is_index_dirty=True, num_downloads=Greatest(F('num_downloads') + 1, 0))
            accounts.models.Profile.objects.filter(user_id=download.user_id).update(
                num_sound_downloads=Greatest(F('num_sound_downloads') + 1, 0))
            accounts.models.Profile.objects.filter(user_id=download.sound.user_id).update(
                num_user_sounds_downloads=Greatest(F('num_user_sounds_downloads') + 1, 0))


class PackDownload(models.Model):
    user = models.ForeignKey(User, related_name='pack_downloads', on_delete=models.CASCADE)
    pack = models.ForeignKey(Pack, related_name='downloads', on_delete=models.CASCADE)
    created = models.DateTimeField(db_index=True, auto_now_add=True)

    class Meta:
        ordering = ("-created",)


class PackDownloadSound(models.Model):
    sound = models.ForeignKey(Sound, on_delete=models.CASCADE)
    pack_download = models.ForeignKey(PackDownload, on_delete=models.CASCADE)
    license = models.ForeignKey(License, on_delete=models.CASCADE)


@receiver(post_delete, sender=PackDownload)
def update_num_downloads_on_delete_pack(**kwargs):
    download = kwargs['instance']
    Pack.objects.filter(id=download.pack_id).update(num_downloads=Greatest(F('num_downloads') - 1, 0))
    accounts.models.Profile.objects.filter(user_id=download.user_id).update(
        num_pack_downloads=Greatest(F('num_pack_downloads') - 1, 0))
    accounts.models.Profile.objects.filter(user_id=download.pack.user_id).update(
        num_user_packs_downloads=Greatest(F('num_user_packs_downloads') - 1, 0))


@receiver(post_save, sender=PackDownload)
def update_num_downloads_on_insert_pack(**kwargs):
    download = kwargs['instance']
    if kwargs['created']:
        Pack.objects.filter(id=download.pack_id).update(num_downloads=Greatest(F('num_downloads') + 1, 0))
        accounts.models.Profile.objects.filter(user_id=download.user_id).update(
            num_pack_downloads=Greatest(F('num_pack_downloads') + 1, 0))
        accounts.models.Profile.objects.filter(user_id=download.pack.user_id).update(
            num_user_packs_downloads=Greatest(F('num_user_packs_downloads') + 1, 0))


class RemixGroup(models.Model):
    protovis_data = models.TextField(null=True, blank=True, default=None)
    sounds = models.ManyToManyField(Sound,
                                    symmetrical=False,
                                    related_name='remix_group',
                                    blank=True)
    group_size = models.PositiveIntegerField(null=False, default=0)


class SoundLicenseHistory(models.Model):
    """Store history of licenses related to a sound"""
    license = models.ForeignKey(License, on_delete=models.CASCADE)
    sound = models.ForeignKey(Sound, on_delete=models.CASCADE)
    created = models.DateTimeField(db_index=True, auto_now_add=True)

    class Meta:
        ordering = ("-created",)


class SoundAnalysis(models.Model):
    """Reference to the analysis output for a given sound and extractor.
    The actual output can be either directly stored in the model (using analysis_data field),
    or can be stored in a JSON/YAML file in disk.
    """
    STATUS_CHOICES = (
            ("QU", 'Queued'),
            ("OK", 'Ok'),
            ("SK", 'Skipped'),
            ("FA", 'Failed'),
        )

    sound = models.ForeignKey(Sound, related_name='analyses', on_delete=models.CASCADE)
    last_sent_to_queue = models.DateTimeField(auto_now_add=True)
    last_analyzer_finished = models.DateTimeField(null=True)
    analyzer = models.CharField(db_index=True, max_length=255)  # Analyzer name including version
    analysis_data = models.JSONField(null=True)
    analysis_status = models.CharField(null=False, default="QU", db_index=True, max_length=2, choices=STATUS_CHOICES)
    num_analysis_attempts = models.IntegerField(default=0)
    analysis_time = models.FloatField(default=0)

    @property
    def analysis_filepath_base(self):
        """Returns the absolute path of the analysis files related with this SoundAnalysis object. Related files will
         include analysis output but also logs. The base filepath should be complemented with the extension, which
         could be '.json' or '.yaml' (for analysis outputs) or '.log' for log file. The related files should be in
         the ANALYSIS_PATH and under a sound ID folder structure like sounds and other sound-related files."""
        id_folder = str(self.sound_id // 1000)
        return os.path.join(settings.ANALYSIS_PATH, id_folder, f"{self.sound_id}-{self.analyzer}")

    def load_analysis_data_from_file_to_db(self):
        """This method checks the analysis output data which has been written to a file, and loads it to the
        database using the SoundAnalysis.analysis_data field. The loading of the data into DB only happens if a
        data mapping for the current analyzer has been specified in the Django settings. Note that for some analyzers
        we don't actually want the data to be loaded in the DB as it would take a lot of space.
        
        NOTE: this method is not used much now that we load data to the consolidated SoundAnalysis object only,
        but it might still be used for some specific analyzers in the future."""

        def value_is_valid(value):
            # By convention in the analyzer's code, if descriptors have a value of None, these should not be loaded/indexed
            # by Freesound, therefore these should not be considered valid.
            if value is None:
                return False
            # Postgres JSON data field can not store float values of nan or inf. Ideally these values should have never
            # been outputted by the analyzers in the first place, but it can happen. We use this function here and skip
            # indexing key/value pairs where the value is not valid for Postgres JSON data fields.
            if isinstance(value, float):
                return not math.isinf(value) and not math.isnan(value)
            return True

        analysis_configuration = settings.ANALYZERS_CONFIGURATION.get(self.analyzer, {})
        if self.analysis_status == "OK" and 'descriptors_map' in analysis_configuration:
            analysis_results = self.get_analysis_data_from_file()
            if analysis_results:
                descriptors_map = analysis_configuration['descriptors_map']
                analysis_data_for_db = {}
                for file_descriptor_key_path, db_descriptor_key in descriptors_map:
                    # TODO: here we could implement support for nested keys in the analysis file, maybe by accessing
                    # TODO: nested keys with dot notation (e.g. "key1.nested_key2")
                    if file_descriptor_key_path in analysis_results:
                        value = analysis_results[file_descriptor_key_path]
                        if value_is_valid(value):
                            analysis_data_for_db[db_descriptor_key] = value
                self.analysis_data = analysis_data_for_db
            else:
                self.analysis_data = None
        self.save(update_fields=['analysis_data'])

    def get_analysis_data_from_file(self):
        """Returns the analysis data as stored in file or returns empty dict if no file exists. It tries
        extensions .json and .yaml as these are the supported formats for analysis results"""
        try:
            with open(self.analysis_filepath_base + '.json') as f:
                return json.load(f)
        except Exception:
            pass
        try:
            with open(self.analysis_filepath_base + '.yaml') as f:
                return yaml.load(f, Loader=yaml.cyaml.CSafeLoader)
        except Exception:
            pass
        return {}
    
    @classmethod
    def get_analysis_data_from_file_without_db(cls, sound_id, analyzer):
        """Class method to get analysis data from file for a given sound ID and analyzer name, without needing
        to make a query to get SoundAnalysis object. Returns the analysis data as stored in file or returns empty 
        dict if no file exists. It tries extensions .json and .yaml as these are the supported formats for 
        analysis results."""
        id_folder = str(sound_id // 1000)
        analysis_filepath_base = os.path.join(settings.ANALYSIS_PATH, id_folder, f"{sound_id}-{analyzer}")
        try:
            with open(analysis_filepath_base + '.json') as f:
                return json.load(f)
        except Exception:
            pass
        try:
            with open(analysis_filepath_base + '.yaml') as f:
                return yaml.load(f, Loader=yaml.cyaml.CSafeLoader)
        except Exception:
            pass
        return {}

    def get_analysis_data(self):
        """Returns the output of the analysis, either returning them from the DB or from a file in disk"""
        if self.analysis_status == "OK":
            if self.analysis_data:
                return self.analysis_data
            else:
                return self.get_analysis_data_from_file()
        return {}

    def get_analysis_logs(self):
        """Returns the logs of the analysis"""
        try:
            fid = open(self.analysis_filepath_base + '.log')
            file_contents = fid.read()
            fid.close()
            return file_contents
        except OSError:
            return 'No logs available...'

    def re_run_analysis(self, verbose=True):
        self.sound.analyze(self.analyzer, force=True, verbose=verbose)

    def __str__(self):
        return f'Analysis of sound {self.sound_id} with {self.analyzer}'

    class Meta:
        unique_together = (("sound", "analyzer")) # one sounds.SoundAnalysis object per sound<>analyzer combination

def on_delete_sound_analysis(sender, instance, **kwargs):
    # Right before deleting a SoundAnalysis object, delete also the associated log and analysis files (if any)
    for filepath in glob.glob(instance.analysis_filepath_base + '*'):
        try:
            os.remove(filepath)
        except Exception as e:
            pass

pre_delete.connect(on_delete_sound_analysis, sender=SoundAnalysis)


class SoundSimilarityVector(models.Model):
    """Model to store similarity vectors for sound. We use DB array field to optimize
    disk space. The alternative would be to save similarity vectors in the JSON data fields
    of SoundAnalysis obects, but that would be less optimial.
    """
    sound = models.ForeignKey(Sound, related_name='sim_vectors', on_delete=models.CASCADE)
    similarity_space_name = models.CharField(max_length=100)
    vector = ArrayField(models.FloatField())

    @classmethod
    def l2_normalize_vector(cls, vector):
        norm = math.sqrt(sum([v*v for v in vector]))
        if norm > 0:
            return [v/norm for v in vector]
        else:
            return vector

    def apply_l2_normalization(self, commit=True):
        self.vector = self.l2_normalize_vector(self.vector)
        if commit:
            self.save()

    class Meta:
        unique_together = (("sound", "similarity_space_name")) # one sounds.SoundSimilarityVector object per sound<>similarity_space_name combination<|MERGE_RESOLUTION|>--- conflicted
+++ resolved
@@ -486,23 +486,18 @@
             qs = qs[:limit]
         return qs
 
-<<<<<<< HEAD
-    def bulk_sounds_for_collection(self, collection_id, limit=None, include_analyzers_output=False):
-        qs = self.bulk_query(include_analyzers_output=include_analyzers_output)
+    def bulk_sounds_for_collection(self, collection_id, limit=None, include_audio_descriptors=False, include_similarity_vectors=False, include_remix_subqueries=False):
+        qs = self.bulk_query(include_audio_descriptors=include_audio_descriptors, include_similarity_vectors=include_similarity_vectors, include_remix_subqueries=include_remix_subqueries)
         qs = qs.filter(
             moderation_state="OK",
             processing_state="OK",
             collections=collection_id
         ).order_by('-created')
-
         if limit:
             qs = qs[:limit]
         return qs
 
-    def bulk_query_id(self, sound_ids, limit=None, include_analyzers_output=False):
-=======
     def bulk_query_id(self, sound_ids, limit=None, include_audio_descriptors=False, include_similarity_vectors=False, include_remix_subqueries=False):
->>>>>>> 63c6b686
         if not isinstance(sound_ids, list):
             sound_ids = [sound_ids]
         qs = self.bulk_query(include_audio_descriptors=include_audio_descriptors, include_similarity_vectors=include_similarity_vectors, include_remix_subqueries=include_remix_subqueries)
