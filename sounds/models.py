#
# Freesound is (c) MUSIC TECHNOLOGY GROUP, UNIVERSITAT POMPEU FABRA
#
# Freesound is free software: you can redistribute it and/or modify
# it under the terms of the GNU Affero General Public License as
# published by the Free Software Foundation, either version 3 of the
# License, or (at your option) any later version.
#
# Freesound is distributed in the hope that it will be useful,
# but WITHOUT ANY WARRANTY; without even the implied warranty of
# MERCHANTABILITY or FITNESS FOR A PARTICULAR PURPOSE.  See the
# GNU Affero General Public License for more details.
#
# You should have received a copy of the GNU Affero General Public License
# along with this program.  If not, see <http://www.gnu.org/licenses/>.
#
# Authors:
#     See AUTHORS file.
#

from past.utils import old_div
import datetime
import glob
import json
import logging
import math
import os
import random
import yaml
import zlib

from django.conf import settings
from django.contrib.auth.models import User
from django.contrib.contenttypes.models import ContentType
from django.contrib.postgres.fields import JSONField
from django.contrib.sites.models import Site
from django.core.exceptions import ObjectDoesNotExist
from django.db import models
from django.db.models import F
from django.db.models.functions import Greatest
from django.db.models.signals import pre_delete, post_delete, post_save
from django.dispatch import receiver
from django.template.loader import render_to_string
from django.urls import reverse
from django.utils.encoding import smart_text
from django.utils.functional import cached_property
from django.utils.text import Truncator, slugify

import accounts.models
from apiv2.models import ApiV2Client
from comments.models import Comment
from freesound.celery import app as celery_app
from general import tasks
from general.models import OrderedModel, SocialModel
from geotags.models import GeoTag
from ratings.models import SoundRating
from tags.models import TaggedItem, Tag
from tickets import TICKET_STATUS_CLOSED, TICKET_STATUS_NEW
from tickets.models import Ticket, Queue, TicketComment
from utils.cache import invalidate_template_cache
from utils.locations import locations_decorator
from utils.mail import send_mail_template
from utils.search import get_search_engine, SearchEngineException
from utils.search.search_sounds import delete_sounds_from_search_engine
from utils.similarity_utilities import delete_sound_from_gaia
from utils.sound_upload import get_csv_lines, validate_input_csv_file, bulk_describe_from_csv

web_logger = logging.getLogger('web')
sounds_logger = logging.getLogger('sounds')


class License(OrderedModel):
    """A creative commons license model"""
    name = models.CharField(max_length=512)
    abbreviation = models.CharField(max_length=8, db_index=True)
    summary = models.TextField()
    short_summary = models.TextField(null=True)
    deed_url = models.URLField()
    legal_code_url = models.URLField()
    is_public = models.BooleanField(default=True)

    def get_short_summary(self):
        return self.short_summary if self.short_summary is not None else Truncator(self.summary)\
            .words(20, html=True, truncate='...')

    @property
    def name_with_version(self):
        version_label = ''
        if '3.0' in self.deed_url:
            version_label = ' 3.0'
        elif '4.0' in self.deed_url:
            version_label = ' 4.0'
        name = self.name
        if name == 'Attribution Noncommercial':
            # For dipslaying purposes, we make the name shorter, otherwise it overflows in BW sound page
            name = 'Noncommercial'
        return f'{name}{version_label}'

    def __str__(self):
        return self.name_with_version


class BulkUploadProgress(models.Model):
    """Store progress status for a Bulk Describe process."""

    user = models.ForeignKey(User)
    created = models.DateTimeField(db_index=True, auto_now_add=True)
    CSV_CHOICES = (
        ("N", 'Not yet validated'),  # linked CSV file has not yet been validated
        ("F", 'Finished description'),   # All sounds have been described/created (but some might still be in
                                         # processing/moderation stage)
        ("S", 'Sounds being described and processed'),  # Description (and processing) process has started
        ("V", 'Finished validation'),  # CSV file has been validated (might have errors)
        ("C", 'Closed'),  # Process has finished and has been closes
    )
    progress_type = models.CharField(max_length=1, choices=CSV_CHOICES, default="N")
    csv_filename = models.CharField(max_length=512, null=True, blank=True, default=None)
    original_csv_filename = models.CharField(max_length=255)
    validation_output = JSONField(null=True)
    sounds_valid = models.PositiveIntegerField(null=False, default=0)
    description_output = JSONField(null=True)

    @property
    def csv_path(self):
        directory = os.path.join(settings.CSV_PATH, str(self.user.id))
        return os.path.join(directory, self.csv_filename)

    def get_bulk_upload_basic_data_for_log(self):
        return {
            'bulk_upload_id': self.id,
            'user_id': self.user_id,
            'username': self.user.username,
            'original_csv_filename': self.original_csv_filename,
            'csv_path': self.csv_path
        }

    def get_csv_lines(self):
        """
        Read lines form CSV file and return a tuple with the header and a list of dictionaries.
        """
        return get_csv_lines(self.csv_path)

    def validate_csv_file(self):
        """
        Validate CSV file and store output in self.validation_output.
        """
        header, lines = self.get_csv_lines()
        bulk_upload_basic_data = self.get_bulk_upload_basic_data_for_log()
        try:
            lines_validated, global_errors = validate_input_csv_file(
                csv_header=header,
                csv_lines=lines,
                sounds_base_dir=os.path.join(settings.UPLOADS_PATH, str(self.user_id)),
                username=self.user.username)
        except Exception:
            # This is a broad exception clause intentionally placed here to make sure that BulkUploadProgress is
            # updated with a global error. Otherwise it will appear to the user that the object is permanently being
            # validated. After we update the object with the "unexpected error" message, we log the exception and
            # continue with excecution
            lines_validated = []
            global_errors = ['An unexpected error occurred while validating your data file']

        self.validation_output = {
            'lines_ok': [line for line in lines_validated if not line['line_errors']],
            'lines_with_errors': [line for line in lines_validated if line['line_errors']],
            'global_errors': global_errors,
        }
        self.progress_type = 'V'  # Set progress to 'validated'
        self.save()

        # Log information about the process
        bulk_upload_basic_data.update({
            'n_lines_ok': len(self.validation_output['lines_ok']),
            'n_lines_with_errors': len(self.validation_output['lines_with_errors']),
            'n_global_errors': len(self.validation_output['global_errors']),
        })
        web_logger.info('Validated data file for bulk upload (%s)' % json.dumps(bulk_upload_basic_data))

    def describe_sounds(self):
        """
        Start the actual description of the sounds and add them to Freesound.
        """
        bulk_upload_basic_data = self.get_bulk_upload_basic_data_for_log()
        web_logger.info('Started creating sound objects for bulk upload (%s)' % json.dumps(bulk_upload_basic_data))
        bulk_describe_from_csv(
            self.csv_path,
            delete_already_existing=False,
            force_import=True,
            sounds_base_dir=os.path.join(settings.UPLOADS_PATH, str(self.user_id)),
            username=self.user.username,
            bulkupload_progress_id=self.id)
        web_logger.info('Finished creating sound objects for bulk upload (%s)' % json.dumps(bulk_upload_basic_data))

    def store_progress_for_line(self, line_no, message):
        """
        Store the description progress of individual lines.
        """
        if self.description_output is None:
            self.description_output = {}
        self.description_output[line_no] = message
        self.save()

    def get_description_progress_info(self):
        """
        Get information about the progress of the description process and the status of the sounds that have already
        been successfully described so that it can be shown to users.
        """
        sound_ids_described_ok = []
        sound_errors = []
        if self.description_output is not None:
            for line_no, value in self.description_output.items():
                if isinstance(value, int):
                    # Sound id, meaning a file for which a Sound object was successfully created
                    sound_ids_described_ok.append(value)
                else:
                    # If not sound ID, then it means there were errors with these sounds
                    sound_errors.append((line_no, value))
        n_sounds_described_ok = len(sound_ids_described_ok)
        n_sounds_error = len(sound_errors)
        n_lines_validated_ok = len(self.validation_output['lines_ok']) if self.validation_output is not None else 0
        n_sounds_remaining_to_describe = n_lines_validated_ok - n_sounds_described_ok - n_sounds_error

        n_sounds_published = Sound.objects.filter(
            id__in=sound_ids_described_ok, processing_state="OK", moderation_state="OK").count()
        n_sounds_moderation = Sound.objects.filter(
            id__in=sound_ids_described_ok, processing_state="OK").exclude(moderation_state="OK").count()
        n_sounds_currently_processing = Sound.objects.filter(
            id__in=sound_ids_described_ok, processing_state="PE", processing_ongoing_state="PR").count()
        n_sounds_pending_processing = Sound.objects.filter(
            id__in=sound_ids_described_ok, processing_state="PE").exclude(processing_ongoing_state="PR").count()
        n_sounds_failed_processing = Sound.objects.filter(
            id__in=sound_ids_described_ok, processing_state="FA").count()

        # The remaining sounds that have been described ok but do not appear in any of the sets above are sounds with
        # an unknown state. This could happen if sounds get deleted (e.g. as part of the moderation process or because
        # a sound fails processing and the user deletes it).
        n_sounds_unknown = n_sounds_described_ok - (n_sounds_published +
                                                    n_sounds_moderation +
                                                    n_sounds_currently_processing +
                                                    n_sounds_pending_processing +
                                                    n_sounds_failed_processing)
        progress = 0
        if self.description_output is not None:
            progress = old_div(100.0 * (n_sounds_published +
                                n_sounds_moderation +
                                n_sounds_failed_processing +
                                n_sounds_error +
                                n_sounds_unknown), \
                       (n_sounds_described_ok +
                        n_sounds_error +
                        n_sounds_remaining_to_describe))
            progress = int(progress)
            # NOTE: progress percentage is determined as the total number of sounds "that won't change" vs the total
            # number of sounds that should have been described and processed. Sounds that fail processing or description
            # are also counted as "done" as their status won't change.
            # After the 'describe_sounds' method finishes, progress should always be 100.

        return {
            'n_sounds_remaining_to_describe': n_sounds_remaining_to_describe,
            'n_sounds_described_ok': n_sounds_described_ok,
            'sound_errors': sound_errors,
            'n_sounds_error': n_sounds_error,
            'n_sounds_published': n_sounds_published,
            'n_sounds_moderation': n_sounds_moderation,
            'n_sounds_pending_processing': n_sounds_pending_processing,
            'n_sounds_currently_processing': n_sounds_currently_processing,
            'n_sounds_processing': n_sounds_pending_processing + n_sounds_currently_processing,
            'n_sounds_failed_processing': n_sounds_failed_processing,
            'n_sounds_unknown': n_sounds_unknown,
            'progress_percentage': progress,
        }

    def has_global_validation_errors(self):
        """
        Returns True if the validation finished with global errors
        """
        if self.validation_output is not None:
            return len(self.validation_output['global_errors']) > 0
        return False

    def has_line_validation_errors(self):
        """
        Returns True if some errors were found in line validation
        """
        if self.validation_output is not None:
            return len(self.validation_output['lines_with_errors']) > 0
        return False

    class Meta:
        permissions = (
            ("can_describe_in_bulk", "Can use the Bulk Describe feature."),
        )


class SoundManager(models.Manager):

    def latest_additions(self, num_sounds, period_days=2):
        if settings.DEBUG:
            # In DEBUG mode we probably won't have any sounds from the requested period, so we
            # see what the most recent sound and go back from then instead
            latest_sound = Sound.public.order_by('-created').first()
            date_threshold = latest_sound.created
        else:
            date_threshold = datetime.datetime.now()

        date_threshold = date_threshold - datetime.timedelta(days=period_days)

        # We leave the `greatest(created, moderation_date)` condition in the query because in combination
        # with an index in the table this give us fast lookups. If we remove it, postgres resorts to
        # a table scan.
        query = """
                select
                    user_id,
                    id,
                    n_other_sounds
                from (
                select
                    user_id,
                    max(id) as id,
                    greatest(max(created), max(moderation_date)) as created,
                    count(*) - 1 as n_other_sounds
                from
                    sounds_sound
                where
                    processing_state = 'OK' and
                    moderation_state = 'OK'
                    and greatest(created, moderation_date) > %s
                group by
                    user_id
                ) as X order by created desc limit %s"""
        return self.raw(query, (date_threshold.isoformat(), num_sounds))

    def random(self, excludes=None):
        """ Select a random sound from the database which is suitable for display.
        Random sounds must fall under the following criteria:
           - Not Explicit
           - Moderated and processed
           - Not flagged
           - At least 3 ratings and an average rating of >6
        Additionally, an optional set of `excludes` can be specified
        to disallow sounds which match this criteria."""
        query_sounds = self.exclude(is_explicit=True)\
            .filter(moderation_state="OK",
                    processing_state="OK",
                    flag=None,
                    avg_rating__gt=6,
                    num_ratings__gt=3)
        if excludes:
            query_sounds = query_sounds.exclude(**excludes)
        sound_count = query_sounds.count()
        if sound_count:
            offset = random.randint(0, sound_count - 1)
            return query_sounds.all()[offset]
        else:
            return None

    def get_analyzers_data_select_sql(self):
        """Returns the SQL bits to add to bulk_query and bulk_query_solr so that analyzer's data is selected
        in the bulk query"""
        analyzers_select_section_parts = []
        for analyzer_name, analyzer_info in settings.ANALYZERS_CONFIGURATION.items():
            if 'descriptors_map' in analyzer_info:
                analyzers_select_section_parts.append("{0}.analysis_data as {0},"
                                                      .format(analyzer_name.replace('-', '_')))
        return "\n          ".join(analyzers_select_section_parts)

    def get_analyzers_data_left_join_sql(self):
        """Returns the SQL bits to add to bulk_query and bulk_query_solr so that analyzer's data can be left joined
        in the bulk query"""
        analyzers_left_join_section_parts = []
        for analyzer_name, analyzer_info in settings.ANALYZERS_CONFIGURATION.items():
            if 'descriptors_map' in analyzer_info:
                analyzers_left_join_section_parts.append(
                    "LEFT JOIN sounds_soundanalysis {0} ON (sound.id = {0}.sound_id AND {0}.analyzer = '{1}')"
                        .format(analyzer_name.replace('-', '_'), analyzer_name))
        return "\n          ".join(analyzers_left_join_section_parts)

    def get_analysis_state_essentia_exists_sql(self):
        """Returns the SQL bits to add analysis_state_essentia_exists to the returned data indicating if thers is a
        SoundAnalysis objects existing for th given sound_id for the essentia analyzer and with status OK"""
        return f"          exists(select 1 from sounds_soundanalysis where sounds_soundanalysis.sound_id = sound.id AND sounds_soundanalysis.analyzer = '{settings.FREESOUND_ESSENTIA_EXTRACTOR_NAME}' AND sounds_soundanalysis.analysis_status = 'OK') as analysis_state_essentia_exists,"

    def bulk_query_solr(self, sound_ids):
        """For each sound, get all fields needed to index the sound in Solr. Using this custom query to avoid the need
        of having to do some extra queries when displaying some fields related to the sound (e.g. for tags). Using this
        method, all the information for all requested sounds is obtained with a single query."""
        query = """SELECT
          auth_user.username,
          sound.user_id,
          sound.id,
          sound.type,
          sound.original_filename,
          sound.is_explicit,
          sound.filesize,
          sound.md5,
          sound.channels,
          sound.avg_rating,
          sound.num_ratings,
          sound.description,
          sound.created,
          sound.num_downloads,
          sound.num_comments,
          sound.duration,
          sound.pack_id,
          sound.geotag_id,
          sound.bitrate,
          sound.bitdepth,
          sound.samplerate,
          sounds_pack.name as pack_name,
          sounds_license.name as license_name,
          geotags_geotag.lat as geotag_lat,
          geotags_geotag.lon as geotag_lon,
          geotags_geotag.location_name as geotag_name,
          %s
          exists(select 1 from sounds_sound_sources where from_sound_id=sound.id) as is_remix,
          exists(select 1 from sounds_sound_sources where to_sound_id=sound.id) as was_remixed,
          ARRAY(
            SELECT tags_tag.name
            FROM tags_tag
            LEFT JOIN tags_taggeditem ON tags_taggeditem.object_id = sound.id
          WHERE tags_tag.id = tags_taggeditem.tag_id
           AND tags_taggeditem.content_type_id=%s) AS tag_array,
          ARRAY(
            SELECT comments_comment.comment
            FROM comments_comment
            WHERE comments_comment.sound_id = sound.id) AS comments_array
        FROM
          sounds_sound sound
          LEFT JOIN auth_user ON auth_user.id = sound.user_id
          LEFT JOIN sounds_pack ON sound.pack_id = sounds_pack.id
          LEFT JOIN sounds_license ON sound.license_id = sounds_license.id
          LEFT JOIN geotags_geotag ON sound.geotag_id = geotags_geotag.id
          %s
        """ % (self.get_analyzers_data_select_sql(),
               ContentType.objects.get_for_model(Sound).id,
               self.get_analyzers_data_left_join_sql())
        query += "WHERE sound.id IN %s"
        return self.raw(query, [tuple(sound_ids)])

    def bulk_query(self, where, order_by, limit, args):
        """For each sound, get all fields needed to display a sound on the web (using display_sound templatetag) or
         in the API (including AudioCommons output analysis). Using this custom query to avoid the need of having to do
         some extra queries when displaying some fields related to the sound (e.g. for tags). Using this method, all the
         information for all requested sounds is obtained with a single query."""
        query = """SELECT
          auth_user.username,
          sound.id,
          sound.type,
          sound.user_id,
          sound.original_filename,
          sound.is_explicit,
          sound.avg_rating,
          sound.channels,
          sound.filesize,
          sound.bitdepth,
          sound.bitrate,
          sound.samplerate,
          sound.num_ratings,
          sound.description,
          sound.moderation_state,
          sound.processing_state,
          sound.processing_ongoing_state,
          sound.similarity_state,
          sound.created,
          sound.num_downloads,
          sound.num_comments,
          sound.pack_id,
          sound.duration,
          sounds_pack.name as pack_name,
          sound.license_id,
          sounds_license.name as license_name,
          sounds_license.deed_url as license_deed_url,
          sound.geotag_id,
          geotags_geotag.lat as geotag_lat,
          geotags_geotag.lon as geotag_lon,
          geotags_geotag.location_name as geotag_name,
          sounds_remixgroup_sounds.id as remixgroup_id,
          accounts_profile.has_avatar as user_has_avatar,
          %s
          %s
          ARRAY(
            SELECT tags_tag.name
            FROM tags_tag
            LEFT JOIN tags_taggeditem ON tags_taggeditem.object_id = sound.id
          WHERE tags_tag.id = tags_taggeditem.tag_id
           AND tags_taggeditem.content_type_id=%s) AS tag_array
        FROM
          sounds_sound sound
          LEFT JOIN auth_user ON auth_user.id = sound.user_id
          LEFT JOIN accounts_profile ON accounts_profile.user_id = sound.user_id
          LEFT JOIN sounds_pack ON sound.pack_id = sounds_pack.id
          LEFT JOIN sounds_license ON sound.license_id = sounds_license.id
          LEFT JOIN geotags_geotag ON sound.geotag_id = geotags_geotag.id
          %s
          LEFT OUTER JOIN sounds_remixgroup_sounds ON sounds_remixgroup_sounds.sound_id = sound.id
        WHERE %s """ % (self.get_analysis_state_essentia_exists_sql(),
                        self.get_analyzers_data_select_sql(),
                        ContentType.objects.get_for_model(Sound).id,
                        self.get_analyzers_data_left_join_sql(),
                        where, )
        if order_by:
            query = f"{query} ORDER BY {order_by}"
        if limit:
            query = f"{query} LIMIT {limit}"
        return self.raw(query, args)

    def bulk_sounds_for_user(self, user_id, limit=None):
        where = """sound.moderation_state = 'OK'
            AND sound.processing_state = 'OK'
            AND sound.user_id = %s"""
        order_by = "sound.created DESC"
        if limit:
            limit = str(limit)
        return self.bulk_query(where, order_by, limit, (user_id, ))

    def bulk_sounds_for_pack(self, pack_id, limit=None):
        where = """sound.moderation_state = 'OK'
            AND sound.processing_state = 'OK'
            AND sound.pack_id = %s"""
        order_by = "sound.created DESC"
        if limit:
            limit = str(limit)
        return self.bulk_query(where, order_by, limit, (pack_id, ))

    def bulk_query_id(self, sound_ids):
        if not isinstance(sound_ids, list):
            sound_ids = [sound_ids]
        where = "sound.id = ANY(%s)"
        return self.bulk_query(where, "", "", (sound_ids, ))

    def dict_ids(self, sound_ids):
        return {sound_obj.id: sound_obj for sound_obj in self.bulk_query_id(sound_ids)}

    def ordered_ids(self, sound_ids):
        sounds = self.dict_ids(sound_ids)
        return [sounds[sound_id] for sound_id in sound_ids if sound_id in sounds]


class PublicSoundManager(models.Manager):
    """ a class which only returns public sounds """
    def get_queryset(self):
        return super().get_queryset().filter(moderation_state="OK", processing_state="OK")


class Sound(SocialModel):
    user = models.ForeignKey(User, related_name="sounds")
    created = models.DateTimeField(db_index=True, auto_now_add=True)

    # "original_filename" is the name given to the sound, which typically is similar to the filename. note that this
    # property is named in a misleading way and should probably be renamed to "name" or "sound_name".
    original_filename = models.CharField(max_length=512)

    # "original_path" is the path on disk of the original sound file. This property is only used at upload time and
    # updated when the sound is moved from its upload location to the final destination. After that the property should
    # never be used again as Sound.locations('path') is preferred. For more clarity this property should be renamed to
    # "path" or "sound_path"
    original_path = models.CharField(max_length=512, null=True, blank=True, default=None)

    # "base_filename_slug" is a slugified version of the original filename, set at upload time. This is used
    # to create the friendly filename when downloading the sound and once set is never changed.
    base_filename_slug = models.CharField(max_length=512, null=True, blank=True, default=None)

    # user defined fields
    description = models.TextField()
    date_recorded = models.DateField(null=True, blank=True, default=None)

    # The history of licenses for a sound is stored on SoundLicenseHistory 'license' references the last one
    license = models.ForeignKey(License)
    sources = models.ManyToManyField('self', symmetrical=False, related_name='remixes', blank=True)
    pack = models.ForeignKey('Pack', null=True, blank=True, default=None, on_delete=models.SET_NULL, related_name='sounds')
    geotag = models.ForeignKey(GeoTag, null=True, blank=True, default=None, on_delete=models.SET_NULL)

    # fields for specifying if the sound was uploaded via API or via bulk upload process (or none)
    uploaded_with_apiv2_client = models.ForeignKey(
        ApiV2Client, null=True, blank=True, default=None, on_delete=models.SET_NULL)
    uploaded_with_bulk_upload_progress = models.ForeignKey(
        BulkUploadProgress, null=True, blank=True, default=None, on_delete=models.SET_NULL)

    # file properties
    SOUND_TYPE_CHOICES = (
        ('wav', 'Wave'),
        ('ogg', 'Ogg Vorbis'),
        ('aiff', 'AIFF'),
        ('mp3', 'Mp3'),
        ('flac', 'Flac'),
        ('m4a', 'M4a')
    )
    type = models.CharField(db_index=True, max_length=4, choices=SOUND_TYPE_CHOICES)
    duration = models.FloatField(default=0)
    bitrate = models.IntegerField(default=0)
    bitdepth = models.IntegerField(null=True, blank=True, default=None)
    samplerate = models.FloatField(default=0)
    filesize = models.IntegerField(default=0)
    channels = models.IntegerField(default=0)
    md5 = models.CharField(max_length=32, unique=True, db_index=True)
    crc = models.CharField(max_length=8, blank=True)

    # moderation and index
    MODERATION_STATE_CHOICES = (
        ("PE", 'Pending'),
        ("OK", 'OK'),
        ("DE", 'Deferred'),
    )
    moderation_state = models.CharField(db_index=True, max_length=2, choices=MODERATION_STATE_CHOICES, default="PE")
    moderation_date = models.DateTimeField(null=True, blank=True, default=None)  # Set at last moderation state change
    moderation_note = models.TextField(null=True, blank=True, default=None)
    has_bad_description = models.BooleanField(default=False)
    is_explicit = models.BooleanField(default=False)

    # processing
    PROCESSING_STATE_CHOICES = (
        ("PE", 'Pending'),  # Sounds will only be in "PE" before the very first time they are processed
        ("OK", 'OK'),
        ("FA", 'Failed'),
    )
    PROCESSING_ONGOING_STATE_CHOICES = (
        ("NO", 'None'),
        ("QU", 'Queued'),
        ("PR", 'Processing'),
        ("FI", 'Finished'),
    )
    ANALYSIS_STATE_CHOICES = PROCESSING_STATE_CHOICES + (("SK", 'Skipped'), ("QU", 'Queued'),)
    SIMILARITY_STATE_CHOICES = PROCESSING_STATE_CHOICES

    processing_state = models.CharField(db_index=True, max_length=2, choices=PROCESSING_STATE_CHOICES, default="PE")
    processing_ongoing_state = models.CharField(db_index=True, max_length=2,
                                                choices=PROCESSING_ONGOING_STATE_CHOICES, default="NO")
    processing_date = models.DateTimeField(null=True, blank=True, default=None)  # Set at last processing attempt
    processing_log = models.TextField(null=True, blank=True, default=None)

    # state
    is_index_dirty = models.BooleanField(null=False, default=True)
    similarity_state = models.CharField(db_index=True, max_length=2, choices=SIMILARITY_STATE_CHOICES, default="PE")
    analysis_state = models.CharField(db_index=True, max_length=2, choices=ANALYSIS_STATE_CHOICES, default="PE")  # This field is no longer used and should be removed

    # counts, updated by django signals
    num_comments = models.PositiveIntegerField(default=0)
    num_downloads = models.PositiveIntegerField(default=0, db_index=True)
    avg_rating = models.FloatField(default=0)  # Store average rating from 0 to 10
    num_ratings = models.PositiveIntegerField(default=0)

    objects = SoundManager()
    public = PublicSoundManager()

    def __str__(self):
        return self.base_filename_slug

    @staticmethod
    def is_sound():
        # N.B. This is used in the ticket template (ugly, but a quick fix)
        return True

    def friendly_filename(self):
        filename_slug = slugify(os.path.splitext(self.original_filename)[0])
        username_slug = slugify(self.user.username)
        return "%d__%s__%s.%s" % (self.id, username_slug, filename_slug, self.type)

    @locations_decorator()
    def locations(self):
        id_folder = str(old_div(self.id,1000))
        sound_user_id = self.user_id
        previews_url = settings.PREVIEWS_URL if not settings.USE_CDN_FOR_PREVIEWS else settings.CDN_PREVIEWS_URL
        displays_url = settings.DISPLAYS_URL if not settings.USE_CDN_FOR_DISPLAYS else settings.CDN_DISPLAYS_URL
        return dict(
            path=os.path.join(settings.SOUNDS_PATH, id_folder, "%d_%d.%s" % (self.id, sound_user_id, self.type)),
            sendfile_url=settings.SOUNDS_SENDFILE_URL + "%s/%d_%d.%s" % (id_folder, self.id, sound_user_id, self.type),
            preview=dict(
                HQ=dict(
                    mp3=dict(
                        path=os.path.join(settings.PREVIEWS_PATH, id_folder, "%d_%d-hq.mp3" % (self.id, sound_user_id)),
                        url=previews_url + "%s/%d_%d-hq.mp3" % (id_folder, self.id, sound_user_id),
                        filename="%d_%d-hq.mp3" % (self.id, sound_user_id),
                    ),
                    ogg=dict(
                        path=os.path.join(settings.PREVIEWS_PATH, id_folder, "%d_%d-hq.ogg" % (self.id, sound_user_id)),
                        url=previews_url + "%s/%d_%d-hq.ogg" % (id_folder, self.id, sound_user_id),
                        filename="%d_%d-hq.ogg" % (self.id, sound_user_id),
                    )
                ),
                LQ=dict(
                    mp3=dict(
                        path=os.path.join(settings.PREVIEWS_PATH, id_folder, "%d_%d-lq.mp3" % (self.id, sound_user_id)),
                        url=previews_url + "%s/%d_%d-lq.mp3" % (id_folder, self.id, sound_user_id),
                        filename="%d_%d-lq.mp3" % (self.id, sound_user_id),
                    ),
                    ogg=dict(
                        path=os.path.join(settings.PREVIEWS_PATH, id_folder, "%d_%d-lq.ogg" % (self.id, sound_user_id)),
                        url=previews_url + "%s/%d_%d-lq.ogg" % (id_folder, self.id, sound_user_id),
                        filename="%d_%d-lq.ogg" % (self.id, sound_user_id),
                    ),
                )
            ),
            display=dict(
                spectral=dict(
                    M=dict(
                        path=os.path.join(settings.DISPLAYS_PATH, id_folder, "%d_%d_spec_M.jpg" % (self.id,
                                                                                                   sound_user_id)),
                        url=displays_url + "%s/%d_%d_spec_M.jpg" % (id_folder, self.id, sound_user_id)
                    ),
                    L=dict(
                        path=os.path.join(settings.DISPLAYS_PATH, id_folder, "%d_%d_spec_L.jpg" % (self.id,
                                                                                                   sound_user_id)),
                        url=displays_url + "%s/%d_%d_spec_L.jpg" % (id_folder, self.id, sound_user_id)
                    )
                ),
                wave=dict(
                    M=dict(
                        path=os.path.join(settings.DISPLAYS_PATH, id_folder, "%d_%d_wave_M.png" % (self.id,
                                                                                                   sound_user_id)),
                        url=displays_url + "%s/%d_%d_wave_M.png" % (id_folder, self.id, sound_user_id)
                    ),
                    L=dict(
                        path=os.path.join(settings.DISPLAYS_PATH, id_folder, "%d_%d_wave_L.png" % (self.id,
                                                                                                   sound_user_id)),
                        url=displays_url + "%s/%d_%d_wave_L.png" % (id_folder, self.id, sound_user_id)
                    )
                ),
                spectral_bw=dict(
                    M=dict(
                        path=os.path.join(settings.DISPLAYS_PATH, id_folder, "%d_%d_spec_bw_M.jpg" % (self.id,
                                                                                                   sound_user_id)),
                        url=displays_url + "%s/%d_%d_spec_bw_M.jpg" % (id_folder, self.id, sound_user_id)
                    ),
                    L=dict(
                        path=os.path.join(settings.DISPLAYS_PATH, id_folder, "%d_%d_spec_bw_L.jpg" % (self.id,
                                                                                                   sound_user_id)),
                        url=displays_url + "%s/%d_%d_spec_bw_L.jpg" % (id_folder, self.id, sound_user_id)
                    )
                ),
                wave_bw=dict(
                    M=dict(
                        path=os.path.join(settings.DISPLAYS_PATH, id_folder, "%d_%d_wave_bw_M.png" % (self.id,
                                                                                                   sound_user_id)),
                        url=displays_url + "%s/%d_%d_wave_bw_M.png" % (id_folder, self.id, sound_user_id)
                    ),
                    L=dict(
                        path=os.path.join(settings.DISPLAYS_PATH, id_folder, "%d_%d_wave_bw_L.png" % (self.id,
                                                                                                   sound_user_id)),
                        url=displays_url + "%s/%d_%d_wave_bw_L.png" % (id_folder, self.id, sound_user_id)
                    )
                )
            ),
            analysis=dict(
                base_path=os.path.join(settings.ANALYSIS_PATH, id_folder),
                statistics=dict(
                    path=os.path.join(settings.ANALYSIS_PATH, id_folder, "%d-%s.yaml" % (
                        self.id, settings.FREESOUND_ESSENTIA_EXTRACTOR_NAME)),
                    url=settings.ANALYSIS_URL + "%s/%d-%s.yaml" % (
                        id_folder, self.id, settings.FREESOUND_ESSENTIA_EXTRACTOR_NAME)
                ),
                frames=dict(
                    path=os.path.join(settings.ANALYSIS_PATH, id_folder, "%d-%s_frames.json" % (
                        self.id, settings.FREESOUND_ESSENTIA_EXTRACTOR_NAME)),
                    url=settings.ANALYSIS_URL + "%s/%d-%s_frames.json" % (
                        id_folder, self.id, settings.FREESOUND_ESSENTIA_EXTRACTOR_NAME)
                )
            )
        )

    def get_preview_abs_url(self):
        preview_url = self.locations()['preview']['LQ']['mp3']['url']
        if (preview_url.startswith('http')):
            # If we're serving previews from a CDN, then the URL returned from locations will already include the full URL
            return preview_url
        return f'https://{Site.objects.get_current().domain}{preview_url}'

    def get_thumbnail_abs_url(self, size='M'):
        thumbnail_url = self.locations()['display']['wave'][size]['url']
        if (thumbnail_url.startswith('http')):
            # If we're serving previews from a CDN, then the URL returned from locations will already include the full URL
            return thumbnail_url
        return f'https://{Site.objects.get_current().domain}{thumbnail_url}'

    def get_large_thumbnail_abs_url(self):
        return self.get_thumbnail_abs_url(size='L')

    def get_channels_display(self):
        if self.channels == 1:
            return "Mono"
        elif self.channels == 2:
            return "Stereo"
        else:
            return self.channels

    def type_warning(self):
        return self.type == "ogg" or self.type == "flac"

    def duration_warning(self):
        # warn from 5 minutes and more
        return self.duration > 60*5

    def filesize_warning(self):
        # warn for 50MB and up
        return self.filesize > 50 * 1024 * 1024

    def samplerate_warning(self):
        # warn anything special
        return self.samplerate not in [11025, 22050, 44100]

    def bitdepth_warning(self):
        return self.bitdepth not in [8, 16]

    def bitrate_warning(self):
        return self.bitrate not in settings.COMMON_BITRATES

    def channels_warning(self):
        return self.channels not in [1, 2]

    def duration_ms(self):
        return self.duration * 1000

    def rating_percent(self):
        if self.num_ratings < settings.MIN_NUMBER_RATINGS:
            return 0
        return int(self.avg_rating*10)

    @property
    def avg_rating_0_5(self):
        # Returns the average raring, normalized from 0 tp 5
        return old_div(self.avg_rating, 2)

    def get_absolute_url(self):
        return reverse('sound', args=[self.user.username, smart_text(self.id)])

    @property
    def license_bw_icon_name(self):
        license_name = self.license.name
        if '0' in license_name.lower():
            return 'zero'
        elif 'noncommercial' in license_name.lower():
            return 'nc'
        elif 'attribution' in license_name.lower():
            return 'by'
        return 'cc'

    def get_license_history(self):
        """
        Returns a list of tuples with the following format:
            (license_name, timestamp)
        License name is a string, while timestamps are represented as python datetime objects.
        The list represent the different licenses that have been assigned to a single sound.
        If a sound never had a license changed, then the list will have a single element.
        List is sorted with the newest license at the top.
        """
        return [(slh.created, slh.license) for slh in
                self.soundlicensehistory_set.select_related('license').order_by('-created')]

    def get_sound_tags(self, limit=None):
        """
        Returns the tags assigned to the sound as a list of strings, e.g. ["tag1", "tag2", "tag3"]
        :param limit: The maximum number of tags to return
        """
        return [ti.tag.name for ti in self.tags.select_related("tag").all().order_by('tag__name')[0:limit]]

    def get_sound_tags_string(self, limit=None):
        """
        Returns the tags assigned to the sound as a string with tags separated by spaces, e.g. "tag1 tag2 tag3"
        :param limit: The maximum number of tags to return
        """
        return " ".join(self.get_sound_tags(limit=limit))

    def set_tags(self, tags):
        """
        Updates the tags of the Sound object. To do that it first removes all TaggedItem objects which relate the sound
        with tags which are not in the provided list of tags, and then adds the new tags.
        :param list tags: list of strings representing the new tags that the Sound object should be assigned
        """
        # remove tags that are not in the list
        for tagged_item in self.tags.all():
            if tagged_item.tag.name not in tags:
                tagged_item.delete()

        # add tags that are not there yet
        for tag in tags:
            if self.tags.filter(tag__name=tag).count() == 0:
                (tag_object, created) = Tag.objects.get_or_create(name=tag)
                tagged_object = TaggedItem.objects.create(user=self.user, tag=tag_object, content_object=self)
                tagged_object.save()

    def set_license(self, new_license):
        """
        Set `new_license` as the current license of the sound. Create the corresponding SoundLicenseHistory object.
        Note that this method *does not save* the sound object, it needs to be manually done afterwards.
        :param License new_license: License object representing the new license
        """
        self.license = new_license
        SoundLicenseHistory.objects.create(sound=self, license=new_license)

    def get_sound_sources_as_set(self):
        """
        Returns a set object with the integer sound IDs of the current sources of the sound
        """
        return {source["id"] for source in self.sources.all().values("id")}

    def set_sources(self, new_sources):
        """
        :param set new_sources: set object with the integer IDs of the sounds which should be set as sources of the sound
        """
        new_sources.discard(self.id)  # stop the universe from collapsing :-D
        old_sources = self.get_sound_sources_as_set()
        
        # process sources in old but not in new
        for sid in old_sources - new_sources:
            try:
                source = Sound.objects.get(id=sid)
                self.sources.remove(source)
                source.invalidate_template_caches()
            except Sound.DoesNotExist:
                pass

        # process sources in new but not in old
        for sid in new_sources - old_sources:
            source = Sound.objects.get(id=sid)
            source.invalidate_template_caches()
            self.sources.add(source)
            send_mail_template(
                settings.EMAIL_SUBJECT_SOUND_ADDED_AS_REMIX, 'sounds/email_remix_update.txt',
                {'source': source, 'action': 'added', 'remix': self},
                user_to=source.user, email_type_preference_check='new_remix')
        
        if old_sources != new_sources:
            self.invalidate_template_caches()

    # N.B. The set_xxx functions below are used in the distributed processing and other parts of the app where we only
    # want to save an individual field of the model to prevent overwritting other model fields.

    def set_processing_ongoing_state(self, state):
        """
        Updates self.processing_ongoing_state field of the Sound object and saves to DB without updating other
        fields. This function is used in cases when two instances of the same Sound object could be edited by
        two processes in parallel and we want to avoid possible field overwrites.
        :param str state: new state to which self.processing_ongoing_state should be set
        """
        self.processing_ongoing_state = state
        self.save(update_fields=['processing_ongoing_state'])

    def set_similarity_state(self, state):
        """
        Updates self.similarity_state field of the Sound object and saves to DB without updating other
        fields. This function is used in cases when two instances of the same Sound object could be edited by
        two processes in parallel and we want to avoid possible field overwrites.
        :param str state: new state to which self.similarity_state should be set
        """
        self.similarity_state = state
        self.save(update_fields=['similarity_state'])

    def set_audio_info_fields(self, samplerate=None, bitrate=None, bitdepth=None, channels=None, duration=None):
        """
        Updates several fields of the Sound object which store some audio properties and saves to DB without
        updating other fields. This function is used in cases when two instances of the same Sound object could be
        edited by two processes in parallel and we want to avoid possible field overwrites.
        :param int samplerate: saplerate to store
        :param int bitrate: bitrate to store
        :param int bitdepth: bitdepth to store
        :param int channels: number of channels to store
        :param float duration: duration to store
        """
        update_fields = []
        if samplerate is not None:
            self.samplerate = samplerate
            update_fields.append('samplerate')
        if bitrate is not None:
            self.bitrate = bitrate
            update_fields.append('bitrate')
        if bitdepth is not None:
            self.bitdepth = bitdepth
            update_fields.append('bitdepth')
        if channels is not None:
            self.channels = channels
            update_fields.append('channels')
        if duration is not None:
            self.duration = duration
            update_fields.append('duration')
        self.save(update_fields=update_fields)

    def change_moderation_state(self, new_state):
        """
        Change the moderation state of a sound and perform related tasks such as marking the sound as index dirty
        or sending a pack to process if required.
        :param str new_state: new moderation state to which the sound should be set
        """
        current_state = self.moderation_state
        if current_state != new_state:
            self.mark_index_dirty(commit=False)
            self.moderation_state = new_state
            self.moderation_date = datetime.datetime.now()
            self.save()

            if new_state != 'OK':
                # If the moderation state changed and now the sound is not moderated OK, delete it from indexes
                self.delete_from_indexes()

            if (current_state == 'OK' and new_state != 'OK') or (current_state != 'OK' and new_state == 'OK'):
                # Sound either passed from being approved to not being approved, or from not being approved to
                # being approved. In that case we need to update num_sounds counts of sound's author and pack (if any)
                self.user.profile.update_num_sounds()
                if self.pack:
                    self.pack.process()
        else:
            # If the moderation state has not changed, only update moderation date
            self.moderation_date = datetime.datetime.now()
            self.save()

        self.invalidate_template_caches()

    def change_processing_state(self, new_state, processing_log=None):
        """
        Change the processing state of a sound and perform related tasks such as set the sound as index dirty if
        required. Only the fields that are changed are saved to the object. This is needed when the processing tasks
        change the processing state of the sound to avoid potential collisions when saving the whole object.
        :param str new_state: new processing state to which the sound should be set
        :param str processing_log: processing log to be saved in the Sound object
        """
        current_state = self.processing_state
        if current_state != new_state:
            # Sound either went from PE to OK, from PE to FA, from OK to FA, or from FA to OK (never from OK/FA to PE)
            self.mark_index_dirty(commit=False)
            self.processing_state = new_state
            self.processing_date = datetime.datetime.now()
            if self.processing_log is None:
                self.processing_log = ''
            self.processing_log += f'----Processed sound {datetime.datetime.today()} - {self.id}\n{processing_log}'
            self.save(update_fields=['processing_state', 'processing_date', 'processing_log', 'is_index_dirty'])

            if new_state == 'FA':
                # Sound became processing failed, delete it from indexes
                self.delete_from_indexes()

            # Update num_sounds counts of sound's author and pack (if any)
            self.user.profile.update_num_sounds()
            if self.pack:
                self.pack.process()

        else:
            # If processing state has not changed, only update the processing date and log
            self.processing_date = datetime.datetime.now()
            if self.processing_log is None:
                self.processing_log = ''
            self.processing_log += f'----Processed sound {datetime.datetime.today()} - {self.id}\n{processing_log}'
            self.save(update_fields=['processing_date', 'processing_log'])

        self.invalidate_template_caches()

    def change_owner(self, new_owner):
        """
        Change the owner (i.e. author) of a Sound object by assigning a new User object to the user field.
        If sound is part of a Pack, when changing the owner a new Pack object is created for the new owner.
        Changing the owner of the sound also includes renaming and moving all associated files (i.e. sound, previews,
        displays and analysis) to include the ID of the new owner and be located accordingly.
        NOTE: see comments in https://github.com/MTG/freesound/issues/750 for more information
        :param User new_owner: User object of the new sound owner
        """

        def replace_user_id_in_path(path, old_owner_id, new_owner_id):
            old_path_beginning = '%i_%i' % (self.id, old_owner_id)
            new_path_beginning = '%i_%i' % (self.id, new_owner_id)
            return path.replace(old_path_beginning, new_path_beginning)

        # Rename related files in disk
        paths_to_rename = [
            self.locations('path'),  # original file path
            self.locations('analysis.frames.path'),  # analysis frames file
            self.locations('analysis.statistics.path'),  # analysis statistics file
            self.locations('display.spectral.L.path'),  # spectrogram L
            self.locations('display.spectral.M.path'),  # spectrogram M
            self.locations('display.wave_bw.L.path'),  # waveform BW L
            self.locations('display.wave_bw.M.path'),  # waveform BW M
            self.locations('display.spectral_bw.L.path'),  # spectrogram BW L
            self.locations('display.spectral_bw.M.path'),  # spectrogram BW M
            self.locations('display.wave.L.path'),  # waveform L
            self.locations('display.wave.M.path'),  # waveform M
            self.locations('preview.HQ.mp3.path'),  # preview HQ mp3
            self.locations('preview.HQ.ogg.path'),  # preview HQ ogg
            self.locations('preview.LQ.mp3.path'),  # preview LQ mp3
            self.locations('preview.LQ.ogg.path'),  # preview LQ ogg
        ]
        for path in paths_to_rename:
            try:
                os.rename(path, replace_user_id_in_path(path, self.user.id, new_owner.id))
            except OSError:
                web_logger.error('WARNING changing owner of sound %i: Could not rename file %s because '
                                 'it does not exist.\n' % (self.id, path))

        # Deal with pack
        # If sound is in pack, replicate pack in new user.
        # If pack already exists in new user, add sound to that existing pack.
        old_pack = None
        if self.pack:
            old_pack = self.pack
            (new_pack, created) = Pack.objects.get_or_create(user=new_owner, name=self.pack.name)
            self.pack = new_pack

        # Change tags ownership too (otherwise they might get deleted if original user is deleted)
        self.tags.all().update(user=new_owner)

        # Change user field
        old_owner = self.user
        self.user = new_owner

        # Change original_path field
        self.original_path = replace_user_id_in_path(self.original_path, old_owner.id, new_owner.id)

        # Set index dirty
        self.mark_index_dirty(commit=True)  # commit=True does save

        # Update old owner and new owner profiles
        old_owner.profile.update_num_sounds()
        new_owner.profile.update_num_sounds()

        # Process old and new packs
        if old_pack:
            old_pack.process()
            new_pack.process()

        # NOTE: see comments in https://github.com/MTG/freesound/issues/750

    def mark_index_dirty(self, commit=True):
        self.is_index_dirty = True
        if commit:
            self.save()

    def add_comment(self, user, comment):
        comment = Comment(sound=self, user=user, comment=comment)
        comment.save()
        self.num_comments = F('num_comments') + 1
        self.mark_index_dirty(commit=False)
        self.save()

    def post_delete_comment(self, commit=True):
        """ When a comment is deleted this method is called to update num_comments """
        self.num_comments = F('num_comments') - 1
        self.mark_index_dirty(commit=False)
        if commit:
            self.save()

    def compute_crc(self, commit=True):
        crc = 0
        sound_path = self.locations('path')
        if settings.USE_PREVIEWS_WHEN_ORIGINAL_FILES_MISSING and not os.path.exists(sound_path):
            sound_path = self.locations("preview.LQ.mp3.path")

        with open(sound_path, 'rb') as fp:
            for data in iter(lambda: fp.read(settings.CRC_BUFFER_SIZE), b''):
                crc = zlib.crc32(data, crc)

        self.crc = f'{crc & 0xffffffff:0>8x}'  # right aligned with zero-padding, width of 8 chars

        if commit:
            self.save()

    def create_moderation_ticket(self):
        ticket = Ticket.objects.create(
            title='Moderate sound %s' % self.original_filename,
            status=TICKET_STATUS_NEW,
            queue=Queue.objects.get(name='sound moderation'),
            sender=self.user,
            sound=self,
        )
        TicketComment.objects.create(
            sender=self.user,
            text="I've uploaded %s. Please moderate!" % self.original_filename,
            ticket=ticket,
        )

    def unlink_moderation_ticket(self):
        # If sound has an assigned ticket, set its content to None and status to closed
        try:
            ticket = self.ticket
            ticket.status = TICKET_STATUS_CLOSED
            ticket.sound = None
            ticket.save()
        except Ticket.DoesNotExist:
            pass

    def process_and_analyze(self, force=False, high_priority=False):
        """
        Process and analyze a sound if the sound has a processing state different than "OK" and/or and analysis state
        other than "OK". 'force' argument can be used to trigger processing and analysis regardless of the processing
        state and analysis state of the sound.
        NOTE: high_priority is not implemented and setting it has no effect
        """
        self.process(force=force, high_priority=high_priority)
        self.analyze(force=force, high_priority=high_priority)

    def process(self, force=False, skip_previews=False, skip_displays=False, high_priority=False):
        """
        Trigger processing of the sound if processing_state is not "OK" or force=True.
        'skip_previews' and 'skip_displays' arguments can be used to disable the computation of either of these steps.
        Processing code generates the file previews and display images as well as fills some audio fields
        of the Sound model. This method returns "True" if sound was sent to process, None otherwise.
        NOTE: high_priority is not implemented and setting it has no effect
        """
        if force or ((self.processing_state != "OK" or self.processing_ongoing_state != "FI") and self.estimate_num_processing_attemps() <= 3):
            self.set_processing_ongoing_state("QU")
            tasks.process_sound.delay(sound_id=self.id, skip_previews=skip_previews, skip_displays=skip_displays)
            sounds_logger.info("Send sound with id %s to queue 'process'" % self.id)
            return True

    def estimate_num_processing_attemps(self):
        # Estimates how many processing attemps have been made by looking at the processing logs 
        if self.processing_log is not None:
            return max(1, self.processing_log.count('----Processed sound'))
        else:
            return 0

    def analyze(self, analyzer=settings.FREESOUND_ESSENTIA_EXTRACTOR_NAME, force=False, verbose=True, high_priority=False):
        # Note that "high_priority" is not implemented but needs to be here for compatibility with older code
        if analyzer not in settings.ANALYZERS_CONFIGURATION.keys():
            # If specified analyzer is not one of the analyzers configured, do nothing
            if verbose:
                sounds_logger.info(f"Not sending sound {self.id} to unknown analyzer {analyzer}")
            return None

        sa, created = SoundAnalysis.objects.get_or_create(sound=self, analyzer=analyzer)
        if not sa.analysis_status == "QU" or force or created:
            # Only send to queue if not already in queue
            sa.num_analysis_attempts += 1
            sa.analysis_status = "QU"
            sa.analysis_time = 0
            sa.last_sent_to_queue = datetime.datetime.now()
            sa.save(update_fields=['num_analysis_attempts', 'analysis_status', 'last_sent_to_queue', 'analysis_time'])
            sound_path = self.locations('path')
            if settings.USE_PREVIEWS_WHEN_ORIGINAL_FILES_MISSING and not os.path.exists(sound_path):
                sound_path = self.locations("preview.LQ.mp3.path")
            celery_app.send_task(analyzer, kwargs={'sound_id': self.id, 'sound_path': sound_path,
                        'analysis_folder': self.locations('analysis.base_path'), 'metadata':json.dumps({'duration': self.duration})}, queue=analyzer)
            if verbose:
                sounds_logger.info(f"Sending sound {self.id} to analyzer {analyzer}")
        else:
            if verbose:
                sounds_logger.info(f"Not sending sound {self.id} to analyzer {analyzer} as is already queued")
        return sa

    def delete_from_indexes(self):
        delete_sounds_from_search_engine([self.id])
        delete_sound_from_gaia(self.id)

    def invalidate_template_caches(self):
        for is_explicit in [True, False]:
            invalidate_template_cache("sound_header", self.id, is_explicit)

        for display_random_link in [True, False]:
            invalidate_template_cache("sound_footer_top", self.id, display_random_link)

        invalidate_template_cache("sound_footer_bottom", self.id)

        for is_authenticated in [True, False]:
            for is_explicit in [True, False]:
                invalidate_template_cache("display_sound", self.id, is_authenticated, is_explicit)
                for player_size in ['small', 'middle', 'big_no_info', 'small_no_info', 'minimal', 'infowindow']:
                    invalidate_template_cache("bw_display_sound", self.id, is_authenticated, is_explicit, player_size)

        invalidate_template_cache("bw_sound_page", self.id)
        invalidate_template_cache("bw_sound_page_sidebar", self.id)

    def get_geotag_name(self):
        if settings.USE_TEXTUAL_LOCATION_NAMES_IN_BW:
            if hasattr(self, 'geotag_name'):
                name = self.geotag_name
            else:
                name = self.geotag.location_name
            if name:
                return name
        if hasattr(self, 'geotag_lat'):
            return f'{self.geotag_lat:.3f}, {self.geotag_lon:.3f}'
        else:
            return f'{self.geotag.lat:.3f}, {self.geotag.lon:.3f}'


    class Meta(SocialModel.Meta):
        ordering = ("-created", )


class SoundOfTheDayManager(models.Manager):
    def create_sound_for_date(self, date_display):
        """Create a random sound of the day for a specific date.
        Make sure that the sound hasn't already been chosen as a sound of the day
        and that it is not by a user who has recently had their sound chosen.

        Returns:
            True if the sound was created
            False if no sound of the day was able to be created (e.g. if there are no sounds available)
        """
        already_created = self.model.objects.filter(date_display=date_display).exists()
        if already_created:
            return True

        days_for_user = settings.NUMBER_OF_DAYS_FOR_USER_RANDOM_SOUNDS
        date_from = date_display - datetime.timedelta(days=days_for_user)
        users = self.model.objects.filter(
                date_display__lt=date_display,
                date_display__gte=date_from).distinct().values_list('sound__user_id', flat=True)
        used_sounds = self.model.objects.values_list('sound_id', flat=True)

        sound = Sound.objects.random(excludes={'user__id__in': users, 'id__in': used_sounds})
        if sound:
            rnd = self.model.objects.create(sound=sound, date_display=date_display)
        else:
            return False

        return True

    def get_sound_for_date(self, date_display):
        """Get a sound that has been chosen for a given date

        Returns:
            A sound for the given date
        Raises:
            SoundOfTheDay.DoesNotExist if no sound of the day for this date has been created
        """
        return self.model.objects.get(date_display=date_display)


class SoundOfTheDay(models.Model):
    sound = models.ForeignKey(Sound)
    date_display = models.DateField(db_index=True)
    email_sent = models.BooleanField(default=False)

    objects = SoundOfTheDayManager()

    def __str__(self):
        return f'Random sound of the day {self.date_display}'

    def notify_by_email(self):
        """Notify the user of this sound by email that their sound has been chosen
        as our Sound of the Day.
        If the email has already been sent, don't send the notification.
        If the user has disabled the email notifications for this type of message, don't send it.

        Returns:
            True if the email was sent
            False if it was not sent
        """
        sounds_logger.info("Notifying user of random sound of the day")
        if self.email_sent:
            sounds_logger.info("Email was already sent")
            return False

        send_mail_template(
            settings.EMAIL_SUBJECT_RANDOM_SOUND_OF_THE_SAY_CHOOSEN, 'sounds/email_random_sound.txt',
            {'sound': self.sound, 'user': self.sound.user},
            user_to=self.sound.user, email_type_preference_check="random_sound")
        self.email_sent = True
        self.save()

        sounds_logger.info("Finished sending mail to user %s of random sound of the day %s" %
                          (self.sound.user, self.sound))

        return True


class DeletedSound(models.Model):
    user = models.ForeignKey(User, null=True, on_delete=models.SET_NULL)
    created = models.DateTimeField(db_index=True, auto_now_add=True)
    sound_id = models.IntegerField(default=0, db_index=True)
    data = JSONField()


def on_delete_sound(sender, instance, **kwargs):

    ds, create = DeletedSound.objects.get_or_create(
        sound_id=instance.id,
        defaults={'data': {}})
    ds.user = instance.user

    # Copy relevant data to DeletedSound for future research
    # Note: we do not store information about individual downloads and ratings, we only
    # store count and average (for ratings). We do not store at all information about bookmarks.

    try:
        data = list(Sound.objects.filter(pk=instance.pk).values())[0]
    except IndexError:
        # The sound being deleted can't be found on the database. This might happen if a sound is being deleted
        # multiple times concurrently, and in one "thread" the sound object has already been deleted when reaching
        # this part of the code. If that happens, return form this function without creating the DeletedSound
        # object nor doing any of the other steps as this will have been already carried out.
        return

    username = None
    if instance.user:
        username = instance.user.username
    data['username'] = username

    pack = None
    if instance.pack:
        pack = list(Pack.objects.filter(pk=instance.pack.pk).values())[0]
    data['pack'] = pack

    geotag = None
    if instance.geotag:
        geotag = list(GeoTag.objects.filter(pk=instance.geotag.pk).values())[0]
    data['geotag'] = geotag

    license = None
    if instance.license:
        license = list(License.objects.filter(pk=instance.license.pk).values())[0]
    data['license'] = license

    data['comments'] = list(instance.comments.values())
    data['tags'] = list(instance.tags.values())
    data['sources'] = list(instance.sources.values('id'))

    # Alter datetime objects in data to avoid serialization problems
    data['created'] = str(data['created'])
    data['moderation_date'] = str(data['moderation_date'])
    data['processing_date'] = str(data['processing_date'])
    data['date_recorded'] = str(data['date_recorded'])  # This field is not used
    if instance.pack:
        data['pack']['created'] = str(data['pack']['created'])
        data['pack']['last_updated'] = str(data['pack']['last_updated'])
    for tag in data['tags']:
        tag['created'] = str(tag['created'])
    for comment in data['comments']:
        comment['created'] = str(comment['created'])
    if instance.geotag:
        geotag['created'] = str(geotag['created'])
    ds.data = data
    ds.save()

    try:
        if instance.geotag:
            instance.geotag.delete()
    except:
        pass

    instance.delete_from_indexes()
    instance.unlink_moderation_ticket()


def post_delete_sound(sender, instance, **kwargs):
    # after deleted sound update num_sounds on profile and pack
    try:
        # before updating the number of sounds here, we need to refresh the object from the DB because another signal
        # triggered after a sound is deleted (the post_delete signal on Download object) also needs to modify the
        # user profile and if we don't refresh here the changes by that other signal will be overwritten when saving
        instance.user.profile.refresh_from_db()
        instance.user.profile.update_num_sounds()
    except ObjectDoesNotExist:
        # If this is triggered after user.delete() (instead of sound.delete() or user.profile.delete_user()),
        # user object will have no profile
        pass
    if instance.pack:
        instance.pack.process()
    web_logger.info("Deleted sound with id %i" % instance.id)


pre_delete.connect(on_delete_sound, sender=Sound)
post_delete.connect(post_delete_sound, sender=Sound)


class PackManager(models.Manager):

    def ordered_ids(self, pack_ids):
        """
        Returns a list of Pack objects with ID in pack_ids and in the same order. pack_ids can include ID duplicates
        and the returned list will also include duplicated Pack objects.

        Args:
            pack_ids (List[int]): list with the IDs of the packs to be included in the output

        Returns:
            List[Pack]: List of Pack objects

        """
        packs = {pack_obj.id: pack_obj for pack_obj in Pack.objects.filter(id__in=pack_ids).exclude(is_deleted=True)}
        return [packs[pack_id] for pack_id in pack_ids if pack_id in packs]


class Pack(SocialModel):
    user = models.ForeignKey(User)
    name = models.CharField(max_length=255)
    description = models.TextField(null=True, blank=True, default=None)
    is_dirty = models.BooleanField(db_index=True, default=False)
    created = models.DateTimeField(db_index=True, auto_now_add=True)
    license_crc = models.CharField(max_length=8, blank=True)
    last_updated = models.DateTimeField(db_index=True, auto_now_add=True)
    num_downloads = models.PositiveIntegerField(default=0)  # Updated via db trigger
    num_sounds = models.PositiveIntegerField(default=0)  # Updated via django Pack.process() method
    is_deleted = models.BooleanField(db_index=True, default=False)

    VARIOUS_LICENSES_NAME = 'Various licenses'

    objects = PackManager()

    def __str__(self):
        return self.name

    def get_absolute_url(self):
        return reverse('pack', args=[self.user.username, smart_text(self.id)])

    class Meta(SocialModel.Meta):
        unique_together = ('user', 'name', 'is_deleted')
        ordering = ("-created",)

    def friendly_filename(self):
        name_slug = slugify(self.name)
        username_slug = slugify(self.user.username)
        return "%d__%s__%s.zip" % (self.id, username_slug, name_slug)

    def process(self):
        sounds = self.sounds.filter(processing_state="OK", moderation_state="OK").order_by("-created")
        self.num_sounds = sounds.count()
        if self.num_sounds:
            self.last_updated = sounds[0].created
        self.save()

    def get_random_sounds_from_pack(self, N=3):
        """
        Get N random sounds from this pack. If Pack has less than N sounds, then less than N sounds will be returned.

        Args:
            N (int): maximum number of random sounds to get

        Returns:
            List[Sound]: List of randomly selected Sound objects from the pack
        """
        sound_ids = list(Sound.public.filter(pack=self.id).order_by('?').values_list('id', flat=True)[:N])
        return Sound.objects.ordered_ids(sound_ids=sound_ids)

    def get_pack_tags(self):
        try:
            pack_tags_counts = get_search_engine().get_pack_tags(self.user.username, self.name)
            tags = [tag for tag, count in pack_tags_counts]
            return {'tags': tags, 'num_tags': len(tags)}
        except SearchEngineException as e:
            return False
        except Exception as e:
            return False

    def get_pack_tags_bw(self):
        try:
            pack_tags_counts = get_search_engine().get_pack_tags(self.user.username, self.name)
            return [{'name': tag, 'count': count, 'browse_url': reverse('tags', args=[tag])}
                    for tag, count in pack_tags_counts]
        except SearchEngineException as e:
            return []
        except Exception as e:
            return []

    def remove_sounds_from_pack(self):
        Sound.objects.filter(pack_id=self.id).update(pack=None)
        self.process()

    def delete_pack(self, remove_sounds=True):
        # Pack.delete() should never be called as it will completely erase the object from the db
        # Instead, Pack.delete_pack() should be used
        if remove_sounds:
            for sound in self.sounds.all():
                sound.delete()  # Create DeletedSound objects and delete original objects
        else:
            self.sounds.update(pack=None)
        self.is_deleted = True
        self.save()

    def get_attribution(self):
        sounds_list = self.sounds.filter(processing_state="OK",
                moderation_state="OK").select_related('user', 'license')

        users = User.objects.filter(sounds__in=sounds_list).distinct()
        # Generate text file with license info
        licenses = License.objects.filter(sound__pack=self).distinct()
        attribution = render_to_string("sounds/pack_attribution.txt",
            dict(users=users,
                pack=self,
                licenses=licenses,
                sound_list=sounds_list))
        return attribution

    @property
    def avg_rating(self):
        # Return average rating from 0 to 10
        # TODO: don't compute this realtime, store it in DB
        ratings = list(SoundRating.objects.filter(sound__pack=self).values_list('rating', flat=True))
        if ratings:
            return old_div(1.0*sum(ratings),len(ratings))
        else:
            return 0

    @property
    def avg_rating_0_5(self):
        # Returns the average raring, normalized from 0 tp 5
        return old_div(self.avg_rating,2)

    @property
    def num_ratings(self):
        # TODO: store this as pack field instead of computing it live
        return SoundRating.objects.filter(sound__pack=self).count()

    def get_total_pack_sounds_length(self):
        # TODO: don't compute this realtime, store it in DB
        durations = list(Sound.objects.filter(pack=self).values_list('duration', flat=True))
        return sum(durations)

    @cached_property
    def licenses_data(self):
        licenses_data = list(Sound.objects.select_related('license').filter(pack=self).values_list('license__name', 'license_id'))
        license_ids = [lid for _, lid in licenses_data]
        license_names = [lname for lname, _ in licenses_data]
        return license_ids, license_names
    
    @property
    def license_summary_name_and_id(self):
        # TODO: store this in DB?
        license_ids, license_names = self.licenses_data
        
        if len(set(license_ids)) == 1:
            # All sounds have same license
            license_summary_name = license_names[0]
            license_id = license_ids[0]
        else:
            license_summary_name = self.VARIOUS_LICENSES_NAME
            license_id = None
        return license_summary_name, license_id

    @property
    def license_bw_icon_name(self):
        license_summary_name, _ = self.license_summary_name_and_id
        if '0' in license_summary_name.lower():
            return 'zero'
        elif 'noncommercial' in license_summary_name.lower():
            return 'nc'
        elif 'attribution' in license_summary_name.lower():
            return 'by'
        return 'cc'

    @property
    def license_summary_text(self):
        # TODO: store this in DB?
        license_summary_name, license_summary_id = self.license_summary_name_and_id
        if license_summary_name != self.VARIOUS_LICENSES_NAME:
            return License.objects.get(id=license_summary_id).get_short_summary
        else:
            return "This pack contains sounds released under various licenses. Please check every individual sound page " \
                   "(or the <i>readme</i> file upon downloading the pack) to know under which " \
                   "license each sound is released."

    @property
    def license_summary_deed_url(self):
        license_summary_name, license_summary_id = self.license_summary_name_and_id
        if license_summary_name != self.VARIOUS_LICENSES_NAME:
            return License.objects.get(id=license_summary_id).deed_url
        else:
            return ""

    @property
    def has_geotags(self):
        # Returns whether or not the pack has geotags
        # This is used in the pack page to decide whether or not to show the geotags map. Doing this generates one
        # extra DB query, but avoid doing unnecessary map loads and a request to get all geotags by a pack (which would
        # return empty query set if no geotags and indeed generate more queries).
        return Sound.objects.filter(pack=self).exclude(geotag=None).count() > 0


class Flag(models.Model):
    sound = models.ForeignKey(Sound)
    reporting_user = models.ForeignKey(User, null=True, blank=True, default=None)
    email = models.EmailField()
    REASON_TYPE_CHOICES = (
        ("O", 'Offending sound'),
        ("I", 'Illegal sound'),
        ("T", 'Other problem'),
    )
    reason_type = models.CharField(max_length=1, choices=REASON_TYPE_CHOICES, default="I")
    reason = models.TextField()
    created = models.DateTimeField(db_index=True, auto_now_add=True)

<<<<<<< HEAD
    def __str__(self):
        return u"%s: %s" % (self.reason_type, self.reason[:100])
=======
    def __unicode__(self):
        return f"{self.reason_type}: {self.reason[:100]}"
>>>>>>> 95425e6c

    class Meta:
        ordering = ("-created",)


class Download(models.Model):
    user = models.ForeignKey(User, related_name='sound_downloads')
    sound = models.ForeignKey(Sound, related_name='downloads')
    license = models.ForeignKey(License)
    created = models.DateTimeField(db_index=True, auto_now_add=True)

    class Meta:
        ordering = ("-created",)
        indexes = [
            models.Index(fields=['user', 'sound']),
        ]


@receiver(post_delete, sender=Download)
def update_num_downloads_on_delete(**kwargs):
    download = kwargs['instance']
    if download.sound_id:
        Sound.objects.filter(id=download.sound_id).update(
            is_index_dirty=True, num_downloads=Greatest(F('num_downloads') - 1, 0))
        accounts.models.Profile.objects.filter(user_id=download.user_id).update(
            num_sound_downloads=Greatest(F('num_sound_downloads') - 1, 0))


@receiver(post_save, sender=Download)
def update_num_downloads_on_insert(**kwargs):
    download = kwargs['instance']
    if kwargs['created']:
        if download.sound_id:
            Sound.objects.filter(id=download.sound_id).update(
                is_index_dirty=True, num_downloads=Greatest(F('num_downloads') + 1, 0))
            accounts.models.Profile.objects.filter(user_id=download.user_id).update(
                num_sound_downloads=Greatest(F('num_sound_downloads') + 1, 0))


class PackDownload(models.Model):
    user = models.ForeignKey(User, related_name='pack_downloads')
    pack = models.ForeignKey(Pack, related_name='downloads')
    created = models.DateTimeField(db_index=True, auto_now_add=True)


class PackDownloadSound(models.Model):
    sound = models.ForeignKey(Sound)
    pack_download = models.ForeignKey(PackDownload)
    license = models.ForeignKey(License)


@receiver(post_delete, sender=PackDownload)
def update_num_downloads_on_delete_pack(**kwargs):
    download = kwargs['instance']
    Pack.objects.filter(id=download.pack_id).update(num_downloads=Greatest(F('num_downloads') - 1, 0))
    accounts.models.Profile.objects.filter(user_id=download.user_id).update(
        num_pack_downloads=Greatest(F('num_pack_downloads') - 1, 0))


@receiver(post_save, sender=PackDownload)
def update_num_downloads_on_insert_pack(**kwargs):
    download = kwargs['instance']
    if kwargs['created']:
        Pack.objects.filter(id=download.pack_id).update(num_downloads=Greatest(F('num_downloads') + 1, 0))
        accounts.models.Profile.objects.filter(user_id=download.user_id).update(
            num_pack_downloads=Greatest(F('num_pack_downloads') + 1, 0))


class RemixGroup(models.Model):
    protovis_data = models.TextField(null=True, blank=True, default=None)
    sounds = models.ManyToManyField(Sound,
                                    symmetrical=False,
                                    related_name='remix_group',
                                    blank=True)
    group_size = models.PositiveIntegerField(null=False, default=0)


class SoundLicenseHistory(models.Model):
    """Store history of licenses related to a sound"""
    license = models.ForeignKey(License)
    sound = models.ForeignKey(Sound)
    created = models.DateTimeField(db_index=True, auto_now_add=True)

    class Meta:
        ordering = ("-created",)


class SoundAnalysis(models.Model):
    """Reference to the analysis output for a given sound and extractor.
    The actual output can be either directly stored in the model (using analysis_data field),
    or can be stored in a JSON/YAML file in disk.
    """
    STATUS_CHOICES = (
            ("QU", 'Queued'),
            ("OK", 'Ok'),
            ("SK", 'Skipped'),
            ("FA", 'Failed'),
        )

    sound = models.ForeignKey(Sound, related_name='analyses')
    last_sent_to_queue = models.DateTimeField(auto_now_add=True)
    last_analyzer_finished = models.DateTimeField(null=True)
    analyzer = models.CharField(db_index=True, max_length=255)  # Analyzer name including version
    analysis_data = JSONField(null=True)
    analysis_status = models.CharField(null=False, default="QU", db_index=True, max_length=2, choices=STATUS_CHOICES)
    num_analysis_attempts = models.IntegerField(default=0)
    analysis_time = models.FloatField(default=0)

    @property
    def analysis_filepath_base(self):
        """Returns the absolute path of the analysis files related with this SoundAnalysis object. Related files will
         include analysis output but also logs. The base filepath should be complemented with the extension, which
         could be '.json' or '.yaml' (for analysis outputs) or '.log' for log file. The related files should be in
         the ANALYSIS_PATH and under a sound ID folder structure like sounds and other sound-related files."""
        id_folder = str(old_div(self.sound_id, 1000))
        return os.path.join(settings.ANALYSIS_PATH, id_folder, f"{self.sound_id}-{self.analyzer}")

    def load_analysis_data_from_file_to_db(self):
        """This method checks the analysis output data which has been written to a file, and loads it to the
        database using the SoundAnalysis.analysis_data field. The loading of the data into DB only happens if a
        data mapping for the current analyzer has been specified in the Django settings. Note that for some analyzers
        we don't actually want the data to be loaded in the DB as it would take a lot of space."""

        def value_is_valid(value):
            # By convention in the analyzer's code, if descriptors have a value of None, these should not be loaded/indexed
            # by Freesound, therefore these should not be considered valid.
            if value is None:
                return False
            # Postgres JSON data field can not store float values of nan or inf. Ideally these values should have never
            # been outputted by the analyzers in the first place, but it can happen. We use this function here and skip
            # indexing key/value pairs where the value is not valid for Postgres JSON data fields.
            if isinstance(value, float):
                return not math.isinf(value) and not math.isnan(value)
            return True

        if self.analysis_status == "OK" and \
            'descriptors_map' in settings.ANALYZERS_CONFIGURATION.get(self.analyzer, {}):
            analysis_results = self.get_analysis_data_from_file()
            if analysis_results:
                descriptors_map = settings.ANALYZERS_CONFIGURATION[self.analyzer]['descriptors_map']
                analysis_data_for_db = {}
                for file_descriptor_key_path, db_descriptor_key, _ in descriptors_map:
                    # TODO: here we could implement support for nested keys in the analysis file, maybe by accessing
                    # TODO: nested keys with dot notation (e.g. "key1.nested_key2")
                    if file_descriptor_key_path in analysis_results:
                        value = analysis_results[file_descriptor_key_path]
                        if value_is_valid(value):
                            analysis_data_for_db[db_descriptor_key] = value
                self.analysis_data = analysis_data_for_db
            else:
                self.analysis_data = None
        self.save(update_fields=['analysis_data'])

    def get_analysis_data_from_file(self):
        """Returns the analysis data as stored in file or returns empty dict if no file exists. It tries
        extensions .json and .yaml as these are the supported formats for analysis results"""
        if os.path.exists(self.analysis_filepath_base + '.json'):
            try:
                return json.load(open(self.analysis_filepath_base + '.json'))
            except Exception:
                pass
        if os.path.exists(self.analysis_filepath_base + '.yaml'):
            try:
                return yaml.load(open(self.analysis_filepath_base + '.yaml'), Loader=yaml.cyaml.CSafeLoader)
            except Exception:
                pass
        return {}

    def get_analysis_data(self):
        """Returns the output of the analysis, either returning them from the DB or from a file in disk"""
        if self.analysis_status == "OK":
            if self.analysis_data:
                return self.analysis_data
            else:
                return self.get_analysis_data_from_file()
        return {}

    def get_analysis_logs(self):
        """Returns the logs of the analysis"""
        try:
            fid = open(self.analysis_filepath_base + '.log')
            file_contents = fid.read()
            fid.close()
            return file_contents
        except OSError:
            return 'No logs available...'

    def re_run_analysis(self, verbose=True):
        self.sound.analyze(self.analyzer, force=True, verbose=verbose)

    def __str__(self):
        return f'Analysis of sound {self.sound_id} with {self.analyzer}'

    class Meta:
        unique_together = (("sound", "analyzer")) # one sounds.SoundAnalysis object per sound<>analyzer combination

def on_delete_sound_analysis(sender, instance, **kwargs):
    # Right before deleting a SoundAnalysis object, delete also the associated log and analysis files (if any)
    for filepath in glob.glob(instance.analysis_filepath_base + '*'):
        try:
            os.remove(filepath)
        except Exception as e:
            pass

pre_delete.connect(on_delete_sound_analysis, sender=SoundAnalysis)<|MERGE_RESOLUTION|>--- conflicted
+++ resolved
@@ -1664,13 +1664,8 @@
     reason = models.TextField()
     created = models.DateTimeField(db_index=True, auto_now_add=True)
 
-<<<<<<< HEAD
     def __str__(self):
-        return u"%s: %s" % (self.reason_type, self.reason[:100])
-=======
-    def __unicode__(self):
         return f"{self.reason_type}: {self.reason[:100]}"
->>>>>>> 95425e6c
 
     class Meta:
         ordering = ("-created",)
