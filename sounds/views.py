#
# Freesound is (c) MUSIC TECHNOLOGY GROUP, UNIVERSITAT POMPEU FABRA
#
# Freesound is free software: you can redistribute it and/or modify
# it under the terms of the GNU Affero General Public License as
# published by the Free Software Foundation, either version 3 of the
# License, or (at your option) any later version.
#
# Freesound is distributed in the hope that it will be useful,
# but WITHOUT ANY WARRANTY; without even the implied warranty of
# MERCHANTABILITY or FITNESS FOR A PARTICULAR PURPOSE.  See the
# GNU Affero General Public License for more details.
#
# You should have received a copy of the GNU Affero General Public License
# along with this program.  If not, see <http://www.gnu.org/licenses/>.
#
# Authors:
#     See AUTHORS file.
#

from django.conf import settings
from django.contrib import messages
from django.contrib.auth.decorators import login_required
from django.contrib.auth.models import User, Group
from django.core.cache import cache
from django.core.exceptions import ObjectDoesNotExist
from django.urls import reverse, resolve
from django.db import connection, transaction
from django.db.models import Q
from django.http import HttpResponseRedirect, Http404,\
    HttpResponsePermanentRedirect, JsonResponse
from django.shortcuts import get_object_or_404, redirect
from django.utils.six.moves.urllib.parse import urlparse
from django.http import HttpResponse
from django.template import loader
from accounts.models import Profile
from comments.forms import CommentForm
from comments.models import Comment
from forum.models import Thread
from freesound.freesound_exceptions import PermissionDenied
from geotags.models import GeoTag
from networkx import nx
from utils.frontend_handling import render
from sounds.forms import *
from sounds.management.commands.create_remix_groups import _create_nodes, _create_and_save_remixgroup
from sounds.models import Sound, Pack, License, Download, RemixGroup, DeletedSound, SoundOfTheDay, SoundLicenseHistory
from sounds.models import  PackDownload, PackDownloadSound
from sounds.templatetags import display_sound
from donations.models import DonationsModalSettings
from tickets import TICKET_STATUS_CLOSED
from utils.search.search_general import get_random_sound_from_solr
from tickets.models import Ticket, TicketComment
from utils.username import redirect_if_old_username_or_404
from utils.downloads import download_sounds, should_suggest_donation
from utils.encryption import encrypt, decrypt
from utils.mail import send_mail_template
from utils.nginxsendfile import sendfile
from utils.pagination import paginate
from utils.similarity_utilities import get_similar_sounds
from utils.text import remove_control_chars
from follow import follow_utils
from operator import itemgetter
import gearman
import datetime
import time
import logging
import json
import os


logger = logging.getLogger('web')
downloads_logger = logging.getLogger('downloads')


def get_sound_of_the_day_id():
    """
    Returns random id of sound (int)
    """
    cache_key = "random_sound"
    random_sound = cache.get(cache_key)
    if not random_sound:
        try:
            today = datetime.date.today()
            now = datetime.datetime.now()
            tomorrow = datetime.datetime(today.year, today.month, today.day)
            time_until_tomorrow = tomorrow - now

            rnd = SoundOfTheDay.objects.get(date_display=today)
            random_sound = rnd.sound_id
            # Set the cache to expire at midnight tomorrow, so that
            # a new sound is chosen
            cache.set(cache_key, random_sound, time_until_tomorrow.seconds)
        except SoundOfTheDay.DoesNotExist:
            return None
    return random_sound


def sounds(request):
    n_weeks_back = 1
    latest_sounds = Sound.objects.latest_additions(5, '2 days')
    latest_sound_objects = Sound.objects.ordered_ids([latest_sound['sound_id'] for latest_sound in latest_sounds])
    latest_sounds = [(latest_sound, latest_sound_objects[index],) for index, latest_sound in enumerate(latest_sounds)]
    latest_packs = Pack.objects.select_related().filter(num_sounds__gt=0).exclude(is_deleted=True).order_by("-last_updated")[0:20]
    last_week = datetime.datetime.now()-datetime.timedelta(weeks=n_weeks_back)
    popular_sound_ids = [snd.id for snd in Sound.objects.filter(\
            Q(moderation_date__gte=last_week) | Q(created__gte=last_week)).order_by("-num_downloads")[0:5]]
    popular_sounds = Sound.objects.ordered_ids(popular_sound_ids)
    popular_packs = Pack.objects.filter(created__gte=last_week).exclude(is_deleted=True).order_by("-num_downloads")[0:5]
    random_sound_id = get_sound_of_the_day_id()
    if random_sound_id:
        random_sound = Sound.objects.bulk_query_id([random_sound_id])[0]
    else:
        random_sound = None
    tvars = {
        'latest_sounds': latest_sounds,
        'latest_packs': latest_packs,
        'popular_sounds': popular_sounds,
        'popular_packs': popular_packs,
        'random_sound': random_sound
    }
    return render(request, 'sounds/sounds.html', tvars)


def remixed(request):
    qs = RemixGroup.objects.all().order_by('-group_size')
    tvars = dict()
    tvars.update(paginate(request, qs, settings.SOUND_COMMENTS_PER_PAGE))
    return render(request, 'sounds/remixed.html', tvars)


def random(request):
    sound = get_random_sound_from_solr()
    sound_obj = None
    if sound:
        try:
            # There is a small edge case where a sound may have been marked
            # as explicit and is selected here before the index is updated,
            # but we expect this to happen rarely enough that it's not a problem
            sound_obj = Sound.objects.get(id=sound['id'])
        except Sound.DoesNotExist:
            pass
    if sound_obj is None:
        # Only if solr is down - Won't happen very often, but Sound.objects.random
        # will also restrict by sounds with at least 3 ratings  and an average
        # rating of >6. Not important to change this for the rare case that we trigger this.
        try:
            sound_obj = Sound.objects.random()
        except Sound.DoesNotExist:
            pass
    if sound_obj is None:
        raise Http404
    return HttpResponseRedirect('{}?random_browsing=true'.format(
        reverse('sound', args=[sound_obj.user.username, sound_obj.id])))


def packs(request):
    order = request.GET.get("order", "name")
    if order not in ["name", "-last_updated", "-created", "-num_sounds", "-num_downloads"]:
        order = "name"
    qs = Pack.objects.select_related() \
                     .filter(num_sounds__gt=0) \
                     .exclude(is_deleted=True) \
                     .order_by(order)
    tvars = {'order': order}
    tvars.update(paginate(request, qs, settings.PACKS_PER_PAGE, cache_count=True))
    return render(request, 'sounds/browse_packs.html', tvars)


def get_current_thread_ids():
    cursor = connection.cursor()
    cursor.execute("""
          SELECT forum_thread.id
            FROM forum_thread, forum_post
           WHERE forum_thread.last_post_id = forum_post.id
        ORDER BY forum_post.id DESC LIMIT 10
    """)
    return [x[0] for x in cursor.fetchall()]


def front_page(request):
    rss_cache = cache.get("rss_cache", None)
    donations_cache = cache.get("donations_cache", None)
    current_forum_threads = Thread.objects.filter(pk__in=get_current_thread_ids(),
                                                  first_post__moderation_state="OK",
                                                  last_post__moderation_state="OK") \
                                          .order_by('-last_post__created') \
                                          .select_related('author',
                                                          'forum',
                                                          'last_post',
                                                          'last_post__author',
                                                          'last_post__thread',
                                                          'last_post__thread__forum')
    latest_additions = Sound.objects.latest_additions(5, '2 days')
    random_sound_id = get_sound_of_the_day_id()
    if random_sound_id:
        random_sound = Sound.objects.bulk_query_id([random_sound_id])[0]
    else:
        random_sound = None
    tvars = {
        'rss_cache': rss_cache,
        'donations_cache': donations_cache,
        'current_forum_threads': current_forum_threads,
        'latest_additions': latest_additions,
        'random_sound': random_sound
    }
    return render(request, 'index.html', tvars)


@redirect_if_old_username_or_404
def sound(request, username, sound_id):
    try:
        sound = Sound.objects.select_related("license", "user", "user__profile", "pack").get(id=sound_id, user__username=username)
        user_is_owner = request.user.is_authenticated and \
            (sound.user == request.user or request.user.is_superuser or request.user.is_staff or
             Group.objects.get(name='moderators') in request.user.groups.all())
        # If the user is authenticated and this file is his, don't worry about moderation_state and processing_state
        if user_is_owner:
            if sound.moderation_state != "OK":
                messages.add_message(request, messages.INFO, 'Be advised, this file has <b>not been moderated</b> yet.')
            if sound.processing_state != "OK":
                messages.add_message(request, messages.INFO, 'Be advised, this file has <b>not been processed</b> yet.')
        else:
            if sound.moderation_state != 'OK' or sound.processing_state != 'OK':
                raise Http404
    except Sound.DoesNotExist:
        if DeletedSound.objects.filter(sound_id=sound_id).exists():
            return render(request, 'sounds/deleted_sound.html')
        else:
            raise Http404

    if request.method == "POST":
        form = CommentForm(request, request.POST)
        if request.user.is_authenticated:
            if request.user.profile.is_blocked_for_spam_reports():
                messages.add_message(request, messages.INFO, "You're not allowed to post the comment because your account "
                                                             "has been temporaly blocked after multiple spam reports")
            else:
                if form.is_valid():
                    comment_text = form.cleaned_data["comment"]
                    sound.add_comment(request.user, comment_text)
                    sound.invalidate_template_caches()
                    try:
                        if sound.user.profile.email_not_disabled("new_comment"):
                            # Send the user an email to notify him of the new comment!
                            logger.info("Notifying user %s of a new comment by %s" % (sound.user.username,
                                                                                      request.user.username))
                            send_mail_template(u'You have a new comment.', 'sounds/email_new_comment.txt',
                                               {'sound': sound, 'user': request.user, 'comment': comment_text},
                                               None, sound.user.email)
                    except Exception as e:
                        # If the email sending fails, ignore...
                        logger.error("Problem sending email to '%s' about new comment: %s" % (request.user.email, e))

                    return HttpResponseRedirect(sound.get_absolute_url())
    else:
        form = CommentForm(request)

    qs = Comment.objects.select_related("user", "user__profile")\
        .filter(sound_id=sound_id)
    display_random_link = request.GET.get('random_browsing', False)
    is_following = False
    if request.user.is_authenticated:
        users_following = follow_utils.get_users_following(request.user)
        if sound.user in users_following:
            is_following = True
    is_explicit = sound.is_explicit and (not request.user.is_authenticated or not request.user.profile.is_adult)

    tvars = {
        'sound': sound,
        'username': username,
        'form': form,
        'display_random_link': display_random_link,
        'is_following': is_following,
        'is_explicit': is_explicit,  # if the sound should be shown blurred, already checks for adult profile
        'sizes': settings.IFRAME_PLAYER_SIZE,
    }
    tvars.update(paginate(request, qs, settings.SOUND_COMMENTS_PER_PAGE))
    return render(request, 'sounds/sound.html', tvars)


@login_required
def after_download_modal(request):
    """
    This view checks if a modal should be shown after the user has downloaded a sound, and returns either the contents
    of the modal if needed.
    """
    response_content = None  # Default content of the response set to None (no modal)
    sound_name = request.GET.get('sound_name', 'this sound')  # Gets some data sent by the client

    def modal_shown_timestamps_cache_key(user):
        return 'modal_shown_timestamps_donations_shown_%i' % user.id

    if DonationsModalSettings.get_donation_modal_settings().enabled:
        # Get timestamps of last times modal was shown from cache
        modal_shown_timestamps = cache.get(modal_shown_timestamps_cache_key(request.user), [])

        # Iterate over timestamps, keep only the ones in last 24 hours and do the counting
        modal_shown_timestamps = [item for item in modal_shown_timestamps if item > (time.time() - 24 * 3600)]

        if should_suggest_donation(request.user, len(modal_shown_timestamps)):
            logger.info('Showing after download donate modal (%s)' % json.dumps({'user_id': request.user.id}))
            modal_shown_timestamps.append(time.time())
            cache.set(modal_shown_timestamps_cache_key(request.user), modal_shown_timestamps,
                      60 * 60 * 24)  # 24 lifetime cache
            template = loader.get_template('sounds/after_download_modal_donation.html')
            response_content = template.render({'sound_name': sound_name})

    return JsonResponse({'content': response_content})


@redirect_if_old_username_or_404
@transaction.atomic()
def sound_download(request, username, sound_id):
    if not request.user.is_authenticated:
        return HttpResponseRedirect('%s?next=%s' % (reverse("accounts-login"),
                                                    reverse("sound", args=[username, sound_id])))
    sound = get_object_or_404(Sound, id=sound_id, moderation_state="OK", processing_state="OK")
    if sound.user.username.lower() != username.lower():
        raise Http404

    if 'HTTP_RANGE' not in request.META:
        '''
        Download managers and some browsers use the range header to download files in multiple parts. We have observed 
        that all clients first make a GET with no range header (to get the file length) and then make multiple other 
        requests. We ignore all requests that have range header because we assume that a first query has already been 
        made. We additionally guard against users clicking on download multiple times by storing a sentinel in the 
        cache for 5 minutes.
        '''
        cache_key = 'sdwn_%s_%d' % (sound_id, request.user.id)
        if cache.get(cache_key, None) is None:
            Download.objects.create(user=request.user, sound=sound, license=sound.license)
            sound.invalidate_template_caches()
            cache.set(cache_key, True, 60 * 5)  # Don't save downloads for the same user/sound in 5 minutes
    return sendfile(sound.locations("path"), sound.friendly_filename(), sound.locations("sendfile_url"))


@redirect_if_old_username_or_404
@transaction.atomic()
def pack_download(request, username, pack_id):
    if not request.user.is_authenticated:
        return HttpResponseRedirect('%s?next=%s' % (reverse("accounts-login"),
                                                    reverse("pack", args=[username, pack_id])))
    pack = get_object_or_404(Pack, id=pack_id)
    if pack.user.username.lower() != username.lower():
        raise Http404

    if 'HTTP_RANGE' not in request.META:
        '''
        Download managers and some browsers use the range header to download files in multiple parts. We have observed 
        that all clients first make a GET with no range header (to get the file length) and then make multiple other 
        requests. We ignore all requests that have range header because we assume that a first query has already been 
        made. We additionally guard against users clicking on download multiple times by storing a sentinel in the 
        cache for 5 minutes.
        '''
        cache_key = 'pdwn_%s_%d' % (pack_id, request.user.id)
        if cache.get(cache_key, None) is None:
            pd = PackDownload.objects.create(user=request.user, pack=pack)
            pds = []
            for sound in pack.sounds.all():
                pds.append(PackDownloadSound(sound=sound, license=sound.license, pack_download=pd))
            PackDownloadSound.objects.bulk_create(pds)
            cache.set(cache_key, True, 60 * 5)  # Don't save downloads for the same user/pack in the next 5 minutes
    licenses_url = (reverse('pack-licenses', args=[username, pack_id]))
    return download_sounds(licenses_url, pack)


def pack_licenses(request, username, pack_id):
    pack = get_object_or_404(Pack, id=pack_id)
    attribution = pack.get_attribution()
    return HttpResponse(attribution, content_type="text/plain")


@login_required
@transaction.atomic()
def sound_edit(request, username, sound_id):
    sound = get_object_or_404(Sound, id=sound_id, processing_state='OK')
    if sound.user.username.lower() != username.lower():
        raise Http404

    if not (request.user.has_perm('sound.can_change') or sound.user == request.user):
        raise PermissionDenied

    def is_selected(prefix):
        if request.method == "POST":
            for name in request.POST.keys():
                if name.startswith(prefix + '-'):
                    return True
        return False

    def update_sound_tickets(sound, text):
        tickets = Ticket.objects.filter(sound_id=sound.id)\
                               .exclude(status=TICKET_STATUS_CLOSED)
        for ticket in tickets:
            tc = TicketComment(sender=request.user,
                               ticket=ticket,
                               moderator_only=False,
                               text=text)
            tc.save()
            ticket.send_notification_emails(ticket.NOTIFICATION_UPDATED,
                                            ticket.MODERATOR_ONLY)

    if is_selected("description"):
        description_form = SoundDescriptionForm(
                request.POST,
                prefix="description",
                explicit_disable=sound.is_explicit)

        if description_form.is_valid():
            data = description_form.cleaned_data
            sound.is_explicit = data["is_explicit"]
            sound.set_tags(data["tags"])
            sound.description = remove_control_chars(data["description"])
            sound.original_filename = data["name"]
            sound.mark_index_dirty()
            sound.invalidate_template_caches()
            update_sound_tickets(sound, '%s updated the sound description and/or tags.' % request.user.username)
            return HttpResponseRedirect(sound.get_absolute_url())
    else:
        tags = " ".join([tagged_item.tag.name for tagged_item in sound.tags.all().order_by('tag__name')])
        description_form = SoundDescriptionForm(prefix="description",
                                                explicit_disable=sound.is_explicit,
                                                initial=dict(tags=tags,
                                                             description=sound.description,
                                                             name=sound.original_filename))

    packs = Pack.objects.filter(user=request.user).exclude(is_deleted=True)
    if is_selected("pack"):
        pack_form = PackForm(packs, request.POST, prefix="pack")
        if pack_form.is_valid():
            data = pack_form.cleaned_data
            affected_packs = []
            if data['new_pack']:
                (pack, created) = Pack.objects.get_or_create(user=sound.user, name=data['new_pack'])
                if sound.pack:
                    affected_packs.append(sound.pack)  # Append previous sound pack if exists
                sound.pack = pack
                affected_packs.append(pack)
            else:
                new_pack = data["pack"]
                old_pack = sound.pack
                if new_pack != old_pack:
                    sound.pack = new_pack
                    if new_pack:
                        affected_packs.append(new_pack)
                    if old_pack:
                        affected_packs.append(old_pack)

            sound.mark_index_dirty()  # Marks as dirty and saves
            sound.invalidate_template_caches()
            update_sound_tickets(sound, '%s updated the sound pack.' % request.user.username)
            for affected_pack in affected_packs:  # Process affected packs
                affected_pack.process()

            return HttpResponseRedirect(sound.get_absolute_url())
    else:
        pack_form = PackForm(packs, prefix="pack", initial=dict(pack=sound.pack.id) if sound.pack else None)

    if is_selected("geotag"):
        geotag_form = GeotaggingForm(request.POST, prefix="geotag")
        if geotag_form.is_valid():
            data = geotag_form.cleaned_data
            if data["remove_geotag"]:
                if sound.geotag:
                    sound.geotag.delete()
                    sound.geotag = None
                    sound.mark_index_dirty()
            else:
                if sound.geotag:
                    sound.geotag.lat = data["lat"]
                    sound.geotag.lon = data["lon"]
                    sound.geotag.zoom = data["zoom"]
                    sound.geotag.save()
                else:
                    sound.geotag = GeoTag.objects.create(lat=data["lat"], lon=data["lon"], zoom=data["zoom"],
                                                         user=request.user)
                    sound.mark_index_dirty()

            sound.mark_index_dirty()
            sound.invalidate_template_caches()
            update_sound_tickets(sound, '%s updated the sound geotag.' % request.user.username)
            return HttpResponseRedirect(sound.get_absolute_url())
    else:
        if sound.geotag:
            geotag_form = GeotaggingForm(prefix="geotag", initial=dict(lat=sound.geotag.lat, lon=sound.geotag.lon,
                                                                       zoom=sound.geotag.zoom))
        else:
            geotag_form = GeotaggingForm(prefix="geotag")

    license_form = NewLicenseForm(request.POST)
    if request.POST and license_form.is_valid():
        new_license = license_form.cleaned_data["license"]
        if new_license != sound.license:
            sound.set_license(new_license)
        sound.mark_index_dirty()  # Sound is saved here
        if sound.pack:
            sound.pack.process()  # Sound license changed, process pack (if sound has pack)
        sound.invalidate_template_caches()
        update_sound_tickets(sound, '%s updated the sound license.' % request.user.username)
        return HttpResponseRedirect(sound.get_absolute_url())
    else:
        license_form = NewLicenseForm(initial={'license': sound.license})

    tvars = {
        'sound': sound,
        'description_form': description_form,
        'pack_form': pack_form,
        'geotag_form': geotag_form,
        'license_form': license_form
    }
    return render(request, 'sounds/sound_edit.html', tvars)


@login_required
@transaction.atomic()
def pack_edit(request, username, pack_id):
    pack = get_object_or_404(Pack, id=pack_id)
    if pack.user.username.lower() != username.lower():
        raise Http404
    pack_sounds = ",".join([str(s.id) for s in pack.sounds.all()])

    if not (request.user.has_perm('pack.can_change') or pack.user == request.user):
        raise PermissionDenied

    current_sounds = list()
    if request.method == "POST":
        form = PackEditForm(request.POST, instance=pack)
        if form.is_valid():
            form.save()
            pack.sounds.all().update(is_index_dirty=True)
            return HttpResponseRedirect(pack.get_absolute_url())
    else:
        form = PackEditForm(instance=pack, initial=dict(pack_sounds=pack_sounds))
        current_sounds = Sound.objects.bulk_sounds_for_pack(pack_id=pack.id)
    tvars = {
        'pack': pack,
        'form': form,
        'current_sounds': current_sounds,
    }
    return render(request, 'sounds/pack_edit.html', tvars)


@login_required
@transaction.atomic()
def pack_delete(request, username, pack_id):
    pack = get_object_or_404(Pack, id=pack_id)
    if pack.user.username.lower() != username.lower():
        raise Http404

    if not (request.user.has_perm('pack.can_change') or pack.user == request.user):
        raise PermissionDenied

    encrypted_string = request.GET.get("pack", None)
    waited_too_long = False
    if encrypted_string is not None:
        pack_id, now = decrypt(encrypted_string).split("\t")
        pack_id = int(pack_id)
        link_generated_time = float(now)
        if pack_id != pack.id:
            raise PermissionDenied
        if abs(time.time() - link_generated_time) < 10:
            logger.info("User %s requested to delete pack %s" % (request.user.username, pack_id))
            pack.delete_pack(remove_sounds=False)
            return HttpResponseRedirect(reverse("accounts-home"))
        else:
            waited_too_long = True

    encrypted_link = encrypt(u"%d\t%f" % (pack.id, time.time()))
    tvars = {
        'pack': pack,
        'encrypted_link': encrypted_link,
        'waited_too_long': waited_too_long
    }
    return render(request, 'sounds/pack_delete.html', tvars)


@login_required
@transaction.atomic()
def sound_edit_sources(request, username, sound_id):
    sound = get_object_or_404(Sound, id=sound_id)
    if sound.user.username.lower() != username.lower():
        raise Http404

    if not (request.user.has_perm('sound.can_change') or sound.user == request.user):
        raise PermissionDenied

    current_sources = Sound.objects.ordered_ids([element['id'] for element in sound.sources.all().values('id')])
    sources_string = ",".join(map(str, [source.id for source in current_sources]))
    if request.method == 'POST':
        form = RemixForm(sound, request.POST)
        if form.is_valid():
            form.save()
            sound.invalidate_template_caches()
    else:
        form = RemixForm(sound, initial=dict(sources=sources_string))
    tvars = {
        'sound': sound,
        'form': form,
        'current_sources': current_sources
    }
    return render(request, 'sounds/sound_edit_sources.html', tvars)


@redirect_if_old_username_or_404
def remixes(request, username, sound_id):
    sound = get_object_or_404(Sound, id=sound_id, moderation_state="OK", processing_state="OK")
    if sound.user.username.lower() != username.lower():
        raise Http404
    try:
        remix_group = sound.remix_group.all()[0]
    except:
        raise Http404
    return HttpResponseRedirect(reverse("remix-group", args=[remix_group.id]))


def remix_group(request, group_id):
    group = get_object_or_404(RemixGroup, id=group_id)
    data = group.protovis_data
    sounds = Sound.objects.ordered_ids(
        [element['id'] for element in group.sounds.all().order_by('created').values('id')])
    tvars = {
        'sounds': sounds,
        'last_sound': sounds[len(sounds)-1],
        'group_sound': sounds[0],
        'data': data,
    }
    return render(request, 'sounds/remixes.html', tvars)


@redirect_if_old_username_or_404
def geotag(request, username, sound_id):
    sound = get_object_or_404(Sound, id=sound_id, moderation_state="OK", processing_state="OK")
    if sound.user.username.lower() != username.lower():
        raise Http404
    tvars = {'sound': sound}
    return render(request, 'sounds/geotag.html', tvars)


@redirect_if_old_username_or_404
def similar(request, username, sound_id):
    sound = get_object_or_404(Sound,
                              id=sound_id,
                              moderation_state="OK",
                              processing_state="OK",
                              analysis_state="OK",
                              similarity_state="OK")
    if sound.user.username.lower() != username.lower():
        raise Http404

    similarity_results, count = get_similar_sounds(sound, request.GET.get('preset', None), int(settings.SOUNDS_PER_PAGE))
    similar_sounds = Sound.objects.ordered_ids([sound_id for sound_id, distance in similarity_results])

    tvars = {'similar_sounds': similar_sounds}
    return render(request, 'sounds/similar.html', tvars)


@redirect_if_old_username_or_404
@transaction.atomic()
def pack(request, username, pack_id):
    try:
        pack = Pack.objects.select_related().get(id=pack_id)
        if pack.user.username.lower() != username.lower():
            raise Http404
    except Pack.DoesNotExist:
        raise Http404

    if pack.is_deleted:
        return render(request, 'sounds/deleted_pack.html')

    qs = Sound.objects.only('id').filter(pack=pack, moderation_state='OK', processing_state='OK')
    paginator = paginate(request, qs, settings.SOUNDS_PER_PAGE)
    sound_ids = [sound_obj.id for sound_obj in paginator['page']]
    pack_sounds = Sound.objects.ordered_ids(sound_ids)

    num_sounds_ok = len(qs)
    if num_sounds_ok == 0 and pack.num_sounds != 0:
        messages.add_message(request, messages.INFO, 'The sounds of this pack have <b>not been moderated</b> yet.')
    else:
<<<<<<< HEAD
        if num_sounds_ok < pack.num_sounds :
            messages.add_message(request, messages.INFO, 'This pack contains more sounds that have <b>not been '
                                                         'moderated</b> yet.')
=======
        if num_sounds_ok < pack.num_sounds:
            messages.add_message(request, messages.INFO, 'This pack contains more sounds that have <b>not been moderated</b> yet.')

    tvars = {'pack': pack,
             'num_sounds_ok': num_sounds_ok,
             'pack_sounds': pack_sounds
             }
    tvars.update(paginator)
>>>>>>> 0571a3ad

    return render(request, 'sounds/pack.html', tvars)


@redirect_if_old_username_or_404
def packs_for_user(request, username):
    user = get_object_or_404(User, username__iexact=username)
    order = request.GET.get("order", "name")
    if order not in ["name", "-last_updated", "-created", "-num_sounds", "-num_downloads"]:
        order = "name"
    qs = Pack.objects.select_related().filter(user=user, num_sounds__gt=0).exclude(is_deleted=True).order_by(order)
    paginator = paginate(request, qs, settings.PACKS_PER_PAGE)

    tvars = {'user': user,
             'order': order}
    tvars.update(paginator)
    return render(request, 'sounds/packs.html', tvars)


@redirect_if_old_username_or_404
def for_user(request, username):
    sound_user = get_object_or_404(User, username__iexact=username)
    paginator = paginate(request, Sound.public.only('id').filter(user=sound_user), settings.SOUNDS_PER_PAGE)
    sound_ids = [sound_obj.id for sound_obj in paginator['page']]
    user_sounds = Sound.objects.ordered_ids(sound_ids)

    tvars = {'sound_user': sound_user,
             'user_sounds': user_sounds}
    tvars.update(paginator)
    return render(request, 'sounds/for_user.html', tvars)


@login_required
@transaction.atomic()
def delete(request, username, sound_id):
    sound = get_object_or_404(Sound, id=sound_id)
    if sound.user.username.lower() != username.lower():
        raise Http404

    if not (request.user.has_perm('sound.delete_sound') or sound.user == request.user):
        raise PermissionDenied

    error_message = None
    if request.method == "POST" :
        form = DeleteSoundForm(request.POST, sound_id=sound_id)
        if not form.is_valid():
            error_message = "Sorry, you waited too long, ... try again?"
            form = DeleteSoundForm(sound_id=sound_id)
        else:

            logger.info("User %s requested to delete sound %s" % (request.user.username,sound_id))
            try:
                ticket = sound.ticket
                tc = TicketComment(sender=request.user,
                                   text="User %s deleted the sound" % request.user,
                                   ticket=ticket,
                                   moderator_only=False)
                tc.save()
            except Ticket.DoesNotExist:
                # No ticket assigned, not adding any message (should not happen)
                pass
            sound.delete()

            return HttpResponseRedirect(reverse("accounts-home"))
    else:
        form = DeleteSoundForm(sound_id=sound_id)

    tvars = {
            'error_message': error_message,
            'delete_form': form,
            'sound': sound
            }
    return render(request, 'sounds/delete.html', tvars)


@redirect_if_old_username_or_404
@transaction.atomic()
def flag(request, username, sound_id):
    sound = get_object_or_404(Sound, id=sound_id, moderation_state="OK", processing_state="OK")
    if sound.user.username.lower() != username.lower():
        raise Http404

    user = None
    if request.user.is_authenticated:
        user = request.user

    if request.method == "POST":
        flag_form = FlagForm(request.POST)
        if flag_form.is_valid():
            flag = flag_form.save()
            flag.reporting_user = user
            flag.sound = sound
            flag.save()

            if user:
                user_email = user.email
            else:
                user_email = flag_form.cleaned_data["email"]

            from_email = settings.DEFAULT_FROM_EMAIL
            send_mail_template(u"Sound flag: %s - %s" % (sound.user.username, sound.original_filename),
                    "sounds/email_flag.txt", {"flag": flag}, from_email, reply_to=user_email)

            return redirect(sound)
    else:
        initial = {}
        if user:
            initial["email"] = user.email
        flag_form = FlagForm(initial=initial)

    tvars = {"sound": sound,
             "flag_form": flag_form}

    return render(request, 'sounds/sound_flag.html', tvars)


def sound_short_link(request, sound_id):
    sound = get_object_or_404(Sound, id=sound_id)
    return redirect('sound', username=sound.user.username,
            sound_id=sound.id)


def __redirect_old_link(request, cls, url_name):
    obj_id = request.GET.get('id', False)
    if obj_id:
        try:
            obj = get_object_or_404(cls, id=int(obj_id))
            return HttpResponsePermanentRedirect(reverse(url_name, args=[obj.user.username, obj_id]))
        except ValueError:
            raise Http404
    else:
        raise Http404


def old_sound_link_redirect(request):
    return __redirect_old_link(request, Sound, "sound")


def old_pack_link_redirect(request):
    return __redirect_old_link(request, Pack, "pack")


@redirect_if_old_username_or_404
def display_sound_wrapper(request, username, sound_id):
    sound_obj = get_object_or_404(Sound, id=sound_id)
    if sound_obj.user.username.lower() != username.lower():
        raise Http404

    # The following code is duplicated in sounds.tempaltetags.display_sound. This could be optimized.
    is_explicit = False
    if sound_obj is not None:
        is_explicit = sound_obj.is_explicit and \
                      (not request.user.is_authenticated or \
                       not request.user.profile.is_adult)
    tvars = {
        'sound_id': sound_id,
        'sound': sound_obj,
        'sound_tags': sound_obj.get_sound_tags(12),
        'sound_user': sound_obj.user.username,
        'license_name': sound_obj.license.name,
        'media_url': settings.MEDIA_URL,
        'request': request,
        'is_explicit': is_explicit,
        'is_authenticated': request.user.is_authenticated()  # cache computation is weird with CallableBool
    }
    return render(request, 'sounds/display_sound.html', tvars)


def embed_iframe(request, sound_id, player_size):
    """
    This view returns an HTML player of `sound_id` which can be embeded in external sites.
    The player can take different "sizes" including:

        - 'mini': shows just a play button and a loop button. No background image.
          Eg: /embed/sound/iframe/1234/simple/mini/.
        - 'small': shows a play button, a loop button and the name of the user and sound.
          No background image. Eg: /embed/sound/iframe/1234/simple/small/.
        - 'medium': shows the waveform image with playing controls plus the sound name, username, license and some tags.
          Eg: /embed/sound/iframe/1234/simple/medium/.
        - 'medium_no_info': shows the waveform and with playing controls.
          Eg: /embed/sound/iframe/1234/simple/medium_no_info/.
        - 'large': shows the waveform image in large size with playing controls plus the sound name, username and license.
          Eg: /embed/sound/iframe/1234/simple/large/.
        - 'large_no_info': shows the waveform image in large size with playing controls.
          Eg: /embed/sound/iframe/1234/simple/large_no_info/.
        - 'full_size': like 'large' but taking the full width (used in twitter embeds).
          Eg: /embed/sound/iframe/1234/simple/full_size/.

    The sizes 'medium', 'medium_no_info', 'large', 'large_no_info' and 'full_size' can optionally show the spectrogram
    image instead of the waveform if being passed a request parameter 'spec=1' in the URL.
    Eg: /embed/sound/iframe/1234/simple/large/?spec=1.

    The sizes 'medium' and 'medium_no_info' can optionally show a button to toggle the background image between the
    waveform and the spectrogram by passing the request parameter 'td=1'. Bigger sizes always show that button.
    """
    if player_size not in ['mini', 'small', 'medium', 'large', 'large_no_info', 'medium_no_info', 'full_size']:
        raise Http404
    sound = get_object_or_404(Sound, id=sound_id, moderation_state='OK', processing_state='OK')
    tvars = {
        'sound': sound,
        'username_and_filename': '%s - %s' % (sound.user.username, sound.original_filename),
        'size': player_size,
        'use_spectrogram': request.GET.get('spec', None) == '1',
        'show_toggle_display_button': request.GET.get('td', None) == '1',
    }
    return render(request, 'sounds/sound_iframe.html', tvars)


def oembed(request):
    url = request.GET.get('url', '')
    view, args, kwargs = resolve(urlparse(url)[2])
    if not 'sound_id' in kwargs:
        raise Http404
    sound_id = kwargs['sound_id']
    sound = get_object_or_404(Sound, id=sound_id, moderation_state='OK', processing_state='OK')
    player_size = request.GET.get('size', 'medium')
    if player_size == 'large':
        sizes = settings.IFRAME_PLAYER_SIZE['large']
    if player_size == 'medium':
        sizes = settings.IFRAME_PLAYER_SIZE['medium']
    if player_size == 'small':
        sizes = settings.IFRAME_PLAYER_SIZE['small']
    tvars = {
        'sound': sound,
        'sizes': sizes,
        'player_size': player_size,
    }
    return render(request, 'sounds/sound_oembed.xml', tvars, content_type='text/xml')


def downloaders(request, username, sound_id):
    sound = get_object_or_404(Sound, id=sound_id)

    # Retrieve all users that downloaded a sound
    qs = Download.objects.filter(sound=sound_id)

    pagination = paginate(request, qs, 32, object_count=sound.num_downloads)
    page = pagination["page"]

    # Get all users+profiles for the user ids
    sounds = list(page)
    userids = [s.user_id for s in sounds]
    users = User.objects.filter(pk__in=userids).select_related("profile")
    user_map = {}
    for u in users:
        user_map[u.id] = u

    download_list = []
    for s in page:
        download_list.append({"created": s.created, "user": user_map[s.user_id]})
    download_list = sorted(download_list, key=itemgetter("created"), reverse=True)

    tvars = {"sound": sound,
             "username": username,
             "download_list": download_list}
    tvars.update(pagination)

    return render(request, 'sounds/downloaders.html', tvars)


def pack_downloaders(request, username, pack_id):
    pack = get_object_or_404(Pack, id=pack_id)

    # Retrieve all users that downloaded a sound
    qs = PackDownload.objects.filter(pack_id=pack_id)
    paginator = paginate(request, qs, 32, object_count=pack.num_downloads)

    tvars = {'username': username,
             'pack': pack}
    tvars.update(paginator)
    return render(request, 'sounds/pack_downloaders.html', tvars)<|MERGE_RESOLUTION|>--- conflicted
+++ resolved
@@ -675,11 +675,6 @@
     if num_sounds_ok == 0 and pack.num_sounds != 0:
         messages.add_message(request, messages.INFO, 'The sounds of this pack have <b>not been moderated</b> yet.')
     else:
-<<<<<<< HEAD
-        if num_sounds_ok < pack.num_sounds :
-            messages.add_message(request, messages.INFO, 'This pack contains more sounds that have <b>not been '
-                                                         'moderated</b> yet.')
-=======
         if num_sounds_ok < pack.num_sounds:
             messages.add_message(request, messages.INFO, 'This pack contains more sounds that have <b>not been moderated</b> yet.')
 
@@ -688,7 +683,6 @@
              'pack_sounds': pack_sounds
              }
     tvars.update(paginator)
->>>>>>> 0571a3ad
 
     return render(request, 'sounds/pack.html', tvars)
 
