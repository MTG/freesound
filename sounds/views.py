--- conflicted
+++ resolved
@@ -24,22 +24,13 @@
 from django.contrib.auth.models import User, Group
 from django.contrib.contenttypes.models import ContentType
 from django.core.cache import cache
-<<<<<<< HEAD
-from django.core.urlresolvers import reverse, resolve
-=======
-from django.urls import reverse
->>>>>>> b9993a1f
+from django.urls import reverse, resolve
 from django.db import connection
 from django.db.models import Q
 from django.http import HttpResponseRedirect, Http404,\
     HttpResponsePermanentRedirect, JsonResponse
-<<<<<<< HEAD
-from django.shortcuts import render_to_response, get_object_or_404, render, redirect
+from django.shortcuts import render, get_object_or_404, render, redirect
 from django.utils.six.moves.urllib.parse import urlparse
-=======
-from django.shortcuts import render, get_object_or_404, render, redirect
->>>>>>> b9993a1f
-from django.template import RequestContext
 from django.http import HttpResponse
 from accounts.models import Profile
 from comments.forms import CommentForm
@@ -68,6 +59,7 @@
 import datetime
 import time
 import logging
+import json
 import os
 
 
@@ -796,10 +788,13 @@
         sizes = settings.IFRAME_PLAYER_SIZE['medium']
     if player_size == 'small':
         sizes = settings.IFRAME_PLAYER_SIZE['small']
+    from django.contrib.sites.models import Site
     tvars = {
         'sound': sound,
         'sizes': sizes,
-        'player_size': player_size
+        'player_size': player_size,
+        'thumbnail_url': 'https://%s%s' % (Site.objects.get_current().domain,
+                                           sound.locations()['display']['wave']['M']['url'])
     }
     return render(request, 'sounds/sound_oembed.xml', tvars, content_type='text/xml')
 
