#
# Freesound is (c) MUSIC TECHNOLOGY GROUP, UNIVERSITAT POMPEU FABRA
#
# Freesound is free software: you can redistribute it and/or modify
# it under the terms of the GNU Affero General Public License as
# published by the Free Software Foundation, either version 3 of the
# License, or (at your option) any later version.
#
# Freesound is distributed in the hope that it will be useful,
# but WITHOUT ANY WARRANTY; without even the implied warranty of
# MERCHANTABILITY or FITNESS FOR A PARTICULAR PURPOSE.  See the
# GNU Affero General Public License for more details.
#
# You should have received a copy of the GNU Affero General Public License
# along with this program.  If not, see <http://www.gnu.org/licenses/>.
#
# Authors:
#     See AUTHORS file.
#

from django.conf import settings
from django.contrib import messages
from django.contrib.auth.decorators import login_required
from django.contrib.auth.models import User, Group
from django.core.cache import cache
from django.core.exceptions import ObjectDoesNotExist
from django.urls import reverse, resolve
from django.db import connection, transaction
from django.db.models import Q
from django.http import HttpResponseRedirect, Http404,\
    HttpResponsePermanentRedirect, JsonResponse
from django.shortcuts import get_object_or_404, redirect
from django.utils.six.moves.urllib.parse import urlparse
from django.http import HttpResponse
from django.template import loader
from accounts.models import Profile
from comments.forms import CommentForm
from comments.models import Comment
from forum.models import Thread
from freesound.freesound_exceptions import PermissionDenied
from geotags.models import GeoTag
from networkx import nx
from utils.frontend_handling import render
from sounds.forms import *
from sounds.management.commands.create_remix_groups import _create_nodes, _create_and_save_remixgroup
from sounds.models import Sound, Pack, License, Download, RemixGroup, DeletedSound, SoundOfTheDay, SoundLicenseHistory
from sounds.models import  PackDownload, PackDownloadSound
from sounds.templatetags import display_sound
from donations.models import DonationsModalSettings
from tickets import TICKET_STATUS_CLOSED
from utils.search.search_general import get_random_sound_from_solr
from tickets.models import Ticket, TicketComment
from utils.username import redirect_if_old_username_or_404
from utils.downloads import download_sounds, should_suggest_donation
from utils.encryption import encrypt, decrypt
from utils.functional import combine_dicts
from utils.mail import send_mail_template
from utils.nginxsendfile import sendfile
from utils.pagination import paginate
from utils.similarity_utilities import get_similar_sounds
from utils.text import remove_control_chars
from follow import follow_utils
from operator import itemgetter
import gearman
import datetime
import time
import logging
import json
import os


logger = logging.getLogger('web')
downloads_logger = logging.getLogger('downloads')


def get_sound_of_the_day_id():
    """
    Returns random id of sound (int)
    """
    cache_key = "random_sound"
    random_sound = cache.get(cache_key)
    if not random_sound:
        try:
            today = datetime.date.today()
            now = datetime.datetime.now()
            tomorrow = datetime.datetime(today.year, today.month, today.day)
            time_until_tomorrow = tomorrow - now

            rnd = SoundOfTheDay.objects.get(date_display=today)
            random_sound = rnd.sound_id
            # Set the cache to expire at midnight tomorrow, so that
            # a new sound is chosen
            cache.set(cache_key, random_sound, time_until_tomorrow.seconds)
        except SoundOfTheDay.DoesNotExist:
            return None
    return random_sound


def sounds(request):
    n_weeks_back = 1
    latest_sounds = Sound.objects.latest_additions(5, '2 days')
    latest_sound_objects = Sound.objects.ordered_ids([latest_sound['sound_id'] for latest_sound in latest_sounds])
    latest_sounds = [(latest_sound, latest_sound_objects[index],) for index, latest_sound in enumerate(latest_sounds)]
    latest_packs = Pack.objects.select_related().filter(num_sounds__gt=0).exclude(is_deleted=True).order_by("-last_updated")[0:20]
    last_week = datetime.datetime.now()-datetime.timedelta(weeks=n_weeks_back)
    popular_sound_ids = [snd.id for snd in Sound.objects.filter(\
            Q(moderation_date__gte=last_week) | Q(created__gte=last_week)).order_by("-num_downloads")[0:5]]
    popular_sounds = Sound.objects.ordered_ids(popular_sound_ids)
    popular_packs = Pack.objects.filter(created__gte=last_week).exclude(is_deleted=True).order_by("-num_downloads")[0:5]
    random_sound_id = get_sound_of_the_day_id()
    if random_sound_id:
        random_sound = Sound.objects.bulk_query_id([random_sound_id])[0]
    else:
        random_sound = None
    tvars = {
        'latest_sounds': latest_sounds,
        'latest_packs': latest_packs,
        'popular_sounds': popular_sounds,
        'popular_packs': popular_packs,
        'random_sound': random_sound
    }
    return render(request, 'sounds/sounds.html', tvars)


def remixed(request):
    qs = RemixGroup.objects.all().order_by('-group_size')
    tvars = dict()
    tvars.update(paginate(request, qs, settings.SOUND_COMMENTS_PER_PAGE))
    return render(request, 'sounds/remixed.html', tvars)


def random(request):
    sound = get_random_sound_from_solr()
    sound_obj = None
    if sound:
        try:
            # There is a small edge case where a sound may have been marked
            # as explicit and is selected here before the index is updated,
            # but we expect this to happen rarely enough that it's not a problem
            sound_obj = Sound.objects.get(id=sound['id'])
        except Sound.DoesNotExist:
            pass
    if sound_obj is None:
        # Only if solr is down - Won't happen very often, but Sound.objects.random
        # will also restrict by sounds with at least 3 ratings  and an average
        # rating of >6. Not important to change this for the rare case that we trigger this.
        try:
            sound_obj = Sound.objects.random()
        except Sound.DoesNotExist:
            pass
    if sound_obj is None:
        raise Http404
    return HttpResponseRedirect('{}?random_browsing=true'.format(
        reverse('sound', args=[sound_obj.user.username, sound_obj.id])))


def packs(request):
    order = request.GET.get("order", "name")
    if order not in ["name", "-last_updated", "-created", "-num_sounds", "-num_downloads"]:
        order = "name"
    qs = Pack.objects.select_related() \
                     .filter(num_sounds__gt=0) \
                     .exclude(is_deleted=True) \
                     .order_by(order)
    tvars = {'order': order}
    tvars.update(paginate(request, qs, settings.PACKS_PER_PAGE, cache_count=True))
    return render(request, 'sounds/browse_packs.html', tvars)


def get_current_thread_ids():
    cursor = connection.cursor()
    cursor.execute("""
          SELECT forum_thread.id
            FROM forum_thread, forum_post
           WHERE forum_thread.last_post_id = forum_post.id
        ORDER BY forum_post.id DESC LIMIT 10
    """)
    return [x[0] for x in cursor.fetchall()]


def front_page(request):
    rss_cache = cache.get("rss_cache", None)
    donations_cache = cache.get("donations_cache", None)
    current_forum_threads = Thread.objects.filter(pk__in=get_current_thread_ids(),
                                                  first_post__moderation_state="OK",
                                                  last_post__moderation_state="OK") \
                                          .order_by('-last_post__created') \
                                          .select_related('author',
                                                          'forum',
                                                          'last_post',
                                                          'last_post__author',
                                                          'last_post__thread',
                                                          'last_post__thread__forum')
    latest_additions = Sound.objects.latest_additions(5, '2 days')
    random_sound_id = get_sound_of_the_day_id()
    if random_sound_id:
        random_sound = Sound.objects.bulk_query_id([random_sound_id])[0]
    else:
        random_sound = None
    tvars = {
        'rss_cache': rss_cache,
        'donations_cache': donations_cache,
        'current_forum_threads': current_forum_threads,
        'latest_additions': latest_additions,
        'random_sound': random_sound
    }
    return render(request, 'index.html', tvars)


@redirect_if_old_username_or_404
def sound(request, username, sound_id):
    try:
        sound = Sound.objects.select_related("license", "user", "user__profile", "pack").get(id=sound_id, user__username=username)
        user_is_owner = request.user.is_authenticated and \
            (sound.user == request.user or request.user.is_superuser or request.user.is_staff or
             Group.objects.get(name='moderators') in request.user.groups.all())
        # If the user is authenticated and this file is his, don't worry about moderation_state and processing_state
        if user_is_owner:
            if sound.moderation_state != "OK":
                messages.add_message(request, messages.INFO, 'Be advised, this file has <b>not been moderated</b> yet.')
            if sound.processing_state != "OK":
                messages.add_message(request, messages.INFO, 'Be advised, this file has <b>not been processed</b> yet.')
        else:
            if sound.moderation_state != 'OK' or sound.processing_state != 'OK':
                raise Http404
    except Sound.DoesNotExist:
        if DeletedSound.objects.filter(sound_id=sound_id).exists():
            return render(request, 'sounds/deleted_sound.html')
        else:
            raise Http404

    if request.method == "POST":
        form = CommentForm(request, request.POST)
        if request.user.is_authenticated:
            if request.user.profile.is_blocked_for_spam_reports():
                messages.add_message(request, messages.INFO, "You're not allowed to post the comment because your account "
                                                             "has been temporaly blocked after multiple spam reports")
            else:
                if form.is_valid():
                    comment_text = form.cleaned_data["comment"]
                    sound.add_comment(request.user, comment_text)
                    try:
                        if request.user.profile.email_not_disabled("new_comment"):
                            # Send the user an email to notify him of the new comment!
                            logger.debug("Notifying user %s of a new comment by %s" % (sound.user.username,
                                                                                       request.user.username))
                            send_mail_template(u'You have a new comment.', 'sounds/email_new_comment.txt',
                                               {'sound': sound, 'user': request.user, 'comment': comment_text},
                                               None, sound.user.email)
                    except Exception as e:
                        # If the email sending fails, ignore...
                        logger.error("Problem sending email to '%s' about new comment: %s" % (request.user.email, e))

                    return HttpResponseRedirect(sound.get_absolute_url())
    else:
        form = CommentForm(request)

    qs = Comment.objects.select_related("user", "user__profile")\
        .filter(sound_id=sound_id)
    display_random_link = request.GET.get('random_browsing')
    is_following = False
    if request.user.is_authenticated:
        users_following = follow_utils.get_users_following(request.user)
        if sound.user in users_following:
            is_following = True
    is_explicit = sound.is_explicit and (not request.user.is_authenticated or not request.user.profile.is_adult)

    tvars = {
        'sound': sound,
        'username': username,
        'form': form,
        'display_random_link': display_random_link,
        'is_following': is_following,
        'is_explicit': is_explicit,
        'sizes': settings.IFRAME_PLAYER_SIZE,
    }
    tvars.update(paginate(request, qs, settings.SOUND_COMMENTS_PER_PAGE))
    return render(request, 'sounds/sound.html', tvars)


@login_required
def after_download_modal(request):
    """
    This view checks if a modal should be shown after the user has downloaded a sound, and returns either the contents
    of the modal if needed.
    """
    response_content = None  # Default content of the response set to None (no modal)
    sound_name = request.GET.get('sound_name', 'this sound')  # Gets some data sent by the client

    def modal_shown_timestamps_cache_key(user):
        return 'modal_shown_timestamps_donations_shown_%i' % user.id

    if DonationsModalSettings.get_donation_modal_settings().enabled:
        # Get timestamps of last times modal was shown from cache
        modal_shown_timestamps = cache.get(modal_shown_timestamps_cache_key(request.user), [])

        # Iterate over timestamps, keep only the ones in last 24 hours and do the counting
        modal_shown_timestamps = [item for item in modal_shown_timestamps if item > (time.time() - 24 * 3600)]

        if should_suggest_donation(request.user, len(modal_shown_timestamps)):
            logger.info('Showing after download donate modal (%s)' % json.dumps({'user_id': request.user.id}))
            modal_shown_timestamps.append(time.time())
            cache.set(modal_shown_timestamps_cache_key(request.user), modal_shown_timestamps,
                      60 * 60 * 24)  # 24 lifetime cache
            template = loader.get_template('sounds/after_download_modal_donation.html')
            response_content = template.render({'sound_name': sound_name})

    return JsonResponse({'content': response_content})


@redirect_if_old_username_or_404
@transaction.atomic()
def sound_download(request, username, sound_id):
    if not request.user.is_authenticated:
        return HttpResponseRedirect('%s?next=%s' % (reverse("accounts-login"),
                                                    reverse("sound", args=[username, sound_id])))
    sound = get_object_or_404(Sound, id=sound_id, moderation_state="OK", processing_state="OK")
    if sound.user.username.lower() != username.lower():
        raise Http404

    if 'HTTP_RANGE' not in request.META:
        '''
        Download managers and some browsers use the range header to download files in multiple parts. We have observed 
        that all clients first make a GET with no range header (to get the file length) and then make multiple other 
        requests. We ignore all requests that have range header because we assume that a first query has already been 
        made. We additionally guard against users clicking on download multiple times by storing a sentinel in the 
        cache for 5 minutes.
        '''
        cache_key = 'sdwn_%s_%d' % (sound_id, request.user.id)
        if cache.get(cache_key, None) is None:
            Download.objects.create(user=request.user, sound=sound, license=sound.license)
            cache.set(cache_key, True, 60 * 5)  # Don't save downloads for the same user/sound in 5 minutes
    return sendfile(sound.locations("path"), sound.friendly_filename(), sound.locations("sendfile_url"))


@redirect_if_old_username_or_404
@transaction.atomic()
def pack_download(request, username, pack_id):
    if not request.user.is_authenticated:
        return HttpResponseRedirect('%s?next=%s' % (reverse("accounts-login"),
                                                    reverse("pack", args=[username, pack_id])))
    pack = get_object_or_404(Pack, id=pack_id)
    if pack.user.username.lower() != username.lower():
        raise Http404

    if 'HTTP_RANGE' not in request.META:
        '''
        Download managers and some browsers use the range header to download files in multiple parts. We have observed 
        that all clients first make a GET with no range header (to get the file length) and then make multiple other 
        requests. We ignore all requests that have range header because we assume that a first query has already been 
        made. We additionally guard against users clicking on download multiple times by storing a sentinel in the 
        cache for 5 minutes.
        '''
        cache_key = 'pdwn_%s_%d' % (pack_id, request.user.id)
        if cache.get(cache_key, None) is None:
<<<<<<< HEAD
            pd = PackDownload.objects.create(user=request.user, pack=pack)
            pds = []
            for sound in pack.sounds.all():
                pds.append(PackDownloadSound(sound=sound, license=sound.license, pack_download=pd))
            PackDownloadSound.objects.bulk_create(pds)
            cache.set(cache_key, True, 60*60*5)  # Don't save downloads for the same user/pack in the next 5 minutes

=======
            Download.objects.create(user=request.user, pack=pack)
            cache.set(cache_key, True, 60 * 5)  # Don't save downloads for the same user/pack in the next 5 minutes
>>>>>>> d686b9d9
    licenses_url = (reverse('pack-licenses', args=[username, pack_id]))
    return download_sounds(licenses_url, pack)


def pack_licenses(request, username, pack_id):
    pack = get_object_or_404(Pack, id=pack_id)
    attribution = pack.get_attribution()
    return HttpResponse(attribution, content_type="text/plain")


@login_required
@transaction.atomic()
def sound_edit(request, username, sound_id):
    sound = get_object_or_404(Sound, id=sound_id, processing_state='OK')
    if sound.user.username.lower() != username.lower():
        raise Http404

    if not (request.user.has_perm('sound.can_change') or sound.user == request.user):
        raise PermissionDenied

    def is_selected(prefix):
        if request.method == "POST":
            for name in request.POST.keys():
                if name.startswith(prefix + '-'):
                    return True
        return False

    def update_sound_tickets(sound, text):
        tickets = Ticket.objects.filter(sound_id=sound.id)\
                               .exclude(status=TICKET_STATUS_CLOSED)
        for ticket in tickets:
            tc = TicketComment(sender=request.user,
                               ticket=ticket,
                               moderator_only=False,
                               text=text)
            tc.save()
            ticket.send_notification_emails(ticket.NOTIFICATION_UPDATED,
                                            ticket.MODERATOR_ONLY)

    if is_selected("description"):
        description_form = SoundDescriptionForm(
                request.POST,
                prefix="description",
                explicit_disable=sound.is_explicit)

        if description_form.is_valid():
            data = description_form.cleaned_data
            sound.is_explicit = data["is_explicit"]
            sound.set_tags(data["tags"])
            sound.description = remove_control_chars(data["description"])
            sound.original_filename = data["name"]
            sound.mark_index_dirty()
            sound.invalidate_template_caches()
            update_sound_tickets(sound, '%s updated the sound description and/or tags.' % request.user.username)
            return HttpResponseRedirect(sound.get_absolute_url())
    else:
        tags = " ".join([tagged_item.tag.name for tagged_item in sound.tags.all().order_by('tag__name')])
        description_form = SoundDescriptionForm(prefix="description",
                                                explicit_disable=sound.is_explicit,
                                                initial=dict(tags=tags,
                                                             description=sound.description,
                                                             name=sound.original_filename))

    packs = Pack.objects.filter(user=request.user).exclude(is_deleted=True)
    if is_selected("pack"):
        pack_form = PackForm(packs, request.POST, prefix="pack")
        if pack_form.is_valid():
            data = pack_form.cleaned_data
            affected_packs = []
            if data['new_pack']:
                (pack, created) = Pack.objects.get_or_create(user=sound.user, name=data['new_pack'])
                if sound.pack:
                    affected_packs.append(sound.pack)  # Append previous sound pack if exists
                sound.pack = pack
                affected_packs.append(pack)
            else:
                new_pack = data["pack"]
                old_pack = sound.pack
                if new_pack != old_pack:
                    sound.pack = new_pack
                    if new_pack:
                        affected_packs.append(new_pack)
                    if old_pack:
                        affected_packs.append(old_pack)

            sound.mark_index_dirty()  # Marks as dirty and saves
            sound.invalidate_template_caches()
            update_sound_tickets(sound, '%s updated the sound pack.' % request.user.username)
            for affected_pack in affected_packs:  # Process affected packs
                affected_pack.process()

            return HttpResponseRedirect(sound.get_absolute_url())
    else:
        pack_form = PackForm(packs, prefix="pack", initial=dict(pack=sound.pack.id) if sound.pack else None)

    if is_selected("geotag"):
        geotag_form = GeotaggingForm(request.POST, prefix="geotag")
        if geotag_form.is_valid():
            data = geotag_form.cleaned_data
            if data["remove_geotag"]:
                if sound.geotag:
                    sound.geotag.delete()
                    sound.geotag = None
                    sound.mark_index_dirty()
            else:
                if sound.geotag:
                    sound.geotag.lat = data["lat"]
                    sound.geotag.lon = data["lon"]
                    sound.geotag.zoom = data["zoom"]
                    sound.geotag.save()
                else:
                    sound.geotag = GeoTag.objects.create(lat=data["lat"], lon=data["lon"], zoom=data["zoom"],
                                                         user=request.user)
                    sound.mark_index_dirty()

            sound.mark_index_dirty()
            sound.invalidate_template_caches()
            update_sound_tickets(sound, '%s updated the sound geotag.' % request.user.username)
            return HttpResponseRedirect(sound.get_absolute_url())
    else:
        if sound.geotag:
            geotag_form = GeotaggingForm(prefix="geotag", initial=dict(lat=sound.geotag.lat, lon=sound.geotag.lon,
                                                                       zoom=sound.geotag.zoom))
        else:
            geotag_form = GeotaggingForm(prefix="geotag")

    license_form = NewLicenseForm(request.POST)
    if request.POST and license_form.is_valid():
        new_license = license_form.cleaned_data["license"]
        if new_license != sound.license:
            sound.set_license(new_license)
        sound.mark_index_dirty()  # Sound is saved here
        if sound.pack:
            sound.pack.process()  # Sound license changed, process pack (if sound has pack)
        sound.invalidate_template_caches()
        update_sound_tickets(sound, '%s updated the sound license.' % request.user.username)
        return HttpResponseRedirect(sound.get_absolute_url())
    else:
        license_form = NewLicenseForm(initial={'license': sound.license})

    tvars = {
        'sound': sound,
        'description_form': description_form,
        'pack_form': pack_form,
        'geotag_form': geotag_form,
        'license_form': license_form
    }
    return render(request, 'sounds/sound_edit.html', tvars)


@login_required
@transaction.atomic()
def pack_edit(request, username, pack_id):
    pack = get_object_or_404(Pack, id=pack_id)
    if pack.user.username.lower() != username.lower():
        raise Http404
    pack_sounds = ",".join([str(s.id) for s in pack.sounds.all()])

    if not (request.user.has_perm('pack.can_change') or pack.user == request.user):
        raise PermissionDenied

    current_sounds = list()
    if request.method == "POST":
        form = PackEditForm(request.POST, instance=pack)
        if form.is_valid():
            form.save()
            pack.sounds.all().update(is_index_dirty=True)
            return HttpResponseRedirect(pack.get_absolute_url())
    else:
        form = PackEditForm(instance=pack, initial=dict(pack_sounds=pack_sounds))
        current_sounds = Sound.objects.bulk_sounds_for_pack(pack_id=pack.id)
    tvars = {
        'pack': pack,
        'form': form,
        'current_sounds': current_sounds,
    }
    return render(request, 'sounds/pack_edit.html', tvars)


@login_required
@transaction.atomic()
def pack_delete(request, username, pack_id):
    pack = get_object_or_404(Pack, id=pack_id)
    if pack.user.username.lower() != username.lower():
        raise Http404

    if not (request.user.has_perm('pack.can_change') or pack.user == request.user):
        raise PermissionDenied

    encrypted_string = request.GET.get("pack", None)
    waited_too_long = False
    if encrypted_string is not None:
        pack_id, now = decrypt(encrypted_string).split("\t")
        pack_id = int(pack_id)
        link_generated_time = float(now)
        if pack_id != pack.id:
            raise PermissionDenied
        if abs(time.time() - link_generated_time) < 10:
            logger.debug("User %s requested to delete pack %s" % (request.user.username, pack_id))
            pack.delete_pack(remove_sounds=False)
            return HttpResponseRedirect(reverse("accounts-home"))
        else:
            waited_too_long = True

    encrypted_link = encrypt(u"%d\t%f" % (pack.id, time.time()))
    tvars = {
        'pack': pack,
        'encrypted_link': encrypted_link,
        'waited_too_long': waited_too_long
    }
    return render(request, 'sounds/pack_delete.html', tvars)


@login_required
@transaction.atomic()
def sound_edit_sources(request, username, sound_id):
    sound = get_object_or_404(Sound, id=sound_id)
    if sound.user.username.lower() != username.lower():
        raise Http404

    if not (request.user.has_perm('sound.can_change') or sound.user == request.user):
        raise PermissionDenied

    current_sources = Sound.objects.ordered_ids([element['id'] for element in sound.sources.all().values('id')])
    sources_string = ",".join(map(str, [source.id for source in current_sources]))
    if request.method == 'POST':
        form = RemixForm(sound, request.POST)
        if form.is_valid():
            form.save()
    else:
        form = RemixForm(sound, initial=dict(sources=sources_string))
    tvars = {
        'sound': sound,
        'form': form,
        'current_sources': current_sources
    }
    return render(request, 'sounds/sound_edit_sources.html', tvars)


@redirect_if_old_username_or_404
def remixes(request, username, sound_id):
    sound = get_object_or_404(Sound, id=sound_id, moderation_state="OK", processing_state="OK")
    if sound.user.username.lower() != username.lower():
        raise Http404
    try:
        remix_group = sound.remix_group.all()[0]
    except:
        raise Http404
    return HttpResponseRedirect(reverse("remix-group", args=[remix_group.id]))


def remix_group(request, group_id):
    group = get_object_or_404(RemixGroup, id=group_id)
    data = group.protovis_data
    sounds = Sound.objects.ordered_ids(
        [element['id'] for element in group.sounds.all().order_by('created').values('id')])
    tvars = {
        'sounds': sounds,
        'last_sound': sounds[len(sounds)-1],
        'group_sound': sounds[0],
        'data': data,
    }
    return render(request, 'sounds/remixes.html', tvars)


@redirect_if_old_username_or_404
def geotag(request, username, sound_id):
    sound = get_object_or_404(Sound, id=sound_id, moderation_state="OK", processing_state="OK")
    if sound.user.username.lower() != username.lower():
        raise Http404
    return render(request, 'sounds/geotag.html', locals())


@redirect_if_old_username_or_404
def similar(request, username, sound_id):
    sound = get_object_or_404(Sound,
                              id=sound_id,
                              moderation_state="OK",
                              processing_state="OK",
                              analysis_state="OK",
                              similarity_state="OK")
    if sound.user.username.lower() != username.lower():
        raise Http404

    similarity_results, count = get_similar_sounds(sound, request.GET.get('preset', None), int(settings.SOUNDS_PER_PAGE))
    logger.debug('Got similar_sounds for %s: %s' % (sound_id, similarity_results))
    similar_sounds = Sound.objects.ordered_ids([sound_id for sound_id, distance in similarity_results])
    return render(request, 'sounds/similar.html', locals())


@redirect_if_old_username_or_404
@transaction.atomic()
def pack(request, username, pack_id):
    try:
        pack = Pack.objects.select_related().get(id=pack_id)
        if pack.user.username.lower() != username.lower():
            raise Http404
    except Pack.DoesNotExist:
        raise Http404

    if pack.is_deleted:
        return render(request, 'sounds/deleted_pack.html')

    qs = Sound.objects.only('id').filter(pack=pack, moderation_state="OK", processing_state="OK")
    paginate_data = paginate(request, qs, settings.SOUNDS_PER_PAGE)
    paginator = paginate_data['paginator']
    current_page = paginate_data['current_page']
    page = paginate_data['page']
    sound_ids = [sound_obj.id for sound_obj in page]
    pack_sounds = Sound.objects.ordered_ids(sound_ids)

    num_sounds_ok = len(qs)
    if num_sounds_ok == 0 and pack.num_sounds != 0:
        messages.add_message(request, messages.INFO, 'The sounds of this pack have <b>not been moderated</b> yet.')
    else :
        if num_sounds_ok < pack.num_sounds :
            messages.add_message(request, messages.INFO, 'This pack contains more sounds that have <b>not been moderated</b> yet.')

    # If user is owner of pack, display form to add description
    enable_description_form = False
    if request.user.id == pack.user_id:
        enable_description_form = True
        form = PackDescriptionForm(instance = pack)

    # Manage POST info (if adding a description)
    if request.method == 'POST':
        form = PackDescriptionForm(request.POST, pack)
        if form.is_valid():
            pack.description = form.cleaned_data['description']
            pack.save()
        else:
            pass

    return render(request, 'sounds/pack.html', locals())


@redirect_if_old_username_or_404
def packs_for_user(request, username):
    user = get_object_or_404(User, username__iexact=username)
    order = request.GET.get("order", "name")
    if order not in ["name", "-last_updated", "-created", "-num_sounds", "-num_downloads"]:
        order = "name"
    qs = Pack.objects.select_related().filter(user=user, num_sounds__gt=0).exclude(is_deleted=True).order_by(order)
    return render(request, 'sounds/packs.html', combine_dicts(paginate(request, qs, settings.PACKS_PER_PAGE), locals()))


@redirect_if_old_username_or_404
def for_user(request, username):
    user = get_object_or_404(User, username__iexact=username)
    qs = Sound.public.only('id').filter(user=user)
    paginate_data = paginate(request, qs, settings.SOUNDS_PER_PAGE)
    paginator = paginate_data['paginator']
    current_page = paginate_data['current_page']
    page = paginate_data['page']
    sound_ids = [sound_obj.id for sound_obj in page]
    user_sounds = Sound.objects.ordered_ids(sound_ids)
    return render(request, 'sounds/for_user.html', locals())


@login_required
@transaction.atomic()
def delete(request, username, sound_id):
    sound = get_object_or_404(Sound, id=sound_id)
    if sound.user.username.lower() != username.lower():
        raise Http404

    if not (request.user.has_perm('sound.delete_sound') or sound.user == request.user):
        raise PermissionDenied

    error_message = None
    if request.method == "POST" :
        form = DeleteSoundForm(request.POST, sound_id=sound_id)
        if not form.is_valid():
            error_message = "Sorry, you waited too long, ... try again?"
            form = DeleteSoundForm(sound_id=sound_id)
        else:

            logger.debug("User %s requested to delete sound %s" % (request.user.username,sound_id))
            try:
                ticket = sound.ticket
                tc = TicketComment(sender=request.user,
                                   text="User %s deleted the sound" % request.user,
                                   ticket=ticket,
                                   moderator_only=False)
                tc.save()
            except Ticket.DoesNotExist:
                # No ticket assigned, not adding any message (should not happen)
                pass
            sound.delete()

            return HttpResponseRedirect(reverse("accounts-home"))
    else:
        form = DeleteSoundForm(sound_id=sound_id)

    tvars = {
            'error_message': error_message,
            'delete_form': form,
            'sound': sound
            }
    return render(request, 'sounds/delete.html', tvars)


@redirect_if_old_username_or_404
@transaction.atomic()
def flag(request, username, sound_id):
    sound = get_object_or_404(Sound, id=sound_id, moderation_state="OK", processing_state="OK")
    if sound.user.username.lower() != username.lower():
        raise Http404

    user = None
    if request.user.is_authenticated:
        user = request.user

    if request.method == "POST":
        flag_form = FlagForm(request.POST)
        if flag_form.is_valid():
            flag = flag_form.save()
            flag.reporting_user = user
            flag.sound = sound
            flag.save()

            if user:
                user_email = user.email
            else:
                user_email = flag_form.cleaned_data["email"]

            from_email = settings.DEFAULT_FROM_EMAIL
            send_mail_template(u"Sound flag: %s - %s" % (sound.user.username, sound.original_filename),
                    "sounds/email_flag.txt", {"flag": flag}, from_email, reply_to=user_email)

            return redirect(sound)
    else:
        initial = {}
        if user:
            initial["email"] = user.email
        flag_form = FlagForm(initial=initial)

    tvars = {"sound": sound,
             "flag_form": flag_form}

    return render(request, 'sounds/sound_flag.html', tvars)


def sound_short_link(request, sound_id):
    sound = get_object_or_404(Sound, id=sound_id)
    return redirect('sound', username=sound.user.username,
            sound_id=sound.id)


def __redirect_old_link(request, cls, url_name):
    obj_id = request.GET.get('id', False)
    if obj_id:
        try:
            obj = get_object_or_404(cls, id=int(obj_id))
            return HttpResponsePermanentRedirect(reverse(url_name, args=[obj.user.username, obj_id]))
        except ValueError:
            raise Http404
    else:
        raise Http404


def old_sound_link_redirect(request):
    return __redirect_old_link(request, Sound, "sound")


def old_pack_link_redirect(request):
    return __redirect_old_link(request, Pack, "pack")


@redirect_if_old_username_or_404
def display_sound_wrapper(request, username, sound_id):
    sound_obj = get_object_or_404(Sound, id=sound_id)
    if sound_obj.user.username.lower() != username.lower():
        raise Http404

    # The following code is duplicated in sounds.tempaltetags.display_sound. This could be optimized.
    is_explicit = False
    if sound_obj is not None:
        is_explicit = sound_obj.is_explicit and \
                      (not request.user.is_authenticated or \
                       not request.user.profile.is_adult)
    tvars = {
        'sound_id': sound_id,
        'sound': sound_obj,
        'sound_tags': sound_obj.get_sound_tags(12),
        'sound_user': sound_obj.user.username,
        'license_name': sound_obj.license.name,
        'media_url': settings.MEDIA_URL,
        'request': request,
        'is_explicit': is_explicit
    }
    return render(request, 'sounds/display_sound.html', tvars)


def embed_iframe(request, sound_id, player_size):
    """
    This view returns an HTML player of `sound_id` which can be embeded in external sites.
    The player can take different "sizes" including:

        - 'mini': shows just a play button and a loop button. No background image.
          Eg: /embed/sound/iframe/1234/simple/mini/.
        - 'small': shows a play button, a loop button and the name of the user and sound.
          No background image. Eg: /embed/sound/iframe/1234/simple/small/.
        - 'medium': shows the waveform image with playing controls plus the sound name, username, license and some tags.
          Eg: /embed/sound/iframe/1234/simple/medium/.
        - 'medium_no_info': shows the waveform and with playing controls.
          Eg: /embed/sound/iframe/1234/simple/medium_no_info/.
        - 'large': shows the waveform image in large size with playing controls plus the sound name, username and license.
          Eg: /embed/sound/iframe/1234/simple/large/.
        - 'large_no_info': shows the waveform image in large size with playing controls.
          Eg: /embed/sound/iframe/1234/simple/large_no_info/.
        - 'full_size': like 'large' but taking the full width (used in twitter embeds).
          Eg: /embed/sound/iframe/1234/simple/full_size/.

    The sizes 'medium', 'medium_no_info', 'large', 'large_no_info' and 'full_size' can optionally show the spectrogram
    image instead of the waveform if being passed a request parameter 'spec=1' in the URL.
    Eg: /embed/sound/iframe/1234/simple/large/?spec=1.

    The sizes 'medium' and 'medium_no_info' can optionally show a button to toggle the background image between the
    waveform and the spectrogram by passing the request parameter 'td=1'. Bigger sizes always show that button.
    """
    if player_size not in ['mini', 'small', 'medium', 'large', 'large_no_info', 'medium_no_info', 'full_size']:
        raise Http404
    sound = get_object_or_404(Sound, id=sound_id, moderation_state='OK', processing_state='OK')
    tvars = {
        'sound': sound,
        'username_and_filename': '%s - %s' % (sound.user.username, sound.original_filename),
        'size': player_size,
        'use_spectrogram': request.GET.get('spec', None) == '1',
        'show_toggle_display_button': request.GET.get('td', None) == '1',
    }
    return render(request, 'sounds/sound_iframe.html', tvars)


def oembed(request):
    url = request.GET.get('url', '')
    view, args, kwargs = resolve(urlparse(url)[2])
    if not 'sound_id' in kwargs:
        raise Http404
    sound_id = kwargs['sound_id']
    sound = get_object_or_404(Sound, id=sound_id, moderation_state='OK', processing_state='OK')
    player_size = request.GET.get('size', 'medium')
    if player_size == 'large':
        sizes = settings.IFRAME_PLAYER_SIZE['large']
    if player_size == 'medium':
        sizes = settings.IFRAME_PLAYER_SIZE['medium']
    if player_size == 'small':
        sizes = settings.IFRAME_PLAYER_SIZE['small']
    tvars = {
        'sound': sound,
        'sizes': sizes,
        'player_size': player_size,
    }
    return render(request, 'sounds/sound_oembed.xml', tvars, content_type='text/xml')


def downloaders(request, username, sound_id):
    sound = get_object_or_404(Sound, id=sound_id)

    # Retrieve all users that downloaded a sound
    qs = Download.objects.filter(sound=sound_id)

    pagination = paginate(request, qs, 32, object_count=sound.num_downloads)
    page = pagination["page"]

    # Get all users+profiles for the user ids
    sounds = list(page)
    userids = [s.user_id for s in sounds]
    users = User.objects.filter(pk__in=userids).select_related("profile")
    user_map = {}
    for u in users:
        user_map[u.id] = u

    download_list = []
    for s in page:
        download_list.append({"created":s.created, "user": user_map[s.user_id]})
    download_list = sorted(download_list, key=itemgetter("created"), reverse=True)

    tvars = {"sound": sound,
             "username": username,
             "download_list": download_list}
    tvars.update(pagination)

    return render(request, 'sounds/downloaders.html', tvars)


def pack_downloaders(request, username, pack_id):
    pack = get_object_or_404(Pack, id = pack_id)

    # Retrieve all users that downloaded a sound
    qs = PackDownload.objects.filter(pack_id=pack_id)
    return render(request, 'sounds/pack_downloaders.html', combine_dicts(paginate(request, qs, 32, object_count=pack.num_downloads), locals()))<|MERGE_RESOLUTION|>--- conflicted
+++ resolved
@@ -353,18 +353,12 @@
         '''
         cache_key = 'pdwn_%s_%d' % (pack_id, request.user.id)
         if cache.get(cache_key, None) is None:
-<<<<<<< HEAD
             pd = PackDownload.objects.create(user=request.user, pack=pack)
             pds = []
             for sound in pack.sounds.all():
                 pds.append(PackDownloadSound(sound=sound, license=sound.license, pack_download=pd))
             PackDownloadSound.objects.bulk_create(pds)
-            cache.set(cache_key, True, 60*60*5)  # Don't save downloads for the same user/pack in the next 5 minutes
-
-=======
-            Download.objects.create(user=request.user, pack=pack)
             cache.set(cache_key, True, 60 * 5)  # Don't save downloads for the same user/pack in the next 5 minutes
->>>>>>> d686b9d9
     licenses_url = (reverse('pack-licenses', args=[username, pack_id]))
     return download_sounds(licenses_url, pack)
 
