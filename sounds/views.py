--- conflicted
+++ resolved
@@ -22,9 +22,11 @@
 from django.contrib import messages
 from django.contrib.auth.decorators import login_required
 from django.contrib.auth.models import User, Group
+from django.contrib.contenttypes.models import ContentType
 from django.core.cache import cache
 from django.urls import reverse, resolve
-from django.db import connection, transaction
+from django.db import connection
+from django.db.models import Q
 from django.http import HttpResponseRedirect, Http404,\
     HttpResponsePermanentRedirect, JsonResponse
 from django.shortcuts import render, get_object_or_404, render, redirect
@@ -37,13 +39,10 @@
 from forum.models import Thread
 from freesound.freesound_exceptions import PermissionDenied
 from geotags.models import GeoTag
+from networkx import nx
 from sounds.forms import *
 from sounds.management.commands.create_remix_groups import _create_nodes, _create_and_save_remixgroup
-<<<<<<< HEAD
-from sounds.models import Sound, Pack, License, Download, RemixGroup, DeletedSound, SoundLicenseHistory
-=======
-from sounds.models import Sound, Pack, License, Download, RemixGroup, DeletedSound, SoundOfTheDay
->>>>>>> 967443dc
+from sounds.models import Sound, Pack, License, Download, RemixGroup, DeletedSound, SoundLicenseHistory, SoundOfTheDay
 from sounds.templatetags import display_sound
 from donations.models import DonationsModalSettings
 from tickets import TICKET_STATUS_CLOSED
@@ -69,27 +68,31 @@
 logger = logging.getLogger('web')
 
 
-def get_sound_of_the_day_id():
+def get_random_sound():
     """
     Returns random id of sound (int)
     """
     cache_key = "random_sound"
     random_sound = cache.get(cache_key)
     if not random_sound:
-        try:
-            today = datetime.date.today()
-            now = datetime.datetime.now()
-            tomorrow = datetime.datetime(today.year, today.month, today.day)
-            time_until_tomorrow = tomorrow - now
-
-            rnd = SoundOfTheDay.objects.get(date_display=today)
-            random_sound = rnd.sound_id
-            # Set the cache to expire at midnight tomorrow, so that
-            # a new sound is chosen
-            cache.set(cache_key, random_sound, time_until_tomorrow.seconds)
-        except SoundOfTheDay.DoesNotExist:
-            return None
+        random_sound = Sound.objects.random()
+        cache.set(cache_key, random_sound, 60*60*24)
+        gm_client = gearman.GearmanClient(settings.GEARMAN_JOB_SERVERS)
+        gm_client.submit_job("email_random_sound", str(random_sound),
+                wait_until_complete=False, background=True)
     return random_sound
+
+
+def get_random_uploader():
+    """
+    Returns random User object (among users that have uploaded at least one sound)
+    """
+    cache_key = "random_uploader"
+    random_uploader = cache.get(cache_key)
+    if not random_uploader:
+        random_uploader = Profile.objects.random_uploader()
+        cache.set(cache_key, random_uploader, 60*60*24)
+    return random_uploader
 
 
 def sounds(request):
@@ -103,11 +106,7 @@
             Q(moderation_date__gte=last_week) | Q(created__gte=last_week)).order_by("-num_downloads")[0:5]]
     popular_sounds = Sound.objects.ordered_ids(popular_sound_ids)
     popular_packs = Pack.objects.filter(created__gte=last_week).exclude(is_deleted=True).order_by("-num_downloads")[0:5]
-    random_sound_id = get_sound_of_the_day_id()
-    if random_sound_id:
-        random_sound = Sound.objects.bulk_query_id([random_sound_id])[0]
-    else:
-        random_sound = None
+    random_sound = Sound.objects.bulk_query_id([get_random_sound()])[0]
     tvars = {
         'latest_sounds': latest_sounds,
         'latest_packs': latest_packs,
@@ -126,10 +125,11 @@
 
 
 def random(request):
-    sound_obj = Sound.objects.random()
-    if sound is None:
-        raise Http404
-    return HttpResponseRedirect(reverse("sound", args=[sound_obj.user.username,sound_obj.id])+"?random_browsing=true")
+    sound_id = Sound.objects.random()
+    if sound_id is None:
+        raise Http404
+    sound_obj = Sound.objects.get(pk=sound_id)
+    return HttpResponseRedirect(reverse("sound", args=[sound_obj.user.username,sound_id])+"?random_browsing=true")
 
 
 def packs(request):
@@ -170,11 +170,7 @@
                                                           'last_post__thread',
                                                           'last_post__thread__forum')
     latest_additions = Sound.objects.latest_additions(5, '2 days')
-    random_sound_id = get_sound_of_the_day_id()
-    if random_sound_id:
-        random_sound = Sound.objects.bulk_query_id([random_sound_id])[0]
-    else:
-        random_sound = None
+    random_sound = get_random_sound()
     tvars = {
         'rss_cache': rss_cache,
         'donations_cache': donations_cache,
@@ -287,7 +283,7 @@
 
     return JsonResponse({'content': response_content})
 
-@transaction.atomic()
+
 def sound_download(request, username, sound_id):
     if not request.user.is_authenticated:
         return HttpResponseRedirect('%s?next=%s' % (reverse("accounts-login"),
@@ -295,7 +291,7 @@
     sound = get_object_or_404(Sound, id=sound_id, moderation_state="OK", processing_state="OK")
     if sound.user.username.lower() != username.lower():
         raise Http404
-    Download.objects.create(user=request.user, sound=sound, license=sound.license)
+    Download.objects.get_or_create(user=request.user, sound=sound)
     return sendfile(sound.locations("path"), sound.friendly_filename(), sound.locations("sendfile_url"))
 
 
@@ -435,12 +431,10 @@
 
     license_form = NewLicenseForm(request.POST)
     if request.POST and license_form.is_valid():
-        new_license = license_form.cleaned_data["license"]
-        if new_license != sound.license:
-            sound.set_license(new_license)
-        sound.mark_index_dirty()  # Sound is saved here
+        sound.license = license_form.cleaned_data["license"]
+        sound.mark_index_dirty()
         if sound.pack:
-            sound.pack.process()  # Sound license changed, process pack (if sound has pack)
+            sound.pack.process()  # Sound license changed, process pack (is sound has pack)
         sound.invalidate_template_caches()
         update_sound_tickets(sound, '%s updated the sound license.' % request.user.username)
         return HttpResponseRedirect(sound.get_absolute_url())
