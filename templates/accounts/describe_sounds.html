{% extends "base.html" %}
{% load display_license_form %}

{% block head %}
    {{ block.super }}
    <script src="{{media_url}}/js/jquery-ui-1.8.11.custom.min.js" type="text/javascript"></script>
    <script type="text/javascript" src="//maps.googleapis.com/maps/api/js?v=3&key={{google_api_key}}&sensor=false"></script>
    <script>
<<<<<<< HEAD

    var doLog = true;
    var typingTimer;
    var addingTagTimer;
    var doneAddingTagInterval = 0;  //time in ms
    var doneTypingInterval = 500;     //time in ms
    var randomDescriptionSessionId = Math.floor(Math.random()*99999).toString(10);

    $(document).ready(function() {
        //$(".gmap-wrapper").hide();
        //$("#sound-accordion").accordion();
        display_errors();

        for (var i=0; i<{{ sounds_per_round }}; i++){
            $('#sound-accordion-sound-'+i).hide();
        }

        // Tag recommendation
        // ******************

        var textarea_elements = $("textarea[id$='-tags']");

        // Listen to keyup events in tags textareas to display tags
        textarea_elements.keyup(function(event) {

            clearTimeout(typingTimer);
            var textarea_id = $(this)[0].id;

            // recommend tags when last character is " " or "\n"
            if  ((event.keyCode == 32) || (event.keyCode == 13)) { // " " or "\n"
                get_tags(textarea_id);
            }

            typingTimer = setTimeout(function(){
                get_tags(textarea_id)
            }, doneTypingInterval);
=======
        var maps = {};
        var centerMarkers = {};

        $(document).ready(function() {
            display_errors();
            for (var i=0; i<{{ sounds_per_round }}; i++){
                $('#sound-accordion-sound-'+i).hide();
            }
>>>>>>> 16552280
        });

        // Listen to cut, paste and focusin events to recommend tags
        textarea_elements.bind('cut paste focusin', function() {
            var textarea_id = $(this)[0].id;
            get_tags(textarea_id);
        });
    });


    // Logging functions (for tag recommendation)
    // ******************************************

    function log(activity,textarea_id){
        var timestamp = new Date().getTime();
        var logline = timestamp + "#describing#" + randomDescriptionSessionId + "#" + "{{ request.user.id }}" + "#" + textarea_id + "#" + activity;

        if (doLog){
            $.ajax({
                type: 'POST',
                url: '/tagrecommendation/savelog/',
                contentType:"application/x-www-form-urlencoded",
                data: {
                    log: logline
                },
                success: function(data) {
                    // Do nothing
                }
            });
        }
    }


    // Tag recommendation
    // ******************

    function get_tags(textarea_id){
        var textarea_element = $("#" + textarea_id);
        log("GettingTagsForInputTags:" + textarea_element.val(), textarea_id);

        $.ajax({
            type: 'POST',
            url: '/tagrecommendation/recommendtags/',
            contentType:"application/x-www-form-urlencoded",
            data: {
                input_tags: textarea_element.val()
            },
            success: function(data) {
                display_recommended_tags(textarea_id, data);
            }
        });
    }

    function display_recommended_tags(textarea_id, data){

        var parsedData = JSON.parse(data);
        var tags = parsedData[0];
        var community = parsedData[1];

        var logline = "RecommendationResults:Tags:";
        for (var i in tags){
            logline += tags[i].toString() + " ";
        }
<<<<<<< HEAD
        logline += ":DetectedCommunity:" + community;
        log(logline, textarea_id);

        if (tags.length > 0){
            var html = "";
            html += "<ul id=\"" + textarea_id + "-recommended-list\">";
            for (var i in tags){

                var tag = tags[i]; //tags[i][0]
                var tag_css_class = "tag";

                html += "<li class=\"" + tag_css_class + "\" id=\"tag-" + tag + "\"><a onclick=\"add_tag(\'" + textarea_id + "\',\'" + tag + "\',\'" + i + "\')\">" + tag + "</a></li>";
=======
        function toggleMapVisibility(n) {
            var wrapper = $('#gmap-wrapper-'+n);
            if(wrapper.is(':visible')) {
                $('#gmap-header-'+n).removeClass('.active-gmap');
                $('#gmap-header-text-'+n).text('Show Geotag map');
                wrapper.hide(500);
            } else {
                $('#gmap-header-'+n).addClass('.active-gmap');
                $('#gmap-header-text-'+n).text('Hide Geotag map');
                wrapper.show(500);
                if (!maps[n]){
                    init_map(n);
                }
>>>>>>> 16552280
            }
            html += "</ul>";
            var textarea_element = $("#" + textarea_id + "-recommended");
            textarea_element.text("");
            textarea_element.append("<span style=\"color: #AB4646;font-size:12px;\">Suggested tags:&nbsp</span> (click on the tags to add them, <a style=\"color:gray\" onclick=\"clear_recommendations(\'" + textarea_id + "\')\">click here to clear the recommendation</a>)");
            textarea_element.append(html);
            textarea_element.append("<br class=\"clear\">");

            var textarea_element_list = $("#" + textarea_id + "-recommended-list");
            textarea_element_list.css("margin-left","-20px");
            textarea_element_list.css("margin-top","5px");
            textarea_element_list.css("margin-bottom","5px");

        }else{
            clear_recommendations(textarea_id);
        }
    }

<<<<<<< HEAD
    function add_tag(textarea_id, tag, cloud_pos){

        clearTimeout(addingTagTimer);
        log("AddingTag:" + tag + ":InCloudPos:" + cloud_pos, textarea_id);

        var ask_for_more = false;
        var textarea_element = $("#" + textarea_id);
        var separator = " ";
        if (!$.trim(textarea_element.val())) {
            ask_for_more = true;
            separator = ""
        }

        textarea_element.val(textarea_element.val() + separator + tag);
        $("#tag-" + tag).remove();

        var remaining_tags = $("#" + textarea_id + "-recommended-list").children().length;
        if (remaining_tags < 1){
            ask_for_more = true;
        }

        if (ask_for_more == true){
            get_tags(textarea_id);
        } else {
            addingTagTimer = setTimeout(function(){
                get_tags(textarea_id)
            }, doneAddingTagInterval);
        }
    }

    function clear_recommendations(textarea_id){
        $("#" + textarea_id + "-recommended").text("")
    }


    // Other functions
    // ***************

    function display_errors() {
        if ($(".errorlist").length > 0) {
            if ($("#errormessage").length == 0) {
                $("#describe_form").before("<div id='errormessage' class='errortag_message'>There are some errors or missing fields below. Please review files marked in red...</div>");
=======
        function toggleSound(n) {
            if ($('#sound-accordion-sound-'+n).is(':visible')) {
                $('#sound-accordion-sound-'+n).hide('fast');
            } else {
                $('#sound-accordion-sound-'+n).show('fast');
                if ($("#id_" + parseInt(n-1,10) + "-zoom").val()){
                    if (!maps[n]){
                        init_map(n);
                    }
                }
            }
        }

        function updateAndAddCenter(n)
        {
            var center = maps[parseInt(n,10)].getCenter();
            var zoom = maps[parseInt(n,10)].getZoom();

            if (!$("#id_" + parseInt(n-1,10) + "-remove_geotag").checked)
            {
                $("#id_" + parseInt(n-1,10) + "-lon").val(center.lng());
                $("#id_" + parseInt(n-1,10) + "-lat").val(center.lat());
                $("#id_" + parseInt(n-1,10) + "-zoom").val(zoom);
>>>>>>> 16552280
            }
            centerMarkers[parseInt(n,10)].setPosition(center);
        }

        function init_map(n) {
            var map = new google.maps.Map(
                document.getElementById('gmap' + parseInt(n,10)), {
                  center: new google.maps.LatLng(23.885837699862005,21.796875),
                  zoom: 2,
                  mapTypeId: google.maps.MapTypeId.SATELLITE,
                  scrollwheel: false,
                  streetViewControl: false,
            });

            var initial_center = new google.maps.LatLng(23.885837699862005,21.796875);
            var initial_zoom =  2;
            if ( ($("#id_" + parseInt(n-1,10) + "-zoom").val() != "") & ($("#id_" + parseInt(n-1,10) + "-lon").val() != "") & ($("#id_" + parseInt(n-1,10) + "-lat").val() != ""))
            {
                initial_center = new google.maps.LatLng( $("#id_" + parseInt(n-1,10) + "-lat").val() , $("#id_" + parseInt(n-1,10) + "-lon").val())
                initial_zoom = parseInt($("#id_" + parseInt(n-1,10) + "-zoom").val())
            }
            map.setCenter(initial_center);
            map.setZoom(initial_zoom);

            var image = {
                url: "{{media_url}}/images/arrow.png",
                size: new google.maps.Size(25, 24),
                anchor: new google.maps.Point(0, 24)
            };

            var centerMarker = new google.maps.Marker({
                  position: google.maps.LatLng(initial_center),
                  map: map,
                  icon: image
            });
            centerMarkers[parseInt(n,10)] = centerMarker;
            maps[parseInt(n,10)] = map;

            google.maps.event.addListener(maps[parseInt(n,10)], "bounds_changed", function(){
                updateAndAddCenter(n);
            });
        }
    }

    function toggleMapVisibility(n) {
        var wrapper = $('#gmap-wrapper-'+n);
        if(wrapper.is(':visible')) {
            $('#gmap-header-'+n).removeClass('.active-gmap');
            $('#gmap-header-text-'+n).text('Show Geotag map');
            wrapper.hide(500);
        } else {
            $('#gmap-header-'+n).addClass('.active-gmap');
            $('#gmap-header-text-'+n).text('Hide Geotag map');
            wrapper.show(500);
        }
    }

    function toggleSound(n) {
        if ($('#sound-accordion-sound-'+n).is(':visible')) {
            $('#sound-accordion-sound-'+n).hide('fast');
        } else {
            $('#sound-accordion-sound-'+n).show('fast');
        }
    }

    </script>
    <style type="text/css">
        <!--
        .errortag {color: red;}
        -->
    </style>
<<<<<<< HEAD
    <script src="{{media_url}}/js/jquery-ui-1.8.11.custom.min.js" type="text/javascript"></script>
    <script src="http://maps.google.com/maps?file=api&amp;v=2&amp;sensor=false&amp;key={{GOOGLE_API_KEY}}" type="text/javascript"></script>

=======
>>>>>>> 16552280
{% endblock head %}


{% block title %}{{ block.super }}Describe - describe individual sounds{% endblock %}

{% block content %}
    <h1>Describe</h1>
    <h3>Describe individual sounds ({{request.session.describe_sounds_number}} left)</h3>
    <p>This is the last step in the describe process. If you've selected
        more than {{ sounds_per_round }} you will be asked to describe groups of {{ sounds_per_round }}
        sounds until all are done. In the list below you'll have to at least specify tags and
        a description for each of the uploaded sounds. <strong>Click on the sound filenames to display the
            form for describing each sound</strong>.

    <p>The license and the pack you've chosen in the previous steps will be applied to each
        of the files here. You can however change these settings for each individual file.

    <p>You are not required to specify a geolocation for each sound, but if the sound is a
        field-recording it's probably a good idea to specify the location.

    <form id="describe_form" action="." method="post">{% csrf_token %}
        <div id="sound-accordion-alternate">
            {% for form in forms %}

                <div onclick="toggleSound({{ forloop.counter }})" class="sound-accordion-sound-alternate-header{% if form.description.errors or form.geotag.errors or form.pack.errors or form.license.errors %}-errors{% endif %}" id="sound-accordion-sound-header-{{ forloop.counter }}">
                    {{ form.sound.name }}
                </div>

                <div class="sound-accordion-sound-alternate" id="sound-accordion-sound-{{ forloop.counter }}">
                    <h3>Tags and Description</h3>

                        {{form.description.name.errors}}
                        <p>
                            Name:<br>
                            {{form.description.name}}
                        </p>

                        {{form.description.tags.errors}}
                        <p>
                            Tags:
                            {{form.description.tags.help_text|safe}}<br>
                            {{form.description.tags}}
                            <div id="id_{{ forloop.counter0 }}-tags-recommended" style="font-size: 10px;margin-top:-5px;width: 670px;"></div>

                        </p>

                        {{form.description.description.errors }}
                        <p>
                            Description:<br>
                            {{form.description.description }}
                        </p>


                    <h3>Geotag</h3>

                    <p id="gmap-header-{{forloop.counter}}">
                        <a onclick="toggleMapVisibility({{forloop.counter}});"><span id="gmap-header-text-{{forloop.counter}}">Show Geotag map</span></a>
                    </p>

                    <div class="gmap-wrapper" id="gmap-wrapper-{{forloop.counter}}">
                        <p>Drag this map to set a geotag:</p>
                        <div class="describe-gmap" id="gmap{{forloop.counter}}" style="width: 400px; height:300px;"></div>
                        <div class="describe-geotag-form">{{ form.geotag.as_p }}
                            <script type="text/javascript">

                                $("#{{form.geotag.remove_geotag.auto_id}}").change(function (event) {
                                    if (this.checked)
                                    {
                                        $("#{{form.geotag.lon.auto_id}}").attr('disabled', 'disabled').val("");
                                        $("#{{form.geotag.lat.auto_id}}").attr('disabled', 'disabled').val("");
                                        $("#{{form.geotag.zoom.auto_id}}").attr('disabled', 'disabled').val("");
                                    }
                                    else
                                    {
                                        $("#{{form.geotag.lon.auto_id}}").attr('disabled', false);
                                        $("#{{form.geotag.lat.auto_id}}").attr('disabled', false);
                                        $("#{{form.geotag.zoom.auto_id}}").attr('disabled', false);
                                        updateAndAddCenter({{forloop.counter}});
                                    }
                                });

                                if ($("#{{form.geotag.zoom.auto_id}}").val() != ""){
                                    $('#gmap-header-text-{{forloop.counter}}').text('Hide Geotag map');
                                }else{
                                    toggleMapVisibility({{forloop.counter}})
                                }

                            </script>
                        </div><br style="clear: both" />
                    </div>

                    <h3>Pack</h3>
                    {{ form.pack.as_p }}
                    <h3>License</h3>
                    {{ form.license.as_p }}
                    {% comment %}
            <!-- cannot include this right now because the remix sources form needs a sound object -->
            <h3>Remix Sources</h3>
                {{ form.remix.as_p }}
            {% endcomment %}
                    <br style="clear: both;" />
                </div><!-- .sound-accordion-sound -->

            {% endfor %}
        </div><!-- #sound-accordion -->


        <input type="submit" name="submit" value="submit and continue" id="submit-button"/>

    </form>

{% endblock %}


<|MERGE_RESOLUTION|>--- conflicted
+++ resolved
@@ -6,7 +6,6 @@
     <script src="{{media_url}}/js/jquery-ui-1.8.11.custom.min.js" type="text/javascript"></script>
     <script type="text/javascript" src="//maps.googleapis.com/maps/api/js?v=3&key={{google_api_key}}&sensor=false"></script>
     <script>
-<<<<<<< HEAD
 
     var doLog = true;
     var typingTimer;
@@ -15,19 +14,25 @@
     var doneTypingInterval = 500;     //time in ms
     var randomDescriptionSessionId = Math.floor(Math.random()*99999).toString(10);
 
+    var maps = {};
+    var centerMarkers = {};
+
     $(document).ready(function() {
-        //$(".gmap-wrapper").hide();
-        //$("#sound-accordion").accordion();
+
         display_errors();
-
         for (var i=0; i<{{ sounds_per_round }}; i++){
             $('#sound-accordion-sound-'+i).hide();
         }
 
-        // Tag recommendation
-        // ******************
-
+        // Init tag recommendation
         var textarea_elements = $("textarea[id$='-tags']");
+
+        // Log soundnames that will be described
+        var names = "";
+        {% for form in forms %}
+            names += "id_{{ forloop.counter0 }}|{{ form.sound.name }},"
+        {% endfor %}
+        log("StartedDescriptionOfSounds: " + names,"-")
 
         // Listen to keyup events in tags textareas to display tags
         textarea_elements.keyup(function(event) {
@@ -43,16 +48,6 @@
             typingTimer = setTimeout(function(){
                 get_tags(textarea_id)
             }, doneTypingInterval);
-=======
-        var maps = {};
-        var centerMarkers = {};
-
-        $(document).ready(function() {
-            display_errors();
-            for (var i=0; i<{{ sounds_per_round }}; i++){
-                $('#sound-accordion-sound-'+i).hide();
-            }
->>>>>>> 16552280
         });
 
         // Listen to cut, paste and focusin events to recommend tags
@@ -62,9 +57,102 @@
         });
     });
 
-
-    // Logging functions (for tag recommendation)
-    // ******************************************
+    function display_errors() {
+        if ($(".errorlist").length > 0) {
+            if ($("#errormessage").length == 0) {
+                $("#describe_form").before("<div id='errormessage' class='errortag_message'>There are some errors or missing fields below. Please review files marked in red...</div>");
+            }
+        }
+    }
+
+    // Google Maps stuff
+    // *****************
+
+    function toggleMapVisibility(n) {
+        var wrapper = $('#gmap-wrapper-'+n);
+        if(wrapper.is(':visible')) {
+            $('#gmap-header-'+n).removeClass('.active-gmap');
+            $('#gmap-header-text-'+n).text('Show Geotag map');
+            wrapper.hide(500);
+        } else {
+            $('#gmap-header-'+n).addClass('.active-gmap');
+            $('#gmap-header-text-'+n).text('Hide Geotag map');
+            wrapper.show(500);
+            if (!maps[n]){
+                init_map(n);
+            }
+        }
+    }
+
+    function toggleSound(n) {
+        if ($('#sound-accordion-sound-'+n).is(':visible')) {
+            $('#sound-accordion-sound-'+n).hide('fast');
+        } else {
+            $('#sound-accordion-sound-'+n).show('fast');
+            if ($("#id_" + parseInt(n-1,10) + "-zoom").val()){
+                if (!maps[n]){
+                    init_map(n);
+                }
+            }
+        }
+    }
+
+    function updateAndAddCenter(n)
+    {
+        var center = maps[parseInt(n,10)].getCenter();
+        var zoom = maps[parseInt(n,10)].getZoom();
+
+        if (!$("#id_" + parseInt(n-1,10) + "-remove_geotag").checked)
+        {
+            $("#id_" + parseInt(n-1,10) + "-lon").val(center.lng());
+            $("#id_" + parseInt(n-1,10) + "-lat").val(center.lat());
+            $("#id_" + parseInt(n-1,10) + "-zoom").val(zoom);
+        }
+        centerMarkers[parseInt(n,10)].setPosition(center);
+    }
+
+    function init_map(n) {
+        var map = new google.maps.Map(
+            document.getElementById('gmap' + parseInt(n,10)), {
+              center: new google.maps.LatLng(23.885837699862005,21.796875),
+              zoom: 2,
+              mapTypeId: google.maps.MapTypeId.SATELLITE,
+              scrollwheel: false,
+              streetViewControl: false,
+        });
+
+        var initial_center = new google.maps.LatLng(23.885837699862005,21.796875);
+        var initial_zoom =  2;
+        if ( ($("#id_" + parseInt(n-1,10) + "-zoom").val() != "") & ($("#id_" + parseInt(n-1,10) + "-lon").val() != "") & ($("#id_" + parseInt(n-1,10) + "-lat").val() != ""))
+        {
+            initial_center = new google.maps.LatLng( $("#id_" + parseInt(n-1,10) + "-lat").val() , $("#id_" + parseInt(n-1,10) + "-lon").val())
+            initial_zoom = parseInt($("#id_" + parseInt(n-1,10) + "-zoom").val())
+        }
+        map.setCenter(initial_center);
+        map.setZoom(initial_zoom);
+
+        var image = {
+            url: "{{media_url}}/images/arrow.png",
+            size: new google.maps.Size(25, 24),
+            anchor: new google.maps.Point(0, 24)
+        };
+
+        var centerMarker = new google.maps.Marker({
+              position: google.maps.LatLng(initial_center),
+              map: map,
+              icon: image
+        });
+        centerMarkers[parseInt(n,10)] = centerMarker;
+        maps[parseInt(n,10)] = map;
+
+        google.maps.event.addListener(maps[parseInt(n,10)], "bounds_changed", function(){
+            updateAndAddCenter(n);
+        });
+    }
+
+
+    // Tag recommendation stuff
+    // ************************
 
     function log(activity,textarea_id){
         var timestamp = new Date().getTime();
@@ -85,10 +173,6 @@
         }
     }
 
-
-    // Tag recommendation
-    // ******************
-
     function get_tags(textarea_id){
         var textarea_element = $("#" + textarea_id);
         log("GettingTagsForInputTags:" + textarea_element.val(), textarea_id);
@@ -116,7 +200,6 @@
         for (var i in tags){
             logline += tags[i].toString() + " ";
         }
-<<<<<<< HEAD
         logline += ":DetectedCommunity:" + community;
         log(logline, textarea_id);
 
@@ -129,21 +212,6 @@
                 var tag_css_class = "tag";
 
                 html += "<li class=\"" + tag_css_class + "\" id=\"tag-" + tag + "\"><a onclick=\"add_tag(\'" + textarea_id + "\',\'" + tag + "\',\'" + i + "\')\">" + tag + "</a></li>";
-=======
-        function toggleMapVisibility(n) {
-            var wrapper = $('#gmap-wrapper-'+n);
-            if(wrapper.is(':visible')) {
-                $('#gmap-header-'+n).removeClass('.active-gmap');
-                $('#gmap-header-text-'+n).text('Show Geotag map');
-                wrapper.hide(500);
-            } else {
-                $('#gmap-header-'+n).addClass('.active-gmap');
-                $('#gmap-header-text-'+n).text('Hide Geotag map');
-                wrapper.show(500);
-                if (!maps[n]){
-                    init_map(n);
-                }
->>>>>>> 16552280
             }
             html += "</ul>";
             var textarea_element = $("#" + textarea_id + "-recommended");
@@ -162,7 +230,6 @@
         }
     }
 
-<<<<<<< HEAD
     function add_tag(textarea_id, tag, cloud_pos){
 
         clearTimeout(addingTagTimer);
@@ -198,115 +265,13 @@
     }
 
 
-    // Other functions
-    // ***************
-
-    function display_errors() {
-        if ($(".errorlist").length > 0) {
-            if ($("#errormessage").length == 0) {
-                $("#describe_form").before("<div id='errormessage' class='errortag_message'>There are some errors or missing fields below. Please review files marked in red...</div>");
-=======
-        function toggleSound(n) {
-            if ($('#sound-accordion-sound-'+n).is(':visible')) {
-                $('#sound-accordion-sound-'+n).hide('fast');
-            } else {
-                $('#sound-accordion-sound-'+n).show('fast');
-                if ($("#id_" + parseInt(n-1,10) + "-zoom").val()){
-                    if (!maps[n]){
-                        init_map(n);
-                    }
-                }
-            }
-        }
-
-        function updateAndAddCenter(n)
-        {
-            var center = maps[parseInt(n,10)].getCenter();
-            var zoom = maps[parseInt(n,10)].getZoom();
-
-            if (!$("#id_" + parseInt(n-1,10) + "-remove_geotag").checked)
-            {
-                $("#id_" + parseInt(n-1,10) + "-lon").val(center.lng());
-                $("#id_" + parseInt(n-1,10) + "-lat").val(center.lat());
-                $("#id_" + parseInt(n-1,10) + "-zoom").val(zoom);
->>>>>>> 16552280
-            }
-            centerMarkers[parseInt(n,10)].setPosition(center);
-        }
-
-        function init_map(n) {
-            var map = new google.maps.Map(
-                document.getElementById('gmap' + parseInt(n,10)), {
-                  center: new google.maps.LatLng(23.885837699862005,21.796875),
-                  zoom: 2,
-                  mapTypeId: google.maps.MapTypeId.SATELLITE,
-                  scrollwheel: false,
-                  streetViewControl: false,
-            });
-
-            var initial_center = new google.maps.LatLng(23.885837699862005,21.796875);
-            var initial_zoom =  2;
-            if ( ($("#id_" + parseInt(n-1,10) + "-zoom").val() != "") & ($("#id_" + parseInt(n-1,10) + "-lon").val() != "") & ($("#id_" + parseInt(n-1,10) + "-lat").val() != ""))
-            {
-                initial_center = new google.maps.LatLng( $("#id_" + parseInt(n-1,10) + "-lat").val() , $("#id_" + parseInt(n-1,10) + "-lon").val())
-                initial_zoom = parseInt($("#id_" + parseInt(n-1,10) + "-zoom").val())
-            }
-            map.setCenter(initial_center);
-            map.setZoom(initial_zoom);
-
-            var image = {
-                url: "{{media_url}}/images/arrow.png",
-                size: new google.maps.Size(25, 24),
-                anchor: new google.maps.Point(0, 24)
-            };
-
-            var centerMarker = new google.maps.Marker({
-                  position: google.maps.LatLng(initial_center),
-                  map: map,
-                  icon: image
-            });
-            centerMarkers[parseInt(n,10)] = centerMarker;
-            maps[parseInt(n,10)] = map;
-
-            google.maps.event.addListener(maps[parseInt(n,10)], "bounds_changed", function(){
-                updateAndAddCenter(n);
-            });
-        }
-    }
-
-    function toggleMapVisibility(n) {
-        var wrapper = $('#gmap-wrapper-'+n);
-        if(wrapper.is(':visible')) {
-            $('#gmap-header-'+n).removeClass('.active-gmap');
-            $('#gmap-header-text-'+n).text('Show Geotag map');
-            wrapper.hide(500);
-        } else {
-            $('#gmap-header-'+n).addClass('.active-gmap');
-            $('#gmap-header-text-'+n).text('Hide Geotag map');
-            wrapper.show(500);
-        }
-    }
-
-    function toggleSound(n) {
-        if ($('#sound-accordion-sound-'+n).is(':visible')) {
-            $('#sound-accordion-sound-'+n).hide('fast');
-        } else {
-            $('#sound-accordion-sound-'+n).show('fast');
-        }
-    }
-
     </script>
     <style type="text/css">
         <!--
         .errortag {color: red;}
         -->
     </style>
-<<<<<<< HEAD
-    <script src="{{media_url}}/js/jquery-ui-1.8.11.custom.min.js" type="text/javascript"></script>
-    <script src="http://maps.google.com/maps?file=api&amp;v=2&amp;sensor=false&amp;key={{GOOGLE_API_KEY}}" type="text/javascript"></script>
-
-=======
->>>>>>> 16552280
+
 {% endblock head %}
 
 
