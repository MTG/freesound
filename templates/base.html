{% load cache %}
{% load sound_tickets_count %}
{% load pending_sounds %}
{% load plausible %}

<!DOCTYPE html PUBLIC "-//W3C//DTD XHTML 1.0 Strict//EN" "http://www.w3.org/TR/xhtml1/DTD/xhtml1-strict.dtd">
<html xmlns:fb="http://www.facebook.com/2008/fbml" xmlns:og="http://ogp.me/ns#" xmlns="http://www.w3.org/1999/xhtml" xml:lang="en" lang="en" dir="ltr">

    <head>

        {% block head %}
        <meta http-equiv="Content-type" content="text/html; charset=utf-8" />
        <meta name="description" content="Freesound: collaborative database of creative-commons licensed sound for musicians and sound lovers. Have you freed your sound today?" />
        <meta name="keywords" content="free, sound" />
        <link rel="stylesheet" type="text/css" href="{{media_url}}css/all.css?v={{ last_restart_date }}" />
        <!--[if IE 6]><link rel="stylesheet" type="text/css" href="{{media_url}}css/ie6.css?v={{ last_restart_date }}" /><![endif]-->
        <link rel="icon" href="/favicon.ico" />
        <link rel="apple-touch-icon" sizes="180x180" href="/apple-touch-icon.png">
        <link rel="manifest" href="/site.webmanifest">
        <link rel="mask-icon" href="/safari-pinned-tab.svg" color="#5bbad5">
        <meta name="msapplication-TileColor" content="#00aba9">
        <meta name="theme-color" content="#ffffff">
        <title>Freesound - {% block title %}{% endblock %}</title>
        <script src="{{media_url}}js/jquery-1.5.2.min.js" type="text/javascript"></script>
        <script src="{{media_url}}js/jquery-ui-1.8.11.custom.min.js" type="text/javascript"></script>
        <script src="{{media_url}}js/jquery.cookie.js" type="text/javascript"></script>
        <script src="{{media_url}}js/swfobject.js" type="text/javascript"></script>
        <script src="{{media_url}}js/jquery.watermarkinput.js" type="text/javascript"></script>
        <script type="text/javascript">
            var isLoggedIn = {{request.user.is_authenticated|yesno:"true,false"}};
            var loginUrl = "{% url 'login' %}?next={{request.path}}";
            $(document).ready(function() {
                 $("#search input[name=q]").Watermark("search sounds");
            });
            function clearWatermark(){
			   $.Watermark.HideAll()
			   return true
			}
        </script>
        <script src="{{media_url}}js/freesound.js?v={{ last_restart_date }}" type="text/javascript"></script>
    	<script src="{{media_url}}js/ajax_utils.js" type="text/javascript"></script>
        <!-- next couple of lines are used for the HTML player -->
        <link href='//fonts.googleapis.com/css?family=Inconsolata&v1' rel='stylesheet' type='text/css' />
        <link rel="stylesheet" type="text/css" href="{{ media_url }}html_player/player.css" />
        <script src="{{ media_url }}html_player/soundmanager2.js"></script>
        <script type="text/javascript" src="{{ media_url }}html_player/player.js"></script>
        {% plausible_scripts %}
        {% endblock %}

        {% if load_anniversary_content  %}
            <link rel="stylesheet" type="text/css" href="{{media_url}}css/anniversary.css?v={{ last_restart_date }}" />
            <script src="{{ media_url }}js/anniversary.js"></script>
        {% endif %}

    </head>

    <body id="{% block page_css_id %}{% endblock %}" onload="{% block onload %}{% endblock%}" onunload="{% block onunload %}{% endblock %}">

        {% comment %}
            Below is the code for adding a global banner
            Place it inside the comment block to hide it
            On click, the banner will redirect to the URL defined in openSurveyPage() JS function

        <div id="footerBanner" class="floating_banner">
            <script type="text/javascript" src="{{ media_url }}js/survey_banner.js"></script>
            <div class="floating_banner_close_button"><a href="javascript:void(0);" onclick="hideFooterBanner();setSurveyVisited(1);">&#10006;</a></div>
            <div class="floating_banner_contents">
                <a href="javascript:void(0);" onclick="openSurveyPage();hideFooterBanner();setSurveyVisited(30);">
                <img src="/media/images/content/freesound-out-of-ordinary-survey-2019.png"/></a>
            </div>
        </div>
        {% endcomment %}

        <div id="header">
            <div id="account_nav">
                {% if request.user.is_authenticated %}
                    {% cache 3600 user_header request.user.id %}
                    <a href="{% url 'account' request.user.username %}"><div id="account_user"><img src="{{media_url}}images/user_icon.png" alt="user icon" />{{request.user.username}}</div></a>
                    <a href="{% url 'messages' %}">Messages</a><div class="messages_count" id="message_indicator_{{ num_messages }}"><div>{{ num_messages }}</div></div>
                    {% if new_tickets_count > -1 %}
                        <a href="{% url 'tickets-moderation-home' %}">Mod</a> <div class="new_tickets_count" id="new_tickets_indicator_{{ new_tickets_count }}"><div>{{ new_tickets_count }}</div></div>
                    {% endif %}
                    {% if num_pending_sounds %}
                        <a href="{% url 'accounts-pending' %}">Uploads</a> <div class="new_tickets_count" id="pending_indicator_{{ num_pending_sounds }}"><div>{{ num_pending_sounds }}</div></div>
                    {% endif %}
                    <a href="{% url 'accounts-edit' %}">Settings</a>
                    <a href="{% url 'logout' %}?next=/">Log Out</a>
                    {% endcache %}
                {% else %}
                    <a href="{% url 'accounts-register' %}">Register</a>
                    <a href="{% url 'login' %}?next={% block next %}{{request.path}}{% endblock %}">Log In</a>
                {% endif %}
                <a href="{% url 'accounts-upload' %}" id="upload_button"></a>
            </div>

            <a href="/" id="logo"></a>

            <div id="search">
                <form method="get" onsubmit="return clearWatermark()" action="{% url 'sounds-search' %}">
                    <fieldset>
                       <input type="text" name="q" value="" size="30" />
                       <input type="submit" value="" id="search_submit" />
                    </fieldset>
                </form>
            </div>

            <ul id="site_nav">
                {% if request.user.is_authenticated %}
                    <li class="{% block tab_home_active %}{% endblock %}"><a href="{% url 'accounts-home' %}" id="site_nav_home"><span class="site_nav_icon"></span>Home</a></li>
                {% endif %}
                <li class="{% block tab_sounds_active %}{% endblock %}"><a href="{% url 'sounds' %}" id="site_nav_sounds"><span class="site_nav_icon"></span>Sounds</a></li>
                <li class="{% block tab_forums_active %}{% endblock %}"><a href="{% url 'forums-forums' %}" id="site_nav_forums"><span class="site_nav_icon"></span>Forums</a></li>
                <li class="{% block tab_people_active %}{% endblock %}"><a href="{% url 'accounts' %}" id="site_nav_people"><span class="site_nav_icon"></span>People</a></li>
                <li class="{% block tab_help_active %}{% endblock %}"><a href="{% url 'wiki' %}faq/" id="site_nav_help"><span class="site_nav_icon"></span>Help</a></li>

            </ul>
        </div>

        <div id="wrapper">
            <div id="container">

            {% if messages %}
            <ul class="messages">
                {% for message in messages %}
                <li{% if message.tags %} class="{{ message.tags }}"{% endif %}>{{ message|safe }}</li>
                {% endfor %}
            </ul>
            {% endif %}

            {% block content %}
            {% endblock %}

            </div>
        </div>

        <div id="footer_wrapper">
            <div id="footer">
                <div id="cookie-bar">
                    <div style="float:left">
                        <p>
                            We use cookies to ensure you get the best experience on our website. By browsing our site you agree to our use of cookies.
                            <br>
                            For more information check out our <a href="/help/cookies_policy">cookies policy</a>.
                        </p>
                    </div>
                    <div style="float:right; margin-top:10px;margin-right:10px;">
                        <button id="cookie-accept">Ok</button>
                    </div>
                    <br class="clear">

                </div>
                <div id="footer_links">
                    <a href="/help/developers/">Developers</a>
                    <a href="https://blog.freesound.org/">Blog</a>
                    <a href="/help/about/">About</a>
                    {% comment %}<a href="/contact/">Contact</a>{% endcomment %}
                    <a href="/help/tos_web/">Terms of use</a>
                </div>
                <div id="footer_credits">
                    Design by <a href="http://www.pixelshell.com">Pixelshell</a>. Code by <a href="https://www.upf.edu/web/mtg">MTG (UPF)</a>. Some Rights Reserved.
                </div>
<<<<<<< HEAD
                <br class="clear">

            </div>
            <div id="footer_links">
                <a href="/help/developers/">Developers</a>
                <a href="http://blog.freesound.org/">Blog</a>
                <a href="/help/about/">About</a>
                <a href="/help/tos_web/">Terms of use</a>
                <a href="/help/privacy/">Privacy</a>
                <a href="/help/cookies_policy/">Cookies</a>
            </div>
            <div id="footer_credits">
                Design by <a href="http://www.pixelshell.com">Pixelshell</a>. Code by <a href="http://www.mtg.upf.edu/">MTG (UPF)</a>. Some Rights Reserved.
            </div>
=======
>>>>>>> 52db5b8e
            </div>
        </div>

        <div id="fsmodal" class="modal"></div>
    </body>
    {% block extra_headers %}
    {% endblock %}
</html><|MERGE_RESOLUTION|>--- conflicted
+++ resolved
@@ -153,29 +153,13 @@
                     <a href="/help/developers/">Developers</a>
                     <a href="https://blog.freesound.org/">Blog</a>
                     <a href="/help/about/">About</a>
-                    {% comment %}<a href="/contact/">Contact</a>{% endcomment %}
                     <a href="/help/tos_web/">Terms of use</a>
+                    <a href="/help/privacy/">Privacy</a>
+                    <a href="/help/cookies_policy/">Cookies</a>
                 </div>
                 <div id="footer_credits">
                     Design by <a href="http://www.pixelshell.com">Pixelshell</a>. Code by <a href="https://www.upf.edu/web/mtg">MTG (UPF)</a>. Some Rights Reserved.
                 </div>
-<<<<<<< HEAD
-                <br class="clear">
-
-            </div>
-            <div id="footer_links">
-                <a href="/help/developers/">Developers</a>
-                <a href="http://blog.freesound.org/">Blog</a>
-                <a href="/help/about/">About</a>
-                <a href="/help/tos_web/">Terms of use</a>
-                <a href="/help/privacy/">Privacy</a>
-                <a href="/help/cookies_policy/">Cookies</a>
-            </div>
-            <div id="footer_credits">
-                Design by <a href="http://www.pixelshell.com">Pixelshell</a>. Code by <a href="http://www.mtg.upf.edu/">MTG (UPF)</a>. Some Rights Reserved.
-            </div>
-=======
->>>>>>> 52db5b8e
             </div>
         </div>
 
