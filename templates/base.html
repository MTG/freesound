{% load google_analytics %}
{% load message_count %}
{% load cache %}
{% load sound_tickets_count %}
{% load pending_sounds %}

<!DOCTYPE html PUBLIC "-//W3C//DTD XHTML 1.0 Strict//EN" "http://www.w3.org/TR/xhtml1/DTD/xhtml1-strict.dtd">
<html xmlns:fb="http://www.facebook.com/2008/fbml" xmlns:og="http://ogp.me/ns#" xmlns="http://www.w3.org/1999/xhtml" xml:lang="en" lang="en" dir="ltr">

    <head>
        {% block head %}
        <meta http-equiv="Content-type" content="text/html; charset=utf-8" />
        <meta name="description" content="Freesound: collaborative database of creative-commons licensed sound for musicians and sound lovers. Have you freed your sound today?" />
        <meta name="keywords" content="free, sound" />
        <link rel="stylesheet" type="text/css" href="{{media_url}}css/all.css?v={{ last_restart_date }}" />
        <!--[if IE 6]><link rel="stylesheet" type="text/css" href="{{media_url}}css/ie6.css?v={{ last_restart_date }}" /><![endif]-->
        <link rel="shortcut icon" href="{{media_url}}images/favicon.ico" />
        <title>Freesound.org - {% block title %}{% endblock %}</title>
        <script src="{{media_url}}js/jquery-1.5.2.min.js" type="text/javascript"></script>
        <script src="{{media_url}}js/jquery-ui-1.8.11.custom.min.js" type="text/javascript"></script>
        <script src="{{media_url}}js/swfobject.js" type="text/javascript"></script>
        <script src="{{media_url}}js/jquery.watermarkinput.js" type="text/javascript"></script>
        <script type="text/javascript">
            var isLoggedIn = {{request.user.is_authenticated|yesno:"true,false"}};
            var loginUrl = "{% url accounts-login %}?next={{request.path}}";
            $(document).ready(function() {
                 $("#search input[name=q]").Watermark("search sounds");
            });
            function clearWatermark(){
			   $.Watermark.HideAll()
			   return true
			}
        </script>
        <script src="{{media_url}}js/freesound.js?v={{ last_restart_date }}" type="text/javascript"></script>
    	<script src="{{media_url}}js/ajax_utils.js" type="text/javascript"></script>
        <!-- next couple of lines are used for the HTML player -->
        <link href='http://fonts.googleapis.com/css?family=Inconsolata&v1' rel='stylesheet' type='text/css' />
        <link rel="stylesheet" type="text/css" href="{{ media_url }}html_player/player.css" />
        <script src="{{ media_url }}html_player/soundmanager2.js"></script>
        <script type="text/javascript" src="{{ media_url }}html_player/player.js"></script>
        {% google_analytics %}
        {% endblock %}
    </head>

    <body id="{% block page_css_id %}{% endblock %}" onload="{% block onload %}{% endblock%}" onunload="{% block onunload %}{% endblock %}">

    {% comment %}
    <div id="banner_wrapper">
        <a href="http://labs.freesound.org/tagrecommendation/" target="_blank"><img id="warning_banner" src="{{media_url}}images/content/freesound-tagexperiment.png" width="728" height="90" alt="Participate in the Freesound Survey" />
    </a>
    </div>
    {% endcomment %}

<<<<<<< HEAD
    <div id="header">
        <div id="account_nav">
            {% if request.user.is_authenticated %}
                {% cache 3600 user_header request.user.id %}
                <a href="{% url account request.user.username %}"><div id="account_user"><img src="{{media_url}}images/user_icon.png" alt="user icon" />{{request.user.username}}</div></a>
                <a href="{% url messages %}">Messages</a><div class="messages_count" id="message_indicator_{% unread_message_count request.user %}"><div>{% unread_message_count request.user %}</div></div>
                {% if perms.tickets.can_moderate %}
                    <a href="{% url tickets-home %}">Mod</a> <div class="messages_count" id="new_tickets_indicator_{% new_sound_tickets_count %}"><div>{% new_sound_tickets_count %}</div></div>
=======

        <div id="header">
            <div id="account_nav">
                {% if request.user.is_authenticated %}
                    {% cache 3600 user_header request.user.id %}
                    <a href="{% url account request.user.username %}"><div id="account_user"><img src="{{media_url}}images/user_icon.png" alt="user icon" />{{request.user.username}}</div></a>
                    <a href="{% url messages %}">Messages</a><div class="messages_count" id="message_indicator_{% unread_message_count request.user %}"><div>{% unread_message_count request.user %}</div></div>
                    {% if perms.tickets.can_moderate %}
                        <a href="{% url tickets-moderation-home %}">Mod</a> <div class="messages_count" id="new_tickets_indicator_{% new_sound_tickets_count %}"><div>{% new_sound_tickets_count %}</div></div>
                    {% endif %}
                    {% with request.user.profile.num_sounds_pending_moderation as num_pending_sounds %}
                       {% if num_pending_sounds %}
                            <a href="{% url accounts-pending %}">Uploads</a> <div class="messages_count" id="pending_indicator_3"><div>{{ num_pending_sounds }}</div></div>
                       {% endif %}
                    {% endwith %}
                    <a href="{% url accounts-edit %}">Settings</a>
                    <a href="{% url accounts-logout %}?next=/">Log Out</a>
                    {% endcache %}
                {% else %}
                    <a href="{% url accounts-register %}">Register</a>
                    <a href="{% url accounts-login %}?next={% block next %}{{request.path}}{% endblock %}">Log In</a>
>>>>>>> 69bcf5d3
                {% endif %}
                <a href="{% url accounts-pending %}">Uploads</a> <div class="messages_count"id="pending_indicator_3"><div>{% pending_sounds_count request.user %}</div></div>
                <a href="{% url accounts-edit %}">Settings</a>
                <a href="{% url accounts-logout %}?next=/">Log Out</a>
                {% endcache %}
            {% else %}
                <a href="{% url accounts-register %}">Register</a>
                <a href="{% url accounts-login %}?next={% block next %}{{request.path}}{% endblock %}">Log In</a>
            {% endif %}
            <a href="{% url accounts-upload %}" id="upload_button"></a>
        </div>

        <a href="/" id="logo"></a>

        <div id="search">
        <form method="get" onsubmit="return clearWatermark()" action="{% url sounds-search %}">
            <fieldset>
               <input type="text" name="q" value="" size="30" />
               <input type="submit" value="" id="search_submit" />
            </fieldset>
        </form>
        </div>

        <ul id="site_nav">
            {% if user.is_authenticated %}
            <li class="{% block tab_home_active %}{% endblock %}"><a href="{% url accounts-home %}" id="site_nav_home"><span class="site_nav_icon"></span>Home</a></li>
            {% endif %}
            <li class="{% block tab_sounds_active %}{% endblock %}"><a href="{% url sounds %}" id="site_nav_sounds"><span class="site_nav_icon"></span>Sounds</a></li>
            <li class="{% block tab_forums_active %}{% endblock %}"><a href="{% url forums-forums %}" id="site_nav_forums"><span class="site_nav_icon"></span>Forums</a></li>
            <li class="{% block tab_people_active %}{% endblock %}"><a href="{% url accounts %}" id="site_nav_people"><span class="site_nav_icon"></span>People</a></li>
            <li class="{% block tab_help_active %}{% endblock %}"><a href="{% url wiki %}" id="site_nav_help"><span class="site_nav_icon"></span>Help</a></li>
        </ul>
    </div>

        <div id="wrapper">
        <div id="container">

        {% if messages %}
        <ul class="messages">
            {% for message in messages %}
            <li{% if message.tags %} class="{{ message.tags }}"{% endif %}>{{ message|safe }}</li>
            {% endfor %}
        </ul>
        {% endif %}

        {% block content %}
        {% endblock %}

        </div>
        </div>

    <div id="footer_wrapper">
        <div id="footer">
            <div id="cookie-bar">
                <p>
                    We use cookies to ensure you get the best experience on our website.
                    <button id="cookie-accept">Accept</button>
                    <a href="/help/tos_web/">Read more</a>
                </p>
            </div>
            <div id="footer_links">
                    <a href="/help/developers/">Developers</a>	<a href="http://blog.freesound.org/">Blog</a> <a href="/help/about/">About</a>	<a href="/contact/">Contact</a> <a href="/help/tos_web/">Terms of use</a>
                </div>
                <div id="footer_credits">
                    Design by <a href="http://www.pixelshell.com">Pixelshell</a>. Code by <a href="http://www.mtg.upf.edu/">MTG (UPF)</a>. Some Rights Reserved.
                </div>

            </div>
        </div>

    </body>

</html><|MERGE_RESOLUTION|>--- conflicted
+++ resolved
@@ -51,16 +51,6 @@
     </div>
     {% endcomment %}
 
-<<<<<<< HEAD
-    <div id="header">
-        <div id="account_nav">
-            {% if request.user.is_authenticated %}
-                {% cache 3600 user_header request.user.id %}
-                <a href="{% url account request.user.username %}"><div id="account_user"><img src="{{media_url}}images/user_icon.png" alt="user icon" />{{request.user.username}}</div></a>
-                <a href="{% url messages %}">Messages</a><div class="messages_count" id="message_indicator_{% unread_message_count request.user %}"><div>{% unread_message_count request.user %}</div></div>
-                {% if perms.tickets.can_moderate %}
-                    <a href="{% url tickets-home %}">Mod</a> <div class="messages_count" id="new_tickets_indicator_{% new_sound_tickets_count %}"><div>{% new_sound_tickets_count %}</div></div>
-=======
 
         <div id="header">
             <div id="account_nav">
@@ -82,16 +72,7 @@
                 {% else %}
                     <a href="{% url accounts-register %}">Register</a>
                     <a href="{% url accounts-login %}?next={% block next %}{{request.path}}{% endblock %}">Log In</a>
->>>>>>> 69bcf5d3
                 {% endif %}
-                <a href="{% url accounts-pending %}">Uploads</a> <div class="messages_count"id="pending_indicator_3"><div>{% pending_sounds_count request.user %}</div></div>
-                <a href="{% url accounts-edit %}">Settings</a>
-                <a href="{% url accounts-logout %}?next=/">Log Out</a>
-                {% endcache %}
-            {% else %}
-                <a href="{% url accounts-register %}">Register</a>
-                <a href="{% url accounts-login %}?next={% block next %}{{request.path}}{% endblock %}">Log In</a>
-            {% endif %}
             <a href="{% url accounts-upload %}" id="upload_button"></a>
         </div>
 
@@ -149,7 +130,6 @@
                 <div id="footer_credits">
                     Design by <a href="http://www.pixelshell.com">Pixelshell</a>. Code by <a href="http://www.mtg.upf.edu/">MTG (UPF)</a>. Some Rights Reserved.
                 </div>
-
             </div>
         </div>
 
