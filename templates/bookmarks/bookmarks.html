--- conflicted
+++ resolved
@@ -20,12 +20,8 @@
                             <li><a href="{% url "bookmarks-for-user-for-category" user.username cat.id %}" {% if category.id == cat.id %}style="font-weight:bold"{% endif %} aria-label="Category: {{cat.name}}">{{cat.name}}</a> <span class="text-grey"> · {{cat.num_bookmarks|bw_intcomma}} bookmark{{ cat.num_bookmarks|pluralize }}</span>
                             {% if is_owner %}
                             <a class="cursor-pointer h-spacing-left-1" data-toggle="confirmation-modal" data-modal-confirmation-title="Are you sure you want to remove this bookmark category?" data-modal-confirmation-help-text="Note that all the bookmarks inside this category will also be removed" data-modal-confirmation-url="{% url "delete-bookmark-category" cat.id %}{% if cat.id != category.id %}?next={{request.path}}&page={{current_page}}{% endif %}" title="Remove bookmark category" aria-label="Remove bookmark category">{% bw_icon 'trash' %}</a>
-<<<<<<< HEAD
-                            <a class="cursor-pointer" data-toggle="modal-default-with-form" data-modal-content-url="{% url 'edit-bookmark-category' cat.id %}?ajax=1" title="Edit bookmark category" aria-label="Edit bookmark category">{% bw_icon 'edit' %}</a>
+                            <a class="cursor-pointer" data-toggle="modal-default-with-form" data-modal-content-url="{% url 'edit-bookmark-category' cat.id %}?ajax=1" data-reload-on-success= "true" title="Edit bookmark category" aria-label="Edit bookmark category">{% bw_icon 'edit' %}</a>
                             <a class="cursor-pointer" href="{% url 'download-bookmark-category' cat.id %}" title="Download bookmark category" aria-label="Download bookmark category">{% bw_icon 'download' %}</a>
-=======
-                            <a class="cursor-pointer h-spacing-left-1" data-toggle="modal-default-with-form" data-modal-content-url="{% url 'edit-bookmark-category' cat.id %}?ajax=1" data-reload-on-success= "true" title="Edit bookmark category" aria-label="Edit bookmark category">{% bw_icon 'edit' %}</a>
->>>>>>> 30f43c56
                             {% endif %}</li>
                         {% endfor %}
                     </ul>
