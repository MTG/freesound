{% load cache %}

{% if pack %}
{% cache 3600 display_pack pack.0.id %}
{% with pack.0 as pack %}

<<<<<<< HEAD
<div id="pack_result" style="width:830px;">
<div id="pack_description" style="
                                float:left;
                                width:430px;
                                height: 120px;
                                padding-left: 0;
                                margin-left:0;
                                padding: 0px 0px 0px 5px;
                                ">

<h4><a href="{% url pack pack.user.username pack.id %}">{{pack.name}}</a> ({{pack.num_sounds}} sound/s) </h4>
<p style="font-size:10px;">by <a href="{% url account pack.user.username %}">{{pack.user.username}}</a>.
Downloaded {{pack.num_downloads}} times.
<br>Tags of sounds inside the pack:
{% with pack.get_pack_tags as tags %}
    {% if tags == -1 %}
            Tag information is not available right now.
    {% else %}
        {% for tag in tags.tags %}
            <a href="{% url tags tag %}"  style="
                                            padding: 0px 3px 0 0px;
                                            min-height: 12px;
                                            font-size: 10px;
                                            font-weight: bold;
                                            background: none;
                                            ">{{ tag }}</a>
        {% endfor %}
        {% if tags.num_tags == 20 %}
            <span style="color:#888">...</span>
        {% endif %}
    {% endif %}
=======
<div class="pack_display" id="{{pack.id}}">
<div class="pack_description">

<h4><a href="{% url pack pack.user.username pack.id %}">{{pack.name}}</a> <span style="font-weight:normal;">({{pack.num_sounds}} sound/s) </span></h4>
<p class="text">by <a href="{% url account pack.user.username %}">{{pack.user.username}}</a>.  
Downloaded {{pack.num_downloads}} times.
<br>Tags of sounds inside the pack:	
{% with pack.get_pack_tags as tags %}   
	{% if tags == -1 %}
			Tag information is not available right now.
	{% else %}
		{% for tag in tags.tags %}
			<a href="{% url tags tag %}" class="tags" >{{ tag }}</a>
		{% endfor %}  
		{% if tags.num_tags == 20 %}
			<span class="dots">...</span>
		{% endif %}		
	{% endif %}
>>>>>>> 36e9abb8
{% endwith %}
</p>
</div>

<<<<<<< HEAD
<div style="height:125px">
<div id="sample_from_pack" style="
float: right;
width: 380px;
margin-bottom: 30px;
height: 90px;
padding: 1px 1px 1px 5px;
border-left: 1px solid #d6d6d6;
line-height: 15px;
font-size: 9px;
color: #757575;
display: inline;
">
{% with pack.get_random_sounds_from_pack as sounds %}
    <span style="color:#888">Some random samples from the pack:</span><br>

    <div style="float:left; width:125px;">
    {% with sounds.0 as sound %}
        {% if sound %}
            {% include "sounds/player_medium.html" %}
        {% endif %}
    {% endwith %}
    </div>

    <div style="float:left; width:125px;">
    {% with sounds.1 as sound %}
        {% if sound %}
            {% include "sounds/player_medium.html" %}
        {% endif %}
    {% endwith %}
    </div>
    <div style="float:left; width:125px;">
    {% with sounds.2 as sound %}
        {% if sound %}
            {% include "sounds/player_medium.html" %}
        {% endif %}
    {% endwith %}
    </div>

=======
<div class="sounds_in_pack">	 
{% with pack.get_random_sounds_from_pack as sounds %}
	<span class="text">Some random samples from the pack:</span><br>
	<div class="sound">
	{% with sounds.0 as sound %}
		{% if sound %}
			{% include "sounds/player_medium.html" %}
		{% endif %}
	{% endwith %}
	</div>
	<div class="sound">
	{% with sounds.1 as sound %}
		{% if sound %}
			{% include "sounds/player_medium.html" %}
		{% endif %}
	{% endwith %}
	</div>
	<div class="sound">
	{% with sounds.2 as sound %}
		{% if sound %}
			{% include "sounds/player_medium.html" %}
		{% endif %}
	{% endwith %}
	</div>
>>>>>>> 36e9abb8
{% endwith %}
</div>
</div>

{% endwith %}
{% endcache %}
{% endif %}
<|MERGE_RESOLUTION|>--- conflicted
+++ resolved
@@ -4,19 +4,11 @@
 {% cache 3600 display_pack pack.0.id %}
 {% with pack.0 as pack %}
 
-<<<<<<< HEAD
-<div id="pack_result" style="width:830px;">
-<div id="pack_description" style="
-                                float:left;
-                                width:430px;
-                                height: 120px;
-                                padding-left: 0;
-                                margin-left:0;
-                                padding: 0px 0px 0px 5px;
-                                ">
+<div class="pack_display" id="{{pack.id}}">
+<div class="pack_description">
 
-<h4><a href="{% url pack pack.user.username pack.id %}">{{pack.name}}</a> ({{pack.num_sounds}} sound/s) </h4>
-<p style="font-size:10px;">by <a href="{% url account pack.user.username %}">{{pack.user.username}}</a>.
+<h4><a href="{% url pack pack.user.username pack.id %}">{{pack.name}}</a> <span style="font-weight:normal;">({{pack.num_sounds}} sound/s) </span></h4>
+<p class="text">by <a href="{% url account pack.user.username %}">{{pack.user.username}}</a>.
 Downloaded {{pack.num_downloads}} times.
 <br>Tags of sounds inside the pack:
 {% with pack.get_pack_tags as tags %}
@@ -24,108 +16,41 @@
             Tag information is not available right now.
     {% else %}
         {% for tag in tags.tags %}
-            <a href="{% url tags tag %}"  style="
-                                            padding: 0px 3px 0 0px;
-                                            min-height: 12px;
-                                            font-size: 10px;
-                                            font-weight: bold;
-                                            background: none;
-                                            ">{{ tag }}</a>
+            <a href="{% url tags tag %}" class="tags" >{{ tag }}</a>
         {% endfor %}
         {% if tags.num_tags == 20 %}
-            <span style="color:#888">...</span>
+            <span class="dots">...</span>
         {% endif %}
     {% endif %}
-=======
-<div class="pack_display" id="{{pack.id}}">
-<div class="pack_description">
-
-<h4><a href="{% url pack pack.user.username pack.id %}">{{pack.name}}</a> <span style="font-weight:normal;">({{pack.num_sounds}} sound/s) </span></h4>
-<p class="text">by <a href="{% url account pack.user.username %}">{{pack.user.username}}</a>.  
-Downloaded {{pack.num_downloads}} times.
-<br>Tags of sounds inside the pack:	
-{% with pack.get_pack_tags as tags %}   
-	{% if tags == -1 %}
-			Tag information is not available right now.
-	{% else %}
-		{% for tag in tags.tags %}
-			<a href="{% url tags tag %}" class="tags" >{{ tag }}</a>
-		{% endfor %}  
-		{% if tags.num_tags == 20 %}
-			<span class="dots">...</span>
-		{% endif %}		
-	{% endif %}
->>>>>>> 36e9abb8
 {% endwith %}
 </p>
 </div>
 
-<<<<<<< HEAD
-<div style="height:125px">
-<div id="sample_from_pack" style="
-float: right;
-width: 380px;
-margin-bottom: 30px;
-height: 90px;
-padding: 1px 1px 1px 5px;
-border-left: 1px solid #d6d6d6;
-line-height: 15px;
-font-size: 9px;
-color: #757575;
-display: inline;
-">
+
+<div class="sounds_in_pack">
 {% with pack.get_random_sounds_from_pack as sounds %}
-    <span style="color:#888">Some random samples from the pack:</span><br>
-
-    <div style="float:left; width:125px;">
+    <span class="text">Some random samples from the pack:</span><br>
+    <div class="sound">
     {% with sounds.0 as sound %}
         {% if sound %}
             {% include "sounds/player_medium.html" %}
         {% endif %}
     {% endwith %}
     </div>
-
-    <div style="float:left; width:125px;">
+    <div class="sound">
     {% with sounds.1 as sound %}
         {% if sound %}
             {% include "sounds/player_medium.html" %}
         {% endif %}
     {% endwith %}
     </div>
-    <div style="float:left; width:125px;">
+    <div class="sound">
     {% with sounds.2 as sound %}
         {% if sound %}
             {% include "sounds/player_medium.html" %}
         {% endif %}
     {% endwith %}
     </div>
-
-=======
-<div class="sounds_in_pack">	 
-{% with pack.get_random_sounds_from_pack as sounds %}
-	<span class="text">Some random samples from the pack:</span><br>
-	<div class="sound">
-	{% with sounds.0 as sound %}
-		{% if sound %}
-			{% include "sounds/player_medium.html" %}
-		{% endif %}
-	{% endwith %}
-	</div>
-	<div class="sound">
-	{% with sounds.1 as sound %}
-		{% if sound %}
-			{% include "sounds/player_medium.html" %}
-		{% endif %}
-	{% endwith %}
-	</div>
-	<div class="sound">
-	{% with sounds.2 as sound %}
-		{% if sound %}
-			{% include "sounds/player_medium.html" %}
-		{% endif %}
-	{% endwith %}
-	</div>
->>>>>>> 36e9abb8
 {% endwith %}
 </div>
 </div>
