--- conflicted
+++ resolved
@@ -14,8 +14,6 @@
 
 {% block section_content %}
 
-<<<<<<< HEAD
-=======
 <script type="text/javascript">
     function showDescriptionForm()
     {
@@ -24,20 +22,13 @@
     }
 </script>
 
->>>>>>> 1cbf3688
 <h1>Pack: {{pack.name}} by <a href="{% url 'account' pack.user.username %}">{{pack.user.username}}</a></h1>
 
 <div id="content">
     <div id="pack_info" class="content_box">
     <h3>Pack info</h3>
     <div class="sound_list_normal">
-<<<<<<< HEAD
     <p>{{pack.description|replace_img|safe|linebreaksbr}}</p>
-=======
-    <p>
-        {{pack.description|replace_img|safe|linebreaksbr}}
-    </p>
->>>>>>> 1cbf3688
     <ul>
         <li>Pack created on: <b>{{ pack.created }}</b></li>
         <li>Number of sounds: <b>{{ pack.num_sounds }}</b></li>
@@ -55,10 +46,6 @@
                 </a>
             </p>
     {% endif %}
-<<<<<<< HEAD
-
-=======
->>>>>>> 1cbf3688
     </div>
 </div><!-- #pack_info -->
 
