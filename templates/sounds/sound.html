{% extends "base.html" %}

{% load static %}
{% load cache %}
{% load filter_img %}
{% load util %}
{% load ratings %}
{% load absurl %}
{% load flag_user %}
{% load sound_signature%}
{% load display_sound %}
{% load display_user %}
{% load bw_templatetags %}

{% block title %}{{sound.original_filename}} by {{sound.user.username}}{% endblock title %}

{% block extrahead %}
    {{ block.super }}
    <meta property="og:title" content="{{ sound.original_filename }} by {{ sound.user.username }}" />
    <meta property="og:type" content="song" />
    <meta property="og:audio" content="https://{{ request.get_host }}{{ sound.locations.preview.LQ.mp3.url }}" />
    <meta property="og:audio:artist" content="{{ sound.user.username }}" />
    <meta property="og:audio:title" content="{{ sound.original_filename }}" />
    <meta property="og:url" content="{% absurl 'sound' sound.user.username sound.id %}" />
    <meta property="og:audio:type" content="application/mp3" />
    <meta property="og:site_name" content="Freesound" />
    <meta property="og:image" content="{{sound.get_large_thumbnail_abs_url}}" />
    <meta property="og:image:alt" content="A waveform image of the sound" />
    <meta property="fb:admins" content="100002130282170" />
    <meta name="twitter:card" content="player" />
    <meta name="twitter:site" content="@freesound_dev" />
    <meta name="twitter:title" content="{{ sound.original_filename }}" />
    <meta name="twitter:description" content="{{sound.description}}" />
    <meta name="twitter:image" content="{{sound.get_large_thumbnail_abs_url}}" />
    <meta name="twitter:player" content="{% absurl 'embed-simple-sound-iframe' sound.id "full_size" %}" />
    <meta name="twitter:player:width" content="{{ sizes.twitter_card.0 }}" />
    <meta name="twitter:player:height" content="{{ sizes.twitter_card.1 }}" />
    <meta name="twitter:player:stream" content="{{ sound.get_preview_abs_url }}" />
    <meta name="twitter:player:stream:content_type" content="audio/mp4" />
{% endblock extrahead %}

{% block content %}
    <div class="container">
        <div class="navbar-space-filler v-spacing-7 padding-bottom-7 v-spacing-top-5">
            {% if is_explicit %}
                <div class="explicit-sound-blocker">
                    <h4>Content warning</h4>
                    <p>This sound may be inappropriate for some users
                        <br>You can turn these warnings off in your <a href="{% url 'accounts-edit' %}">user settings</a> page
                    </p>
                    <button class="btn-primary">Show anyway</button>
                </div>
            {% endif %}
            <div class="row no-gutters {% if is_explicit %}blur{% endif %}">
                <div class="col-md-8">
                    {% display_sound_big_no_info_no_bookmark sound %}
                    <div class="bw-sound-page__information v-spacing-top-5 word-wrap-break-word">
                        {% cache 3600 bw_sound_page sound.id %}
                        <div class="row middle">
                            <div class="col-10 overflow-hidden">
                                <h1><a class="bw-link--black" href="{% url 'sound' sound.user.username sound.id %}">{{sound.original_filename}}</a></h1>
                            </div>
                            <div class="col-2 text-right">
                                <div class="text-grey">
                                    {% if sound.remix_group.all.count %}
                                    <button title="See sound's remix group" aria-label="See sound's remix group" class="btn-neutral" data-toggle="remix-group-modal" data-modal-activation-param="remix_group" data-modal-content-url="{% url 'sound-remixes' sound.user.username sound.id %}?ajax=1">
                                        {% bw_icon 'remix' %}
                                    </button>
                                    {% endif %}
                                    {% if sound.ready_for_similarity %}
                                    <span class="h-spacing-left-1"></span>
                                    <button title="Find similar sounds" aria-label="Find similar sounds" class="btn-neutral" data-toggle="modal-default" data-modal-activation-param="similar" data-modal-content-url="{% url 'sound-similar' sound.user.username sound.id %}?ajax=1">
                                        {% bw_icon 'similar' %}
                                    </button>
                                    {% endif %}
                                    <span class="h-spacing-left-1"></span>
                                    <button title="Bookmark this sound" aria-label="Bookmark this sound" class="btn-neutral" data-toggle="bookmark-modal" data-modal-url="{% url 'bookmarks-add-form-for-sound' sound.id %}" data-add-bookmark-url="{% url 'add-bookmark' sound.id %}">
                                        {% bw_icon 'bookmark' %}
                                    </button>
                                </div>
                            </div>
                        </div>

                        <div class="middle v-spacing-top-2">{% bw_sound_stars sound False %}<span class="bw-rating__count text-grey h-spacing-left-1">{{ sound.get_ratings_count_text }}</span></div>

                        <div class="middle bw-sound-page__user v-spacing-top-5">
                            <div class="h-spacing-1">
                                {% bw_user_avatar sound.user.profile.locations.avatar.M.url sound.user.username 40 %}
                            </div>
                            <div class="h-spacing-left-1 ellipsis">
                                <a href="{% url 'account' sound.user.username %}">{{ sound.user.username | truncate_string:15 }}</a>
                                <p class="text-grey">{{ sound.created|date:"F jS, Y" }}</p>
                            </div>
                            {% if sound.user != request.user  %}
                                <div class="h-spacing-left-3">
                                    {% if is_following %}
                                        <a class="no-hover btn-secondary" href="{% url 'unfollow-user' sound.user.username %}?next={{ next_path }}">Unfollow</a>
                                    {% else %}
                                        <a class="no-hover btn-inverse" href="{% url 'follow-user' sound.user.username %}?next={{ next_path }}">Follow</a>
                                    {% endif %}
                                </div>
                            {% endif %}
                        </div>
<<<<<<< HEAD
                        <div class="middle v-spacing-top-3 dot-separated-divs text-grey">
                            {% with sound.get_category_names as cat_names %}
                            {% if cat_names.0 is not None %} 
                                <div class="ellipsis">
                                    {% bw_icon 'tree' %}
                                    <a href="{{ sound.get_top_level_category_search_url }}" title="Category: {{ cat_names.0}}">{{ cat_names.0 }}</a>{% if cat_names.1 %} > <a href="{{ sound.get_second_level_category_search_url }}" title="Subcategory: {{ cat_names.1}}">{{ cat_names.1}}</a>{% endif %}
                                </div>
                            {% endif %}
                            {% endwith %}
                            {% if sound.geotag_id %}
=======
                        <div class="middle v-spacing-top-3">
                            {% if sound.geotag %}
>>>>>>> cb16ad50
                                <div>
                                    {% bw_icon 'pin' %} 
                                    <a href="javascript:void(0)" data-toggle="modal-default" data-modal-content-url="{% url 'sound-geotag' sound.user.username sound.id %}?ajax=1" title="Geotag: {{ sound.get_geotag_name }}">
                                        {{ sound.get_geotag_name }}
                                    </a>
                                </div>
                            {% endif %}
                            {% if sound.pack_id %}
                                <div class="ellipsis">
                                    {% bw_icon 'stack' %} 
                                    <a href="{% url 'pack' username sound.pack.id %}" title="This sound is part of the pack '{{ sound.pack.name }}'">
                                        {{ sound.pack.name}}
                                    </a>
                                </div>
                            {% endif %}
                        </div>
                        <div class="v-spacing-top-1">
                            <div id="soundDescriptionSection">
                                {{ sound.description|replace_img|safe|linebreaks|strip_unnecessary_br }}
                            </div>
                            {% if sound.user.profile.sound_signature %}
                                <div class="v-spacing-top-3 text-grey">
                                    <p>{{ sound.user.profile.sound_signature|sound_signature_replace:sound|replace_img|safe|linebreaks|strip_unnecessary_br }}</p>
                                </div>
                            {% endif %}
                            <div class="v-spacing-top-3">
                                <a href="javascript:void(0);" title="Flag this sound as illegal, offensive or other..." class="text-light-grey" data-toggle="flag-sound-modal" data-modal-activation-param="flag" data-modal-content-url="{% url 'sound-flag' sound.user.username sound.id %}?ajax=1">
                                    {% bw_icon 'flag' %} Sound illegal or offensive? Flag it!
                                </a>
                            </div>
                            <div class="v-spacing-top-3">
                                {% for tag in sound.tags.all %}
                                    {% bw_tag tag.name 1 "h-spacing-1" %}
                                {% endfor %}
                            </div>
                            <div class="divider-light v-spacing-top-4"></div>
                            <div class="v-spacing-top-4 row">
                                <div class="col-2 text-center text-17">
                                    <p class="text-grey no-margins">Type</p>
                                    <p class="no-margins">{{sound.get_type_display}} (.{{sound.type}})</p>
                                </div>
                                <div class="col-2 text-center text-17">
                                    <p class="text-grey no-margins">Duration</p>
                                    <p class="no-margins">{{sound.duration|duration}}</p>
                                </div>
                                <div class="col-2 text-center text-17">
                                    <p class="text-grey no-margins">File size</p>
                                    <p class="no-margins">{{sound.filesize|filesizeformat}}</p>
                                </div>
                                    <div class="col-2 text-center text-17">
                                        <p class="text-grey no-margins">Sample rate</p>
                                        <p class="no-margins">{{sound.samplerate}} Hz</p>
                                    </div>
                                {% if sound.bitdepth %}
                                    <div class="col-2 text-center text-17">
                                        <p class="text-grey no-margins">Bit depth</p>
                                        <p class="no-margins">{{sound.bitdepth}} bit</p>
                                    </div>
                                {% else %}
                                    <div class="col-2 text-center text-17">
                                        <p class="text-grey no-margins">Bitrate</p>
                                        <p class="no-margins">{{sound.bitrate}} kbps</p>
                                    </div>
                                {% endif %}
                                <div class="col-2 text-center text-17">
                                    <p class="text-grey no-margins">Channels</p>
                                    <p class="no-margins">{{sound.get_channels_display}}</p>
                                </div>
                            </div>
                        </div>
                        {% endcache %}
                    </div>
                    <div class="v-spacing-top-6">
                        <div>
                            <h6 class="text-26 no-margins ">Comments</h6>
                            <a name="comments"></a>
                            {% if request.user.is_authenticated %}
                                <form method="POST" action=".#comments" class="bw-form disable-on-submit">{% csrf_token %}
                                    <div class="row">
                                        <div class="col-md-9">
                                            {{form.as_p}}
                                        </div>
                                        <div class="col-md-3">
                                            <button id="sound_comment_submit" class="v-spacing-top-5 btn-inverse text-14">Post comment</button>
                                        </div>
                                    </div>
                                </form>
                            {% else %}
                                {% if not request.user.is_authenticated and page.object_list %}
                                    <div class="v-spacing-top-4">
                                        Please <a href="{% url 'login' %}?next={% url 'sound' sound.user.username sound.id %}">log in</a> to comment
                                    </div>
                                {% endif %}
                            {% endif %}
                            <div id="soundCommentsSection" class="v-spacing-top-5 word-wrap-break-word">
                                {% if page.object_list %}
                                    {% for comment in page.object_list %}
                                        <div>
                                            <div style="display: flex; justify-content: space-between;">
                                                {% display_user_comment comment.user comment.created %}
                                                <div class="text-right v-spacing-top-1">
                                                    {%  flag_user "SC" comment.user.username comment.id "" comment.user.profile.num_sounds %}
                                                    {% if perms.comments.delete_comment or sound.user == request.user or comment.user == request.user %}
                                                        <a class="cursor-pointer" data-toggle="confirmation-modal" data-modal-confirmation-title="Are you sure you want to delete this comment?" data-modal-confirmation-url="{% url 'comment-delete' comment.id %}?next={{request.path}}&page={{current_page}}" title="Delete comment">{% bw_icon 'trash' %} Delete</a>
                                                    {% endif %}
                                                </div>
                                            </div>
                                            <p class="v-spacing-top-1">{{ comment.comment|replace_img|safe|linebreaks|strip_unnecessary_br }}</p>
                                            {% if not forloop.last %}
                                                <div class="divider-light v-spacing-top-3 v-spacing-2"></div>
                                            {% endif %}
                                        </div>
                                    {% endfor %}

                                    <div>
                                        {% bw_paginator paginator page current_page request "comments" %}
                                    </div>

                                {% else %}
                                    <div class="text-grey">This sound has not been commented on yet, be the first to comment!</div>
                                    {% if not request.user.is_authenticated %}
                                        <div class="v-spacing-top-1">
                                            Please <a href="{% url 'login' %}?next={% url 'sound' sound.user.username sound.id %}">log in</a> to comment
                                        </div>
                                    {% endif %}
                                {% endif %}
                            </div>
                        </div>
                    </div>                 
                </div>

                <div class="col-md-4 col-extra-left-padding-large-md">
                    <div class="divider-light v-spacing-top-4 v-spacing-4 d-md-none"></div>
                    <div class="bw-sound__sidebar">
                        {% if display_random_link %}
                            <a class="no-hover btn-blue display-inline-block w-100 text-center v-spacing-4" href="{% url 'sounds-random' %}">Get another random sound!</a>
                        {% endif %}
                        {% cache 3600 bw_sound_page_sidebar sound.id %}
                        <div>
                            <ol>
                                <li class="v-spacing-3"> {% bw_icon 'download' 'text-light-grey' %}
                                    <a class="text-19 bw-link--black" title="This sound has been downloaded {{ sound.num_downloads|bw_intcomma }} time{{ sound.num_downloads|pluralize }}" href="javascript:void(0);" data-toggle="modal-default" data-modal-content-url="{% url 'sound-downloaders' sound.user.username sound.id %}?ajax=1" data-modal-activation-param="downloaders">{{ sound.num_downloads|formatnumber }} download{{ sound.num_downloads|pluralize }}</a>
                                </li>
                                <li class="v-spacing-3">{% bw_icon 'comments' 'text-light-grey' %}
                                    <a class="text-19 bw-link--black" title="This sound has received {{ sound.num_comments|bw_intcomma }} comment{{ sound.num_comments|pluralize }}" href="#comments">{{ sound.num_comments|formatnumber }} comment{{ sound.num_comments|pluralize }}</a>
                                </li>
                            </ol>
                        </div>
                        <div class="v-spacing-top-5 middle">
                            {% bw_icon sound.license_bw_icon_name 'text-light-grey text-30' %} <a title="Go to the full license text" href="{{ sound.license.deed_url }}" target="_blank" class="bw-link--black text-20 h-spacing-left-2 padding-right-4">{{ sound.license.name_with_version }}</a>
                        </div>
                        <div class="text-grey {% if sound.user == request.user %}v-spacing-4{% endif %} v-spacing-top-1">
                            {{ sound.license.get_short_summary|safe }} <a href="javascript:void(0);" data-toggle="modal-default" data-modal-content-url="{% url 'sound-attribution' sound.user.username sound.id %}?ajax=1" data-modal-activation-param="attribution" class="bw-link--black">Get attribution text...</a>
                        </div>
                        {% endcache %}

                        {% if request.user.is_authenticated and sound.user != request.user %}
                            <div class="v-spacing-top-5">
                                <p class="text-center text-26 font-weight-bold">Your rating:</p>
                                <div class="center text-20">
                                    {% bw_sound_stars sound True True True %}
                                </div>
                            </div>
                        {% endif %}

                        <div class="v-spacing-top-5 v-padding-bottom-5 {% if sound.user == request.user %}v-spacing-top-5{% endif %}">
                            {% if sound.moderation_state == 'OK' and sound.processing_state == 'OK' %}
                                {% if request.user.is_authenticated %}
                                    <a class="no-hover btn-primary display-inline-block w-100 text-center sound-download-button" href="{% url 'sound-download' sound.user.username sound.id %}{{ sound.friendly_filename }}" data-show-after-download-modal-url="{% url "after-download-modal" %}">Download sound</a>
                                {% else %}
                                    <a class="no-hover btn-primary display-inline-block w-100 text-center" href="{% url 'sound-download' sound.user.username sound.id %}{{ sound.friendly_filename }}">Login to download</a>
                                {% endif %}
                            {% else %}
                                <div class="v-spacing-top-3 text-center">Download unavailable, sound not yet processed or moderated</div>
                            {% endif %}

                            {% if perms.sound.can_edit or sound.user == request.user %}
                                {% if sound.processing_state == 'OK' %}
                                    <a class="no-hover btn-secondary display-inline-block w-100 text-center v-spacing-top-3" href="{% url 'sound-edit' sound.user.username sound.id %}">Edit sound description</a>
                                {% else %}
                                    <div class="v-spacing-top-3 text-grey text-center">{% include 'sounds/sound_state_processing_indicator.html' %} (cannot edit)</div>
                                {% endif %}
                            {% endif %}

                            {% if request.user.is_staff or perms.tickets.can_moderate or sound.user == request.user %}
                                <div class="divider-light v-spacing-top-4 padding-bottom-1"></div>
                            {% endif %}

                            {% if request.user.is_staff %}
                                <a class="no-hover btn-inverse display-inline-block w-100 text-center v-spacing-top-3" href="{% url 'admin:sounds_sound_change' sound.id %}">Edit in the admin</a>
                            {% endif %}

                            {% if perms.tickets.can_moderate or sound.user == request.user %}
                                {% if sound.ticket %}
                                    <a class="no-hover btn-inverse display-inline-block w-100 text-center v-spacing-top-3" href="{% url 'tickets-ticket' sound.ticket.key %}">Go to moderation ticket</a>
                                {% else %}
                                    <div class="v-spacing-top-3 text-grey text-center">No moderation ticket for this sound</div>
                                {% endif %}
                            {% endif %}

                        </div>
                        <div>
                            <ol class="center">
                                <li aria-label="Share in Facebook"><a class="no-hover" href="https://www.facebook.com/sharer/sharer.php?u={% absurl 'short-sound-link' sound.id %}" target="_blank"><div class="cleanIcon">{% bw_icon 'facebook' 'text-30' %}</div></a></li>
                                <li aria-label="Share in Twitter" class="h-spacing-left-2"><a class="no-hover" href="https://twitter.com/share?url={% absurl 'short-sound-link' sound.id %}" target="_blank"><div class="cleanIcon">{% bw_icon 'twitter' 'text-30' %}</div></a></li>
                                <li aria-label="Share URL" class="h-spacing-left-2"><a id="toggle-share-link" class="cursor-pointer no-hover"><div class="cleanIcon">{% bw_icon 'share2' 'bw-icon__inside_circle' %}</div></a></li>
                                <li aria-label="Embed this sound" class="h-spacing-left-2"><a id="toggle-embed-code" class="cursor-pointer no-hover"><div class="cleanIcon">{% bw_icon 'embed-stroke' 'text-30' %}</div></a></li>
                            </ol>
                        </div>

                        <div id="share-link" class="v-spacing-top-5" data-static-file-url="{{ sound.locations.preview.HQ.mp3.url|url2absurl }}" data-sound-page-url="{% absurl 'short-sound-link' sound.id %}">
                             <span class="text-grey">Share url: </span><br><input class="w-100" type="text" readonly />
                        </div>

                        <div id="embed-links" class="v-spacing-top-5 bw-form">
                            <div class="v-spacing-1">
                                <div>920 x 245</div>
                                <img id="large-embed-image" class="cursor-pointer" src="{% static 'bw-frontend/public/embeds/images/widgets/embed_large_scaled_active_color.png' %}" alt="Embed example, large size"/>
                            </div>
                            <div class="v-spacing-1">
                                <div>481 x 86</div>
                                <img id="medium-embed-image" class="cursor-pointer" src="{% static 'bw-frontend/public/embeds/images/widgets/embed_medium_scaled_active_color.png' %}" alt="Embed example, medium size"/>
                            </div>
                            <div class="v-spacing-1">
                                <div>375 x 30</div>
                                <img id="small-embed-image" class="cursor-pointer" src="{% static 'bw-frontend/public/embeds/images/widgets/embed_small_scaled_active_color.png' %}" alt="Embed example, small size"/>
                            </div>
                            <textarea
                                    id="embed-code"
                                    data-size-large="{{sizes.large.0}},{{sizes.large.1}}"
                                    data-size-medium="{{sizes.medium.0}},{{sizes.medium.1}}"
                                    data-size-small="{{sizes.small.0}},{{sizes.small.1}}"
                                    data-iframe-url-template="{% absurl 'embed-simple-sound-iframe' sound.id 'SIZE' %}"
                                    style="min-height: 130px;"
                                    placeholder="The embed code will appear here"
                                    class="w-100 v-spacing-top-2">
                            </textarea>

                        </div>

                    </div>
                </div>
            </div>
        </div>
    </div>
{% endblock %}

{% block extrabody %}
    <script src="{% static 'bw-frontend/dist/sound.js' %}"></script>
{% endblock %}<|MERGE_RESOLUTION|>--- conflicted
+++ resolved
@@ -101,21 +101,8 @@
                                 </div>
                             {% endif %}
                         </div>
-<<<<<<< HEAD
-                        <div class="middle v-spacing-top-3 dot-separated-divs text-grey">
-                            {% with sound.get_category_names as cat_names %}
-                            {% if cat_names.0 is not None %} 
-                                <div class="ellipsis">
-                                    {% bw_icon 'tree' %}
-                                    <a href="{{ sound.get_top_level_category_search_url }}" title="Category: {{ cat_names.0}}">{{ cat_names.0 }}</a>{% if cat_names.1 %} > <a href="{{ sound.get_second_level_category_search_url }}" title="Subcategory: {{ cat_names.1}}">{{ cat_names.1}}</a>{% endif %}
-                                </div>
-                            {% endif %}
-                            {% endwith %}
-                            {% if sound.geotag_id %}
-=======
                         <div class="middle v-spacing-top-3">
                             {% if sound.geotag %}
->>>>>>> cb16ad50
                                 <div>
                                     {% bw_icon 'pin' %} 
                                     <a href="javascript:void(0)" data-toggle="modal-default" data-modal-content-url="{% url 'sound-geotag' sound.user.username sound.id %}?ajax=1" title="Geotag: {{ sound.get_geotag_name }}">
