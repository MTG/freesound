#
# Freesound is (c) MUSIC TECHNOLOGY GROUP, UNIVERSITAT POMPEU FABRA
#
# Freesound is free software: you can redistribute it and/or modify
# it under the terms of the GNU Affero General Public License as
# published by the Free Software Foundation, either version 3 of the
# License, or (at your option) any later version.
#
# Freesound is distributed in the hope that it will be useful,
# but WITHOUT ANY WARRANTY; without even the implied warranty of
# MERCHANTABILITY or FITNESS FOR A PARTICULAR PURPOSE.  See the
# GNU Affero General Public License for more details.
#
# You should have received a copy of the GNU Affero General Public License
# along with this program.  If not, see <http://www.gnu.org/licenses/>.
#
# Authors:
#     See AUTHORS file.
#

from django.shortcuts import render_to_response, get_object_or_404, redirect
from django.template import RequestContext
from django.contrib.auth.decorators import login_required, permission_required
from django.contrib.auth.models import User, Group
from django.core.urlresolvers import reverse
from django.http import HttpResponseRedirect, HttpResponse
from models import Ticket, Queue, TicketComment
from forms import *
from tickets import *
from django.db import connection, transaction
from django.contrib import messages
from sounds.models import Sound
import datetime
from utils.cache import invalidate_template_cache
from utils.pagination import paginate
from utils.functional import combine_dicts
from settings import MAX_TICKETS_IN_MODERATION_ASSIGNED_PAGE
from django.core.management import call_command
from threading import Thread


def __get_contact_form(request, use_post=True):
    return __get_anon_or_user_form(request, AnonymousContactForm, UserContactForm, use_post)


def __get_tc_form(request, use_post=True):
    return __get_anon_or_user_form(request, AnonymousMessageForm, UserMessageForm, use_post, True)


def __get_anon_or_user_form(request, anonymous_form, user_form, use_post=True, include_mod=False):
    if __can_view_mod_msg(request) and anonymous_form != AnonymousContactForm:
        user_form = ModeratorMessageForm
    if len(request.POST.keys()) > 0 and use_post:
        if request.user.is_authenticated():
            return user_form(request.POST)
        else:
            return anonymous_form(request, request.POST)
    else:
        return user_form() if request.user.is_authenticated() else anonymous_form(request)

def __can_view_mod_msg(request):
    return request.user.is_authenticated() \
            and (request.user.is_superuser or request.user.is_staff \
                 or Group.objects.get(name='moderators') in request.user.groups.all())

# TODO: copied from sound_edit view,
def is_selected(request, prefix):
    for name in request.POST.keys():
        if name.startswith(prefix):
            return True
    return False

def ticket(request, ticket_key):
    can_view_moderator_only_messages = __can_view_mod_msg(request)
    clean_status_forms = True
    clean_comment_form = True
    ticket = get_object_or_404(Ticket, key=ticket_key)
    if request.method == 'POST':

        invalidate_template_cache("user_header", ticket.sender.id)

        # Left ticket message
        if is_selected(request, 'recaptcha') or (request.user.is_authenticated() and is_selected(request, 'message')):
            tc_form = __get_tc_form(request)
            if tc_form.is_valid():
                tc = TicketComment()
                tc.text = tc_form.cleaned_data['message']
                tc.moderator_only = tc_form.cleaned_data.get('moderator_only', False)
                if tc.text:
                    if request.user.is_authenticated():
                        tc.sender = request.user
                    tc.ticket = ticket
                    tc.save()
                    if not request.user.is_authenticated():
                        email_to = Ticket.MODERATOR_ONLY
                    elif request.user == ticket.sender:
                        email_to = Ticket.MODERATOR_ONLY
                    else:
                        email_to = Ticket.USER_ONLY
                    ticket.send_notification_emails(ticket.NOTIFICATION_UPDATED,
                                                    email_to)
            else:
                clean_comment_form = False
        # update sound ticket
        elif is_selected(request, 'tm') or is_selected(request, 'ss'):
            ticket_form = TicketModerationForm(request.POST, prefix="tm")
            sound_form = SoundStateForm(request.POST, prefix="ss")
            if ticket_form.is_valid() and sound_form.is_valid():
                clean_status_forms = True
                clean_comment_form = True
                sound_state = sound_form.cleaned_data.get('state')
                # Sound should be deleted
                if sound_state == 'DE':
                    if ticket.content:
                        ticket.content.content_object.delete()
                        ticket.content.delete()
                        ticket.content = None
                    ticket.status = TICKET_STATUS_CLOSED
                    tc = TicketComment(sender=request.user,
                                       text="Moderator %s deleted the sound and closed the ticket" % request.user,
                                       ticket=ticket,
                                       moderator_only=False)
                    tc.save()
                    ticket.send_notification_emails(ticket.NOTIFICATION_DELETED,
                                                    ticket.USER_ONLY)
                # Set another sound state that's not delete
                else:
                    if ticket.content:
                        ticket.content.content_object.moderation_state = sound_state
                        # Mark the index as dirty so it'll be indexed in Solr
                        if sound_state == "OK":
                            ticket.content.content_object.mark_index_dirty()
                        ticket.content.content_object.save()
                    ticket.status = ticket_form.cleaned_data.get('status')
                    tc = TicketComment(sender=request.user,
                                       text="Moderator %s set the sound to %s and the ticket to %s." % \
                                                (request.user,
                                                 'pending' if sound_state == 'PE' else sound_state,
                                                 ticket.status),
                                       ticket=ticket,
                                       moderator_only=False)
                    tc.save()
                    ticket.send_notification_emails(ticket.NOTIFICATION_UPDATED,
                                                    ticket.USER_ONLY)
                ticket.save()

    if clean_status_forms:
        ticket_form = TicketModerationForm(initial={'status': ticket.status}, prefix="tm")
        sound_form = SoundStateForm(initial={'state':
                                             ticket.content.content_object.moderation_state \
                                             if ticket.content else 'DE'},
                                             prefix="ss")
    if clean_comment_form:
        tc_form = __get_tc_form(request, False)
    return render_to_response('tickets/ticket.html',
                              locals(),
                              context_instance=RequestContext(request))


@login_required
def sound_ticket_messages(request, ticket_key):
    can_view_moderator_only_messages = __can_view_mod_msg(request)
    ticket = get_object_or_404(Ticket, key=ticket_key)
    return render_to_response('tickets/message_list.html',
                              locals(),
                              context_instance=RequestContext(request))


def new_contact_ticket(request):
    ticket_created = False
    if request.POST:
        form = __get_contact_form(request)
        if form.is_valid():
            ticket = Ticket()
            ticket.title = form.cleaned_data['title']
            ticket.source = TICKET_SOURCE_CONTACT_FORM
            ticket.status = TICKET_STATUS_NEW
            ticket.queue = Queue.objects.get(name=QUEUE_SUPPORT_REQUESTS)
            tc = TicketComment()
            if request.user.is_authenticated():
                ticket.sender = request.user
                tc.sender = request.user
            else:
                ticket.sender_email = form.cleaned_data['email']
            tc.text = form.cleaned_data['message']
            ticket.save()
            tc.ticket = ticket
            tc.save()
            ticket_created = True
            # TODO: send email
    else:
        form = __get_contact_form(request, False)
    return render_to_response('tickets/contact.html', locals(), context_instance=RequestContext(request))


# In the next 2 functions we return a queryset os the evaluation is lazy.
# N.B. these functions are used in the home page as well.
def new_sound_tickets_count():
#AND (sound.processing_state = 'OK' OR sound.processing_state = 'FA')
#    return Ticket.objects.filter(status=TICKET_STATUS_NEW,
#                                 source=TICKET_SOURCE_NEW_SOUND)
    return len(list(Ticket.objects.raw("""
SELECT
ticket.id
FROM
tickets_ticket AS ticket,
sounds_sound AS sound,
tickets_linkedcontent AS content
WHERE
    ticket.content_id = content.id
AND ticket.assignee_id is NULL
AND content.object_id = sound.id
AND sound.moderation_state = 'PE'
AND sound.processing_state = 'OK'
AND ticket.status = '%s'
""" % TICKET_STATUS_NEW)))

def new_support_tickets_count():
    return Ticket.objects.filter(assignee=None,
                                 source=TICKET_SOURCE_CONTACT_FORM).count()

@permission_required('tickets.can_moderate')
def tickets_home(request):
    
    if request.user.id :
        sounds_in_moderators_queue_count = Ticket.objects.select_related()\
                                                         .filter(assignee=request.user.id)\
                                                         .exclude(status='closed')\
                                                         .exclude(content=None)\
                                                         .order_by('status', '-created').count()
    else :
        sounds_in_moderators_queue_count = -1
        
    new_upload_count = new_sound_tickets_count()
    tardy_moderator_sounds_count = len(list(__get_tardy_moderator_tickets_all()))
    tardy_user_sounds_count = len(list(__get_tardy_user_tickets_all()))
    new_support_count = new_support_tickets_count()
    sounds_queued_count = Sound.objects.filter(processing_state='QU').count()
    sounds_pending_count = Sound.objects.filter(processing_state='PE').count()
    sounds_processing_count = Sound.objects.filter(processing_state='PR').count()
    sounds_failed_count = Sound.objects.filter(processing_state='FA').count()
    return render_to_response('tickets/tickets_home.html', locals(), context_instance=RequestContext(request))


def __get_new_uploaders_by_ticket():
#AND (sounds_sound.processing_state = 'OK' OR sounds_sound.processing_state = 'FA')
    cursor = connection.cursor()
    cursor.execute("""
SELECT
    tickets_ticket.sender_id, count(*)
FROM
    tickets_ticket, tickets_linkedcontent, sounds_sound
WHERE
    tickets_ticket.source = 'new sound'
    AND sounds_sound.processing_state = 'OK'
    AND sounds_sound.moderation_state = 'PE'
    AND tickets_linkedcontent.object_id = sounds_sound.id
    AND tickets_ticket.content_id = tickets_linkedcontent.id
    AND tickets_ticket.assignee_id is NULL
    AND tickets_ticket.status = '%s'
GROUP BY sender_id""" % TICKET_STATUS_NEW)
    user_ids_plus_new_count = dict(cursor.fetchall())
    user_objects = User.objects.filter(id__in=user_ids_plus_new_count.keys())

    users_aux = []
    for user in user_objects:
        # Pick the oldest non moderated ticket of each user and compute how many seconds it has been in the queue
        user_new_tickets = Ticket.objects.filter(sender__id=user.id, status=TICKET_STATUS_NEW, content__isnull=False).order_by("created")
        oldest_new_ticket = user_new_tickets[0]
        for ticket in user_new_tickets:
            if ticket.content.content_object.processing_state == 'OK' and ticket.content.content_object.moderation_state == 'PE':
                oldest_new_ticket = ticket

        days_in_queue = (datetime.datetime.now() - oldest_new_ticket.created).days #seconds_in_queue / (3600 * 24)
        users_aux.append({'user': user, 'days_in_queue': days_in_queue, 'new_sounds': user_ids_plus_new_count[user.id]})

    # Sort users according to their oldest ticket (older = first)
    users_aux.sort(key=lambda item:item['days_in_queue'], reverse=True)
    new_sounds_users = []
    for user in users_aux:
        new_sounds_users.append((user['user'],user['new_sounds'],user['days_in_queue']))

    return new_sounds_users


def __get_unsure_sound_tickets():
    '''Query to get tickets that were returned to the queue by moderators that
    didn't know what to do with the sound.'''
    return Ticket.objects.filter(source=TICKET_SOURCE_NEW_SOUND,
                                 assignee=None,
                                 status=TICKET_STATUS_ACCEPTED)


def __get_tardy_moderator_tickets():
    """Get tickets for moderators that haven't responded in the last day"""
    return Ticket.objects.raw("""
SELECT
distinct(ticket.id),
ticket.modified as modified
FROM
tickets_ticketcomment AS comment,
tickets_ticket AS ticket
WHERE comment.id in (   SELECT MAX(id)
                        FROM tickets_ticketcomment
                        GROUP BY ticket_id    )
AND ticket.assignee_id is Not Null
AND comment.ticket_id = ticket.id
AND (comment.sender_id = ticket.sender_id OR comment.sender_id IS NULL)
AND now() - modified > INTERVAL '24 hours'
AND ticket.status != '%s'
LIMIT 5
""" % TICKET_STATUS_CLOSED)


def __get_tardy_moderator_tickets_all():
    """Get tickets for moderators that haven't responded in the last day"""
    return Ticket.objects.raw("""
SELECT
distinct(ticket.id),
ticket.modified as modified
FROM
tickets_ticketcomment AS comment,
tickets_ticket AS ticket
WHERE comment.id in (   SELECT MAX(id)
                        FROM tickets_ticketcomment
                        GROUP BY ticket_id    )
AND ticket.assignee_id is Not Null
AND comment.ticket_id = ticket.id
AND (comment.sender_id = ticket.sender_id OR comment.sender_id IS NULL)
AND now() - modified > INTERVAL '24 hours'
AND ticket.status != '%s'
""" % TICKET_STATUS_CLOSED)


def __get_tardy_user_tickets():
    """Get tickets for users that haven't responded in the last 2 days"""
    return Ticket.objects.raw("""
SELECT
distinct(ticket.id)
FROM
tickets_ticketcomment AS comment,
tickets_ticket AS ticket
WHERE comment.id in (   SELECT MAX(id)
                        FROM tickets_ticketcomment
                        GROUP BY ticket_id    )
AND ticket.assignee_id is Not Null
AND ticket.status != '%s'
AND comment.ticket_id = ticket.id
AND comment.sender_id != ticket.sender_id
AND now() - comment.created > INTERVAL '2 days'
LIMIT 5
""" % TICKET_STATUS_CLOSED)
    
def __get_tardy_user_tickets_all():
    """Get tickets for users that haven't responded in the last 2 days"""
    return Ticket.objects.raw("""
SELECT
distinct(ticket.id)
FROM
tickets_ticketcomment AS comment,
tickets_ticket AS ticket
WHERE comment.id in (   SELECT MAX(id)
                        FROM tickets_ticketcomment
                        GROUP BY ticket_id    )
AND ticket.assignee_id is Not Null
AND ticket.status != '%s'
AND comment.ticket_id = ticket.id
AND comment.sender_id != ticket.sender_id
AND now() - comment.created > INTERVAL '2 days'
""" % TICKET_STATUS_CLOSED)


@permission_required('tickets.can_moderate')
def moderation_home(request):
    if request.user.id :
        sounds_in_moderators_queue_count = Ticket.objects.select_related()\
                                                         .filter(assignee=request.user.id)\
                                                         .exclude(status='closed')\
                                                         .exclude(content=None)\
                                                         .order_by('status', '-created').count()
    else :
        sounds_in_moderators_queue_count = -1

    new_sounds_users = __get_new_uploaders_by_ticket()
    unsure_tickets = list(__get_unsure_sound_tickets()) #TODO: shouldn't appear
    tardy_moderator_tickets = list(__get_tardy_moderator_tickets())
    tardy_user_tickets = list(__get_tardy_user_tickets())
    tardy_moderator_tickets_count = len(list(__get_tardy_moderator_tickets_all()))
    tardy_user_tickets_count = len(list(__get_tardy_user_tickets_all()))
    
    return render_to_response('tickets/moderation_home.html', locals(), context_instance=RequestContext(request))

@permission_required('tickets.can_moderate')
def moderation_tary_users_sounds(request):
    if request.user.id :
        sounds_in_moderators_queue_count = Ticket.objects.select_related().filter(assignee=request.user.id).exclude(status='closed').exclude(content=None).order_by('status', '-created').count()
    else :
        sounds_in_moderators_queue_count = -1

    tardy_user_tickets = list(__get_tardy_user_tickets_all())

    return render_to_response('tickets/moderation_tardy_users.html', combine_dicts(paginate(request, tardy_user_tickets, 10), locals()), context_instance=RequestContext(request))

@permission_required('tickets.can_moderate')
def moderation_tary_moderators_sounds(request):
    if request.user.id :
        sounds_in_moderators_queue_count = Ticket.objects.select_related().filter(assignee=request.user.id).exclude(status='closed').exclude(content=None).order_by('status', '-created').count()
    else :
        sounds_in_moderators_queue_count = -1

    tardy_moderators_tickets = list(__get_tardy_moderator_tickets_all())

    return render_to_response('tickets/moderation_tardy_moderators.html', combine_dicts(paginate(request, tardy_moderators_tickets, 10), locals()), context_instance=RequestContext(request))


@permission_required('tickets.can_moderate')
def moderation_assign_user(request, user_id):
#AND (sounds_sound.processing_state = 'OK' OR sounds_sound.processing_state = 'FA')
    sender = User.objects.get(id=user_id)
#    Ticket.objects.filter(assignee=None, sender=sender, source=TICKET_SOURCE_NEW_SOUND) \
#        .update(assignee=request.user, status=TICKET_STATUS_ACCEPTED)
    cursor = connection.cursor()
    cursor.execute("""
UPDATE
    tickets_ticket
SET
    assignee_id = %s,
    status = '%s',
    modified = now()
FROM
    sounds_sound,
    tickets_linkedcontent
WHERE
    tickets_ticket.source = 'new sound'
AND sounds_sound.processing_state = 'OK'
AND sounds_sound.moderation_state = 'PE'
AND tickets_linkedcontent.object_id = sounds_sound.id
AND tickets_ticket.content_id = tickets_linkedcontent.id
AND tickets_ticket.assignee_id is NULL
AND tickets_ticket.status = '%s'
AND sounds_sound.user_id = %s""" % \
(request.user.id, TICKET_STATUS_ACCEPTED, TICKET_STATUS_NEW, sender.id))
    transaction.commit_unless_managed()
    msg = 'You have been assigned all new sounds from %s.' % sender.username
    messages.add_message(request, messages.INFO, msg)
    return HttpResponseRedirect(reverse("tickets-moderation-home"))

# TODO: ongoing work
@permission_required('tickets.can_moderate')
def moderation_assign_single_ticket(request, user_id, ticket_id):
#AND (sounds_sound.processing_state = 'OK' OR sounds_sound.processing_state = 'FA')
    
    # REASSIGN SINGLE TICKET
    ticket = Ticket.objects.get(id=ticket_id)
    sender = User.objects.get(id=user_id)
    ticket.assignee = User.objects.get(id=request.user.id)
    
    '''
    cursor = connection.cursor()
    cursor.execute("""
    UPDATE 
        tickets_ticket 
    SET 
        assignee_id = %s
    WHERE 
        tickets_ticket.id = %s
    """ % \
    (request.user.id, ticket.id))
    transaction.commit_unless_managed()
    '''
    '''
    tc = TicketComment(sender=request.user,
                       text="Reassigned ticket to moderator %s" % request.user.username,
                       ticket=ticket,
                       moderator_only=False)
    tc.save()
    '''
    # update modified date, so it doesn't appear in tardy moderator's sounds
    ticket.modified = datetime.datetime.now()
    ticket.save()
    
    msg = 'You have been assigned ticket "%s".' % ticket.title
    messages.add_message(request, messages.INFO, msg)

    next = request.GET.get("next",None)
    p = request.GET.get("p",1)

    if next:
        if next == "tardy_users":
            return HttpResponseRedirect(reverse("tickets-moderation-tardy-users"))
        elif next == "tardy_moderators":
            return HttpResponseRedirect(reverse("tickets-moderation-tardy-moderators")+"?page=%s"%str(p))
        else:
            return HttpResponseRedirect(reverse("tickets-moderation-home")+"?page=%s"%str(p))
    else:
        return HttpResponseRedirect(reverse("tickets-moderation-home"))


@permission_required('tickets.can_moderate')
def moderation_assigned(request, user_id):
    
    can_view_moderator_only_messages = __can_view_mod_msg(request)
    clear_forms = True
    if request.method == 'POST':

        mod_sound_form = SoundModerationForm(request.POST)
        msg_form = ModerationMessageForm(request.POST)

        if mod_sound_form.is_valid() and msg_form.is_valid():

            ticket = Ticket.objects.get(id=mod_sound_form.cleaned_data.get("ticket", False))
            invalidate_template_cache("user_header", ticket.sender.id)
            action = mod_sound_form.cleaned_data.get("action")
            msg = msg_form.cleaned_data.get("message", False)
            moderator_only = msg_form.cleaned_data.get("moderator_only", False)

            if msg:
                tc = TicketComment(sender=ticket.assignee,
                                   text=msg,
                                   ticket=ticket,
                                   moderator_only=moderator_only)
                tc.save()

            if action == "Approve":
                ticket.status = TICKET_STATUS_CLOSED
                ticket.content.content_object.moderation_state = "OK"
                ticket.content.content_object.save()
                ticket.save()
                ticket.content.content_object.mark_index_dirty()
                if msg:
                    ticket.send_notification_emails(Ticket.NOTIFICATION_APPROVED_BUT,
                                                    Ticket.USER_ONLY)
                else:
                    ticket.send_notification_emails(Ticket.NOTIFICATION_APPROVED,
                                                    Ticket.USER_ONLY)
            elif action == "Defer":
                ticket.status = TICKET_STATUS_DEFERRED
                ticket.save()
                # only send a notification if a message was added
                if msg:
                    ticket.send_notification_emails(Ticket.NOTIFICATION_QUESTION,
                                                    Ticket.USER_ONLY)
            elif action == "Return":
                ticket.assignee = None
                ticket.status = TICKET_STATUS_NEW
                # no notification here
                ticket.save()
            elif action == "Delete":
                ticket.send_notification_emails(Ticket.NOTIFICATION_DELETED,
                                                Ticket.USER_ONLY)
                # to prevent a crash if the form is resubmitted
                if ticket.content:
                    ticket.content.content_object.delete()
                    ticket.content.delete()
                    ticket.content = None
                ticket.status = TICKET_STATUS_CLOSED
                ticket.save()
            elif action == "Whitelist":
<<<<<<< HEAD

                th = Thread(target=call_command, args=('whitelist_user', ticket.id,))
                th.start()
=======
                # Get all currently pending sound tickets for user
                whitelist_user = ticket.sender
                whitelist_user.profile.is_whitelisted = True
                whitelist_user.profile.save()
                pending_tickets = Ticket.objects.filter(sender=whitelist_user,
                                                        source='new sound') \
                    .exclude(status=TICKET_STATUS_CLOSED)
                # Set all sounds to OK and the tickets to closed
                for pending_ticket in pending_tickets:
                    if pending_ticket.content:
                        pending_ticket.content.content_object.moderation_state = "OK"
                        pending_ticket.content.content_object.save()
                        pending_ticket.content.content_object.mark_index_dirty()
                        # This could be done with a single update, but there's a chance
                    # we lose a sound that way (a newly created ticket who's sound
                    # is not set to OK, but the ticket is closed).
                    pending_ticket.status = TICKET_STATUS_CLOSED
                    pending_ticket.save()
>>>>>>> 54e724ae
                ticket.send_notification_emails(Ticket.NOTIFICATION_WHITELISTED,
                                                Ticket.USER_ONLY)

                messages.add_message(request, messages.INFO, 'User %s has been whitelisted but some of his tickets might '
                                                             'still appear on this list for some time. Please reload the page in a few '
                                                             'seconds to see the updated list of pending tickets' % ticket.sender.username)

        else:
            clear_forms = False
    if clear_forms:
        mod_sound_form = SoundModerationForm(initial={'action': 'Approve'})
        msg_form = ModerationMessageForm()

    qs = Ticket.objects.select_related() \
                       .filter(assignee=user_id) \
                       .exclude(status=TICKET_STATUS_CLOSED) \
                       .exclude(content=None) \
                       .order_by('status', '-created')

    moderator_tickets_count = qs.count()
    moderation_texts = MODERATION_TEXTS
    show_pagination = moderator_tickets_count > MAX_TICKETS_IN_MODERATION_ASSIGNED_PAGE

    return render_to_response('tickets/moderation_assigned.html',
                              combine_dicts(paginate(request, qs, MAX_TICKETS_IN_MODERATION_ASSIGNED_PAGE), locals()),
                              context_instance=RequestContext(request))


@permission_required('tickets.can_moderate')
def user_annotations(request, user_id):
    user = get_object_or_404(User, id=user_id)
    num_sounds_ok = Sound.objects.filter(user=user, moderation_state="OK").count()
    num_sounds_pending = Sound.objects.filter(user=user).exclude(moderation_state="OK").count()
    if request.method == 'POST':
        form = UserAnnotationForm(request.POST)
        if form.is_valid():
            ua = UserAnnotation(sender=request.user,
                                user=user,
                                text=form.cleaned_data['text'])
            ua.save()
    else:
        form = UserAnnotationForm()
    annotations = UserAnnotation.objects.filter(user=user)
    return render_to_response('tickets/user_annotations.html',
                              locals(),
                              context_instance=RequestContext(request))


@permission_required('tickets.can_moderate')
def support_home(request):
    return HttpResponse('TODO')

def get_pending_sounds(user):

    ret = []

    # getting all user tickets that last that have not been closed
    user_tickets = Ticket.objects.filter(sender=user).exclude(status=TICKET_STATUS_CLOSED)

    for user_ticket in user_tickets:
        sound_id = user_ticket.content.object_id
        sound_obj = Sound.objects.get(id=sound_id)
        ret.append( (user_ticket, sound_obj) )

    return ret
<|MERGE_RESOLUTION|>--- conflicted
+++ resolved
@@ -76,9 +76,7 @@
     clean_comment_form = True
     ticket = get_object_or_404(Ticket, key=ticket_key)
     if request.method == 'POST':
-
         invalidate_template_cache("user_header", ticket.sender.id)
-
         # Left ticket message
         if is_selected(request, 'recaptcha') or (request.user.is_authenticated() and is_selected(request, 'message')):
             tc_form = __get_tc_form(request)
@@ -502,7 +500,6 @@
     can_view_moderator_only_messages = __can_view_mod_msg(request)
     clear_forms = True
     if request.method == 'POST':
-
         mod_sound_form = SoundModerationForm(request.POST)
         msg_form = ModerationMessageForm(request.POST)
 
@@ -556,30 +553,9 @@
                 ticket.status = TICKET_STATUS_CLOSED
                 ticket.save()
             elif action == "Whitelist":
-<<<<<<< HEAD
 
                 th = Thread(target=call_command, args=('whitelist_user', ticket.id,))
                 th.start()
-=======
-                # Get all currently pending sound tickets for user
-                whitelist_user = ticket.sender
-                whitelist_user.profile.is_whitelisted = True
-                whitelist_user.profile.save()
-                pending_tickets = Ticket.objects.filter(sender=whitelist_user,
-                                                        source='new sound') \
-                    .exclude(status=TICKET_STATUS_CLOSED)
-                # Set all sounds to OK and the tickets to closed
-                for pending_ticket in pending_tickets:
-                    if pending_ticket.content:
-                        pending_ticket.content.content_object.moderation_state = "OK"
-                        pending_ticket.content.content_object.save()
-                        pending_ticket.content.content_object.mark_index_dirty()
-                        # This could be done with a single update, but there's a chance
-                    # we lose a sound that way (a newly created ticket who's sound
-                    # is not set to OK, but the ticket is closed).
-                    pending_ticket.status = TICKET_STATUS_CLOSED
-                    pending_ticket.save()
->>>>>>> 54e724ae
                 ticket.send_notification_emails(Ticket.NOTIFICATION_WHITELISTED,
                                                 Ticket.USER_ONLY)
 
@@ -632,10 +608,9 @@
 def support_home(request):
     return HttpResponse('TODO')
 
+
 def get_pending_sounds(user):
-
     ret = []
-
     # getting all user tickets that last that have not been closed
     user_tickets = Ticket.objects.filter(sender=user).exclude(status=TICKET_STATUS_CLOSED)
 
