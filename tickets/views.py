--- conflicted
+++ resolved
@@ -219,7 +219,11 @@
 def tickets_home(request):
     
     if request.user.id :
-        sounds_in_moderators_queue_count = Ticket.objects.select_related().filter(assignee=request.user.id,content__object_id__in=Sound.objects.all()).exclude(status='closed').exclude(content=None).order_by('status', '-created').count()
+        sounds_in_moderators_queue_count = Ticket.objects.select_related()\
+                                                         .filter(assignee=request.user.id)\
+                                                         .exclude(status='closed')\
+                                                         .exclude(content=None)\
+                                                         .order_by('status', '-created').count()
     else :
         sounds_in_moderators_queue_count = -1
         
@@ -257,25 +261,12 @@
     users_aux = []
     for user in user_objects:
         # Pick the oldest non moderated ticket of each user and compute how many seconds it has been in the queue
-<<<<<<< HEAD
         user_new_tickets = Ticket.objects.filter(sender__id=user.id, status=TICKET_STATUS_NEW, content__isnull=False).order_by("created")
-        filtered_tickets = []
+        oldest_new_ticket = user_new_tickets[0]
         for ticket in user_new_tickets:
-            try:
-                Sound.objects.get(id=ticket.content.object_id, processing_state='OK', moderation_state='PE')
-                filtered_tickets.append(ticket)
-            except:
-                pass
-        oldest_new_ticket = filtered_tickets[0]
-=======
-        tt = Ticket.objects.filter(sender__id=user.id,status=TICKET_STATUS_NEW,content__isnull=False).order_by("created")
-        for t in tt:
-            if t.content.content_object.processing_state == 'OK':
-                oldest_new_ticket = t
-                break
->>>>>>> 0b7d91c0
-
-        #seconds_in_queue = (datetime.datetime.now() - oldest_new_ticket.created).total_seconds()
+            if ticket.content.content_object.processing_state == 'OK' and ticket.content.content_object.moderation_state == 'PE':
+                oldest_new_ticket = ticket
+
         days_in_queue = (datetime.datetime.now() - oldest_new_ticket.created).days #seconds_in_queue / (3600 * 24)
         users_aux.append({'user': user, 'days_in_queue': days_in_queue, 'new_sounds': user_ids_plus_new_count[user.id]})
 
@@ -378,7 +369,11 @@
 @permission_required('tickets.can_moderate')
 def moderation_home(request):
     if request.user.id :
-        sounds_in_moderators_queue_count = Ticket.objects.select_related().filter(assignee=request.user.id,content__object_id__in=Sound.objects.all()).exclude(status='closed').exclude(content=None).order_by('status', '-created').count()
+        sounds_in_moderators_queue_count = Ticket.objects.select_related()\
+                                                         .filter(assignee=request.user.id)\
+                                                         .exclude(status='closed')\
+                                                         .exclude(content=None)\
+                                                         .order_by('status', '-created').count()
     else :
         sounds_in_moderators_queue_count = -1
 
@@ -570,7 +565,6 @@
     if clear_forms:
         mod_sound_form = SoundModerationForm(initial={'action': 'Approve'})
         msg_form = ModerationMessageForm()
-<<<<<<< HEAD
 
     qs = Ticket.objects.select_related() \
                        .filter(assignee=user_id) \
@@ -579,14 +573,6 @@
                        .order_by('status', '-created')
 
     moderator_tickets_count = qs.count()
-=======
-    moderator_tickets = Ticket.objects.select_related() \
-                            .filter(assignee=user_id,content__object_id__in=Sound.objects.all()) \
-                            .exclude(status=TICKET_STATUS_CLOSED) \
-                            .exclude(content=None) \
-                            .order_by('status', '-created')
-    moderator_tickets_count = len(moderator_tickets)
->>>>>>> 0b7d91c0
     moderation_texts = MODERATION_TEXTS
     show_pagination = moderator_tickets_count > MAX_TICKETS_IN_MODERATION_ASSIGNED_PAGE
 
