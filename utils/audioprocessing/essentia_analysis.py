--- conflicted
+++ resolved
@@ -3,10 +3,7 @@
 
 def analyze(sound):
     FFMPEG_TIMEOUT = 3 * 60
-<<<<<<< HEAD
-=======
     tmp_conv = False
->>>>>>> b1ca74c0
 
     def  alarm_handler(signum, frame):
         raise Exception("timeout while waiting for ffmpeg")
