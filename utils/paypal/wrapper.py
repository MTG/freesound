# PayPal python NVP API wrapper class.
# This is a sample to help others get started on working
# with the PayPal NVP API in Python. 
# This is not a complete reference! Be sure to understand
# what this class is doing before you try it on production servers!
# ...use at your own peril.

# see https://www.paypal.com/IntegrationCenter/ic_nvp.html
# and
# https://www.paypal.com/en_US/ebook/PP_NVPAPI_DeveloperGuide/index.html
# for more information.

# by Mike Atlas / LowSingle.com / MassWrestling.com, September 2007
# No License Expressed. Feel free to distribute, modify, 
# and use in any open or closed source project without credit to the author

# lot's of changed by Bram de Jong, but no fundamental changes to how the
# paypal API works, just cleanups. Also removed the DoDirectPayment method as
# it is not needed for Freesound

# Example usage:
# 1.
#   paypal = Paypal()
#   response = paypal.set_express_checkout(100)
#   url = paypal.get_paypal_forward_url(response['token'])
#   HttpResponseRedirect(url)
#
# 2.
#   paypal = Paypal()
#   # customer details are in:
#   response = paypal.get_express_checkout_details(request.GET["TOKEN"])
#   # the actual payment
#   response = paypal.do_express_checkout_payment(request.GET["TOKEN"], request.GET["PayerID"], 100)
#   # if you want to get all info:
#   paypal.get_transaction_details(response['transactionid'])

<<<<<<< HEAD
from __future__ import print_function
from future import standard_library
standard_library.install_aliases()
from builtins import object
import urllib.request, urllib.parse, urllib.error

=======
import urllib.request, urllib.parse, urllib.error, cgi
>>>>>>> 95425e6c

class Paypal:
    
    def __init__(self, debug=True):
        # fill these in with the API values
        self.signature = dict(
            user='sdk-three_api1.sdk.com',
            pwd='QFZCWN5HZM8VBG7Q',
            signature='A-IzJhZZjhg29XQ2qnhapuwxIDzyAZQ92FRP5dqBzVesOkzbdUONzmOU',
            version='3.0',
        ) 

        self.urls = dict(
            returnurl='http://www.test.com/',
            cancelurl='http://www.test.com/cancelurl',
        )

        self.debug = debug

        if debug:
            self.API_ENDPOINT = 'https://api-3t.sandbox.paypal.com/nvp'
        else:
            self.API_ENDPOINT = 'https://api-3t.paypal.com/nvp'


    def get_paypal_forward_url(self, token):
        if self.debug:
            return 'https://www.sandbox.paypal.com/webscr?cmd=_express-checkout&token=' + token
        else:
            return 'https://www.paypal.com/webscr?cmd=_express-checkout&token=' + token

    
    def query(self, parameters, add_urls=True):
        """for a dict of parameters, create the query-string, get the paypal URL and return the parsed dict"""
        params = list(self.signature.items()) + list(parameters.items())
        
        print(parameters)

        if add_urls:
            params += list(self.urls.items())
        
        # encode the urls into a query string
        params_string = urllib.parse.urlencode( params )
        
        # get the response and parse it
        response = urllib.parse.parse_qs(urllib.request.urlopen(self.API_ENDPOINT, params_string).read())
       
        # the parsed dict has a list for each value, but all Paypal replies are unique
        return {key.lower(): value[0] for (key,value) in response.items()}


    def set_express_checkout(self, amount):
        """Set up an express checkout"""
        params = dict(
            method="SetExpressCheckout",
            noshipping=1,
            paymentaction='Authorization',
            amt=amount,
            currencycode='EUR',
            email='', # used by paypal to set email for account creation
            desc='Freesound donation of %d euro' % amount, # description of what the person is buying
            custom=amount, # custom field, can be anything you want
            hdrimg='', # url to image for header, recomended to be stored on https server 
        )

        return self.query(params)
    

    def get_express_checkout_details(self, token):
        """Once the user returns to the return url, call this to get the detailsthe user returns to the return url, call this"""
        params = dict(
            method="GetExpressCheckoutDetails",
            token=token,
        )
        
        return self.query(params)
    
    
    def do_express_checkout_payment(self, token, payer_id, amt):
        """do the actual transaction..."""
        params = dict(
            method="DoExpressCheckoutPayment",
            paymentaction='Sale',
            token=token,
            amt=amt,
            currencycode='EUR',
            payerid=payer_id
        )

        return self.query(params)
        
    
    def get_transaction_details(self, tx_id):
        """get all the details of a transaction that has finished"""
        params = dict(
            method="GetTransactionDetails", 
            transactionid=tx_id
        )
        
        return self.query(params, add_urls=False)<|MERGE_RESOLUTION|>--- conflicted
+++ resolved
@@ -34,16 +34,8 @@
 #   # if you want to get all info:
 #   paypal.get_transaction_details(response['transactionid'])
 
-<<<<<<< HEAD
-from __future__ import print_function
-from future import standard_library
-standard_library.install_aliases()
-from builtins import object
 import urllib.request, urllib.parse, urllib.error
 
-=======
-import urllib.request, urllib.parse, urllib.error, cgi
->>>>>>> 95425e6c
 
 class Paypal:
     
