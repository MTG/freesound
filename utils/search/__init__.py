--- conflicted
+++ resolved
@@ -17,10 +17,6 @@
 # Authors:
 #     See AUTHORS file.
 #
-<<<<<<< HEAD
-
-=======
->>>>>>> 105008bb
 import importlib
 import math
 
@@ -162,11 +158,7 @@
         self.num_per_page = num_per_page
         self.results = search_results.docs
         self.count = search_results.num_found
-<<<<<<< HEAD
-        self.num_pages = search_results.num_found // num_per_page + int(search_results.num_found % num_per_page != 0)
-=======
         self.num_pages = math.ceil(search_results.num_found / num_per_page)
->>>>>>> 105008bb
         self.page_range = list(range(1, self.num_pages + 1))
 
     def page(self, page_num):
