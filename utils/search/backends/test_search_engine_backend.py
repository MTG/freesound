#
# Freesound is (c) MUSIC TECHNOLOGY GROUP, UNIVERSITAT POMPEU FABRA
#
# Freesound is free software: you can redistribute it and/or modify
# it under the terms of the GNU Affero General Public License as
# published by the Free Software Foundation, either version 3 of the
# License, or (at your option) any later version.
#
# Freesound is distributed in the hope that it will be useful,
# but WITHOUT ANY WARRANTY; without even the implied warranty of
# MERCHANTABILITY or FITNESS FOR A PARTICULAR PURPOSE.  See the
# GNU Affero General Public License for more details.
#
# You should have received a copy of the GNU Affero General Public License
# along with this program.  If not, see <http://www.gnu.org/licenses/>.
#
# Authors:
#     See AUTHORS file.
#

<<<<<<< HEAD
from builtins import str
from builtins import zip
from builtins import range
=======

>>>>>>> 16844d09
import datetime
import logging
import os
import time

from django.conf import settings
from tags.models import TaggedItem

import utils.search
from forum.models import Post
from sounds.models import Sound, Download
from utils.search import get_search_engine


console_logger = logging.getLogger("console")

def assert_and_continue(expression, error_message):
    if not expression:
        console_logger.info(f'Error: {error_message}')


class TestSearchEngineBackend():
    def __init__(self, backend_name, write_output):
        self.search_engine = get_search_engine(backend_class=backend_name)
        if write_output:
            base_dir = os.path.join(settings.DATA_PATH, 'search_backend_tests')
            if not os.path.exists(base_dir):
                os.makedirs(base_dir)
            date_label = datetime.datetime.today().strftime('%Y%m%d_%H%M')
            self.output_file = open(os.path.join(base_dir, '{}_test_results_{}.txt'
                                                .format(date_label, backend_name)), 'w')
            self.output_file.write(f'TESTING SEARCH ENGINE BACKEND: {backend_name}\n')
        else:
            self.output_file = None

    def save_query_results(self, results, query_data, elapsed_time, query_type):
        self.output_file.write(f'\n* QUERY {query_type}: {str(query_data)} (took {elapsed_time:.2f} seconds)\n')
        self.output_file.write(
            'num_found: {}\nnon_grouped_number_of_results: {}\nq_time: {}\nfacets: {}\nhighlighting: {}\ndocs:\n'.format(
                results.num_found,
                results.non_grouped_number_of_results,
                results.q_time,
                results.facets,
                results.highlighting
            ))
        for count, doc in enumerate(results.docs):
            self.output_file.write(f"\t{count + 1}. {doc['id']}: {doc}\n")

    def run_sounds_query_and_save_results(self, query_data):
        """Run a sounds search query in the search engine, save and return the results

        Args:
            search_engine (utils.search.SearchEngineBase): search engine object for performing the test query
            query_data (dict): parameters for the search query

        Returns:
            utils.search.SearchResults: object with the query results
        """
        start = time.time()
        results = self.search_engine.search_sounds(**query_data)
        end = time.time()

        # Assert that the result is of the expected type
        assert_and_continue(isinstance(results, utils.search.SearchResults), 'Returned search results object of wrong type')

        # Save results to file so the later we can compare between different search engine backends
        if self.output_file:
            self.save_query_results(results, query_data, end - start, query_type='SOUNDS')

        return results

    def run_forum_query_and_save_results(self, query_data):
        """Run a forum posts search query in the search engine, save and return the results

        Args:
            search_engine (utils.search.SearchEngineBase): search engine object for performing the test query
            query_data (dict): parameters for the search query

        Returns:
            utils.search.SearchResults: object with the query results
        """
        start = time.time()
        results = self.search_engine.search_forum_posts(**query_data)
        end = time.time()

        # Assert that the result is of the expected type
        assert_and_continue(isinstance(results, utils.search.SearchResults), 'Returned search results object of wrong type')

        # Save results to file so the later we can compare between different search engine backends
        if self.output_file:
            self.save_query_results(results, query_data, end - start, query_type='FORUM POSTS')

        return results

    def sound_check_mandatory_doc_fields(self):
        # Check that returned sounds (docs) from search engine include the mandatory fields

        # Check the case of non-grouped search results
        mandatory_fields = ['id', 'score']
        results = self.run_sounds_query_and_save_results(dict(num_sounds=1, group_by_pack=False))
        for result in results.docs:
            for field in mandatory_fields:
                assert_and_continue(field in result, 
                                    'Mandatory field {} not present in result when not grouping (available fields: {})'
                                    .format(field, ', '.join(result.keys())))

        # Check the case of grouped search results
        mandatory_fields = ['id', 'score', 'group_name', 'n_more_in_group', 'group_docs']                        
        results = self.run_sounds_query_and_save_results(dict(num_sounds=1, group_by_pack=True, only_sounds_with_pack=True))
        for result in results.docs:
            for field in mandatory_fields:
                assert_and_continue(field in result, 
                                    'Mandatory field {} not present in result when grouping by pack (available fields: {})'
                                    .format(field, ', '.join(result.keys())))

    def sound_check_random_sound(self):
        # Get random sound IDs and make sure these are different
        # Note that there is a slight chance that this test fails because the same sound is chosen randomly two
        # times in a row, but the chances are very low
        last_id = 0
        for i in range(0, 10):
            new_id = self.search_engine.get_random_sound_id()
            assert_and_continue(new_id != last_id,
                                'Repeated sound IDs in subsequent calls to "get random sound id" method')
            last_id = new_id

    def sound_check_offsets(self):
        # Test num_sounds/offset/current_page parameters
        results = self.run_sounds_query_and_save_results(dict(num_sounds=10, offset=0))
        offset_0_ids = [r['id'] for r in results.docs]
        results = self.run_sounds_query_and_save_results(dict(num_sounds=10, offset=1))
        offset_1_ids = [r['id'] for r in results.docs]
        assert_and_continue(len(offset_0_ids) == 10, 'Unexpected num_sounds/offset/current_page behaviour')
        assert_and_continue(len(offset_1_ids) == 10, 'Unexpected num_sounds/offset/current_page behaviour')
        assert_and_continue(offset_0_ids[1:] == offset_1_ids[:-1],
                            'Unexpected num_sounds/offset/current_page behaviour')

        results = self.run_sounds_query_and_save_results(dict(num_sounds=1, offset=4))
        offset_4_num_sounds_1_ids = [r['id'] for r in results.docs]
        assert_and_continue(len(offset_4_num_sounds_1_ids) == 1,
                            'Unexpected num_sounds/offset/current_page behaviour')
        assert_and_continue(offset_0_ids[4] == offset_4_num_sounds_1_ids[0],
                            'Unexpected num_sounds/offset/current_page behaviour')

        results = self.run_sounds_query_and_save_results(dict(num_sounds=5, current_page=2))
        page_2_num_sounds_5_ids = [r['id'] for r in results.docs]
        assert_and_continue(len(page_2_num_sounds_5_ids) == 5,
                            'Unexpected num_sounds/offset/current_page behaviour')
        assert_and_continue(page_2_num_sounds_5_ids == offset_0_ids[5:],
                            'Unexpected num_sounds/offset/current_page behaviour')

    def sound_check_empty_query(self):
        # Test empty query returns results
        results = self.run_sounds_query_and_save_results(dict(textual_query=''))
        assert_and_continue(results.num_found > 0, 'Empty query returned no results')

    def sound_check_sort_parameter(self, test_sound_ids):
        # Test sort parameter (only use sounds within test_sound_ids to make sure these were indexed "correctly")
        # This also tests parameter only_sounds_within_ids
        for sort_option_web in settings.SEARCH_SOUNDS_SORT_OPTIONS_WEB:
            results = self.run_sounds_query_and_save_results(dict(sort=sort_option_web,
                                                                num_sounds=len(test_sound_ids),
                                                                only_sounds_within_ids=test_sound_ids))
            result_ids = [r['id'] for r in results.docs]
            sounds = Sound.objects.ordered_ids(result_ids)
            assert_and_continue(sorted(test_sound_ids) == sorted(result_ids),
                                'only_sounds_within_ids not respected')

            # Assert that sorting criteria is preserved
            for sound1, sound2 in zip(sounds[:-1], sounds[1:]):
                if sort_option_web == settings.SEARCH_SOUNDS_SORT_OPTION_AUTOMATIC:
                    # Nothing to test here as there's no expected result
                    pass
                elif sort_option_web == settings.SEARCH_SOUNDS_SORT_OPTION_DOWNLOADS_MOST_FIRST:
                    assert_and_continue(Download.objects.filter(sound=sound1).count() >=
                                        Download.objects.filter(sound=sound2).count(),
                                        f'Wrong ordering in {sort_option_web}')
                elif sort_option_web == settings.SEARCH_SOUNDS_SORT_OPTION_DOWNLOADS_LEAST_FIRST:
                    assert_and_continue(Download.objects.filter(sound=sound1).count() <=
                                        Download.objects.filter(sound=sound2).count(),
                                        f'Wrong ordering in {sort_option_web}')
                elif sort_option_web == settings.SEARCH_SOUNDS_SORT_OPTION_DATE_OLD_FIRST:
                    assert_and_continue(sound1.created <= sound2.created,
                                        f'Wrong ordering in {sort_option_web}')
                elif sort_option_web == settings.SEARCH_SOUNDS_SORT_OPTION_DATE_NEW_FIRST:
                    assert_and_continue(sound1.created >= sound2.created,
                                        f'Wrong ordering in {sort_option_web}')
                elif sort_option_web == settings.SEARCH_SOUNDS_SORT_OPTION_RATING_LOWEST_FIRST:
                    assert_and_continue(sound1.avg_rating <= sound2.avg_rating,
                                        f'Wrong ordering in {sort_option_web}')
                elif sort_option_web == settings.SEARCH_SOUNDS_SORT_OPTION_RATING_HIGHEST_FIRST:
                    assert_and_continue(sound1.avg_rating >= sound2.avg_rating,
                                        f'Wrong ordering in {sort_option_web}')
                elif sort_option_web == settings.SEARCH_SOUNDS_SORT_OPTION_DURATION_LONG_FIRST:
                    assert_and_continue(sound1.duration >= sound2.duration,
                                        f'Wrong ordering in {sort_option_web}')
                elif sort_option_web == settings.SEARCH_SOUNDS_SORT_OPTION_DURATION_SHORT_FIRST:
                    assert_and_continue(sound1.duration <= sound2.duration,
                                        f'Wrong ordering in {sort_option_web}')

    def sound_check_group_by_pack(self):
        # Test group by pack
        results = self.run_sounds_query_and_save_results(dict(group_by_pack=True))
        for result in results.docs:
            assert_and_continue('id' in result, 'No ID field in doc from results')
            assert_and_continue('group_name' in result, 'No group_name field in doc from results')
            assert_and_continue('group_docs' in result, 'No group_docs field in doc from results')
            assert_and_continue('n_more_in_group' in result, 'No n_more_in_group field in doc from results')
            group_sounds = Sound.objects.bulk_query_id(sound_ids=[r['id'] for r in result['group_docs']])
            first_sound_pack = group_sounds[0].pack
            for sound in group_sounds:
                assert_and_continue(sound.pack == first_sound_pack, 'Different packs in pack group')

    def sound_check_sounds_with_pack(self):
        # Test only sounds with pack
        results = self.run_sounds_query_and_save_results(dict(only_sounds_with_pack=True, num_sounds=50))
        sounds = Sound.objects.bulk_query_id(sound_ids=[r['id'] for r in results.docs])
        for sound in sounds:
            assert_and_continue(sound.pack is not None, 'Sound without pack when using "only_sounds_with_pack"')

    def sound_check_facets(self):
        # Test facets included in results
        test_facet_options = {
            settings.SEARCH_SOUNDS_FIELD_USER_NAME: {'limit': 3},
            settings.SEARCH_SOUNDS_FIELD_SAMPLERATE: {'limit': 1},
            settings.SEARCH_SOUNDS_FIELD_TYPE: {},
        }
        results = self.run_sounds_query_and_save_results(dict(facets=test_facet_options))
        assert_and_continue(len(results.facets) == 3, 'Wrong number of facets returned')
        for facet_field, facet_options in test_facet_options.items():
            assert_and_continue(facet_field in results.facets, f'Facet {facet_field} not found in facets')
            if 'limit' in facet_options:
                assert_and_continue(len(results.facets[facet_field]) == facet_options['limit'],
                                    f'Wrong number of items in facet {facet_field}')

        # Test if no facets requested, no facets returned
        results = self.run_sounds_query_and_save_results(dict())
        assert_and_continue(results.facets == dict(), 'Facets returned but not requested')

    def sound_check_extra_queries(self):
        # Run a couple of extra queries without assessing results so that these get saved and the results can be
        # later manually compared with results from other search backends
        self.run_sounds_query_and_save_results(dict(textual_query='dog'))
        self.run_sounds_query_and_save_results(dict(textual_query='microphone'))
        self.run_sounds_query_and_save_results(dict(textual_query='piano loop'))
        self.run_sounds_query_and_save_results(dict(textual_query='explosion'))

    def sound_check_get_user_tags(self, sound):
        """
        search_engine.get_user_tags() returns the top 10 tags that a user has applied,
        so this could by chance not coincide with any of the tags on this sound.
        Instead, get all tags by the user and check that the ones from solr are a subset of them.
        """
        user_tagged_items = TaggedItem.objects.filter(user=sound.user).select_related('tag').all()
        all_user_tags = [ti.tag.name for ti in user_tagged_items]
        tags_and_counts = self.search_engine.get_user_tags(sound.user.username)
        search_engine_tags = [t[0] for t in tags_and_counts]

        remaining_tags = set(search_engine_tags) - set(all_user_tags)
        assert_and_continue(len(remaining_tags) == 0, "get_user_tags returned tags which the user hasn't tagged")

        if self.output_file:
            self.output_file.write(f'\n* USER "{sound.user.username}" TOP TAGS FROM SEARCH ENGINE: {search_engine_tags}\n')

    def sound_check_get_pack_tags(self, sounds):
        """
        Choose a sound that has a pack and tags, get all tags for all sounds in the pack.
        Check that the tags for a user/pack are a subset of all of these sounds
        """
        # Find a sound in our dataset of known sounds that has a pack and tags
        target_sound = None
        for sound in sounds:
            if sound.pack and sound.tags.count():
                target_sound = sound
                break

        assert_and_continue(target_sound is not None, "Sample sounds dataset doesn't have any sounds with a pack and tags")
        if target_sound:
            pack = target_sound.pack
            all_sound_tags = []
            for s in pack.sounds.all():
                all_sound_tags.extend([t.lower() for t in s.get_sound_tags()])

            tags_and_counts = self.search_engine.get_pack_tags(target_sound.user.username, pack.name)
            search_engine_tags = [t[0].lower() for t in tags_and_counts]
            remaining_tags = set(search_engine_tags) - set(all_sound_tags)
            assert_and_continue(len(remaining_tags) == 0, "get_pack_tags returned tags which the user hasn't tagged")

            if self.output_file:
                self.output_file.write(f'\n* PACK "{pack.id}" TOP TAGS FROM SEARCH ENGINE: {search_engine_tags}\n')

    def test_search_enginge_backend_sounds(self):
        # Get sounds for testing
        test_sound_ids = list(Sound.public
                                .filter(is_index_dirty=False, num_ratings__gt=settings.MIN_NUMBER_RATINGS)
                                .values_list('id', flat=True)[0:20])
        sounds = list(Sound.objects.bulk_query_solr(test_sound_ids))
        if len(sounds) < 20:
            raise Exception("Can't test SearchEngine backend as there are not enough sounds for testing")

        # Remove sounds from the search index (in case sounds are there)
        self.search_engine.remove_sounds_from_index(sounds)
        for sound in sounds:
            assert_and_continue(not self.search_engine.sound_exists_in_index(sound),
                                f'Sound ID {sound.id} should not be in the search index')

        # Index the sounds again
        self.search_engine.add_sounds_to_index(sounds)

        # Check that sounds are indexed (test with sound object and with ID)
        for sound in sounds:
            assert_and_continue(self.search_engine.sound_exists_in_index(sound),
                                f'Sound ID {sound.id} should be in the search index')
            assert_and_continue(self.search_engine.sound_exists_in_index(sound.id),
                                f'Sound ID {sound.id} should be in the search index')

        # Remove some sounds form the ones just indexed and check they do not exist
        removed_sounds_by_sound_object = sounds[0:3]
        self.search_engine.remove_sounds_from_index(removed_sounds_by_sound_object)
        for sound in removed_sounds_by_sound_object:
            assert_and_continue(not self.search_engine.sound_exists_in_index(sound),
                                f'Sound ID {sound.id} should not be in the search index')
        removed_sounds_by_sound_id = [s.id for s in sounds[3:6]]
        self.search_engine.remove_sounds_from_index(removed_sounds_by_sound_id)
        for sid in removed_sounds_by_sound_id:
            assert_and_continue(not self.search_engine.sound_exists_in_index(sid),
                                f'Sound ID {sid} should not be in the search index')

        # Check that all sounds which were not removed are still in the index
        remaining_sounds = sounds[6:]
        for sound in remaining_sounds:
            assert_and_continue(self.search_engine.sound_exists_in_index(sound),
                                f'Sound ID {sound.id} should be in search index')

        # Re-index all sounds to leave index in "correct" state
        self.search_engine.add_sounds_to_index(sounds)

        self.sound_check_mandatory_doc_fields()
        self.sound_check_random_sound()
        self.sound_check_offsets()
        self.sound_check_empty_query()
        self.sound_check_sort_parameter(test_sound_ids)
        self.sound_check_group_by_pack()
        self.sound_check_sounds_with_pack()
        self.sound_check_facets()
        self.sound_check_extra_queries()
        self.sound_check_get_user_tags(sounds[0])
        self.sound_check_get_pack_tags(sounds)

        console_logger.info('Testing of sound search methods finished. You might want to run the '
                            'reindex_search_engine_sounds -c command to make sure the index is left in a correct '
                            'state after having run these tests')

    def forum_check_mandatory_doc_fields(self):
        # Check that returned forum posts (docs) from search engine include the mandatory fields
         
        # Check the case of non-grouped search results
        mandatory_fields = ['id', 'score', 'post_body', 'thread_author', 'forum_name', 'forum_name_slug']
        results = self.run_forum_query_and_save_results(dict(num_posts=1, group_by_thread=False))
        for result in results.docs:
            for field in mandatory_fields:
                assert_and_continue(field in result, 
                                    'Mandatory field {} not present in result when not grouping by thread (available fields: {})'
                                    .format(field, ', '.join(result.keys())))

        # Check the case of grouped search results
        mandatory_fields = ['id', 'score', 'group_name', 'n_more_in_group', 'group_docs']                        
        results = self.run_forum_query_and_save_results(dict(num_posts=1, group_by_thread=True))
        for result in results.docs:
            for field in mandatory_fields:
                assert_and_continue(field in result, 
                                    'Mandatory field {} not present in result when grouping by thread (available fields: {})'
                                    .format(field, ', '.join(result.keys())))
    
    def forum_check_offsets(self):
        # Test num_posts/offset/current_page parameters
        results = self.run_forum_query_and_save_results(dict(num_posts=10, offset=0))
        offset_0_ids = [r['id'] for r in results.docs]
        results = self.run_forum_query_and_save_results(dict(num_posts=10, offset=1))
        offset_1_ids = [r['id'] for r in results.docs]
        assert_and_continue(len(offset_0_ids) == 10, 'Unexpected num_posts/offset/current_page behaviour 1')
        assert_and_continue(len(offset_1_ids) == 10, 'Unexpected num_posts/offset/current_page behaviour 2')
        assert_and_continue(offset_0_ids[1:] == offset_1_ids[:-1],
                            'Unexpected num_posts/offset/current_page behaviour 3')

        results = self.run_forum_query_and_save_results(dict(num_posts=1, offset=4))
        offset_4_num_sounds_1_ids = [r['id'] for r in results.docs]
        assert_and_continue(len(offset_4_num_sounds_1_ids) == 1,
                            'Unexpected num_posts/offset/current_page behaviour 4')
        assert_and_continue(offset_0_ids[4] == offset_4_num_sounds_1_ids[0],
                            'Unexpected num_posts/offset/current_page behaviour 5')

        results = self.run_forum_query_and_save_results(dict(num_posts=5, current_page=2))
        page_2_num_sounds_5_ids = [r['id'] for r in results.docs]
        assert_and_continue(len(page_2_num_sounds_5_ids) == 5,
                            'Unexpected num_posts/offset/current_page behaviour 6')
        assert_and_continue(page_2_num_sounds_5_ids == offset_0_ids[5:],
                            'Unexpected num_posts/offset/current_page behaviour 7')

        # Test that results are sorted by newest posts first. Also assess results have the required fields
        expected_fields = ["id", "forum_name", "forum_name_slug", "thread_id", "thread_title", "thread_author",
                            "thread_created", "post_body", "post_author", "post_created", "num_posts"]
        results = self.run_forum_query_and_save_results(dict(group_by_thread=False))
        for result1, result2 in zip(results.docs[:-1], results.docs[1:]):
            for field in expected_fields:
                assert_and_continue(field in result1, f"{field} not present in result ID {result1['id']}")
                assert_and_continue(result1["thread_created"] >= result2["thread_created"],
                                    'Wrong sorting in query results')

    def forum_check_empty_query(self):
        # Test empty query returns results
        results = self.run_forum_query_and_save_results(dict(textual_query=''))
        assert_and_continue(results.num_found > 0, 'Empty query returned no results')

    def forum_check_group_by_thread(self):
        # Test group by threads
        results = self.run_forum_query_and_save_results(dict())
        for result in results.docs:
            assert_and_continue('id' in result, 'No ID field in doc from results')
            assert_and_continue('group_name' in result, 'No group_name field in doc from results')
            assert_and_continue('group_docs' in result, 'No group_docs field in doc from results')
            assert_and_continue('n_more_in_group' in result, 'No n_more_in_group field in doc from results')

            first_post_thread = result["group_docs"][0]["thread_title"]
            for doc in result["group_docs"]:
                assert_and_continue(doc["thread_title"] == first_post_thread, 'Different threads in thread group')

    def forum_check_highlighting(self):
        # Test highlighting in results
        results = self.run_forum_query_and_save_results(dict(textual_query="microphone"))
        assert_and_continue(results.highlighting != dict(), 'No highlighting entries returned')
        for highlighting_content in results.highlighting.values():
            assert_and_continue('post_body' in highlighting_content, 'Highlighting data without expected fields')

    def forum_check_extra_queries(self):
        # Run a couple of extra queries without assessing results so that these get saved and the results can be
        # later manually compared with results from other search backends
        self.run_forum_query_and_save_results(dict(textual_query='microphone'))
        self.run_forum_query_and_save_results(dict(textual_query='technique'))
        self.run_forum_query_and_save_results(dict(textual_query='freesound'))    

    def test_search_enginge_backend_forum(self):
        # Get posts for testing
        test_post_ids = list(Post.objects.filter(moderation_state="OK").values_list('id', flat=True)[0:20])
        posts = list(Post.objects.filter(id__in=test_post_ids))
        if len(posts) < 20:
            raise Exception("Can't test SearchEngine backend as there are not enough forum posts for testing")

        # Remove posts from the search index (in case posts are there)
        self.search_engine.remove_forum_posts_from_index(posts)
        for post in posts:
            assert_and_continue(not self.search_engine.forum_post_exists_in_index(post),
                                f'Post ID {post.id} should not be in the search index')

        # Index the posts again
        self.search_engine.add_forum_posts_to_index(posts)

        # Check that posts are indexed (test with sound object and with ID)
        for post in posts:
            assert_and_continue(self.search_engine.forum_post_exists_in_index(post),
                                f'Post ID {post.id} should be in the search index')
            assert_and_continue(self.search_engine.forum_post_exists_in_index(post.id),
                                f'Post ID {post.id} should be in the search index')

        # Remove some posts form the ones just indexed and check they do not exist
        removed_posts_by_post_object = posts[0:3]
        self.search_engine.remove_forum_posts_from_index(removed_posts_by_post_object)
        for post in removed_posts_by_post_object:
            assert_and_continue(not self.search_engine.forum_post_exists_in_index(post),
                                f'Post ID {post.id} should not be in the search index')
        removed_posts_by_post_id = [s.id for s in posts[3:6]]
        self.search_engine.remove_forum_posts_from_index(removed_posts_by_post_id)
        for pid in removed_posts_by_post_id:
            assert_and_continue(not self.search_engine.forum_post_exists_in_index(pid),
                                f'Post ID {pid} should not be in the search index')

        # Check that all posts which were not removed are still in the index
        remaining_posts = posts[6:]
        for post in remaining_posts:
            assert_and_continue(self.search_engine.forum_post_exists_in_index(post),
                                f'Post ID {post.id} should be in search index')

        # Re-index all posts to leave index in "correct" state
        self.search_engine.add_forum_posts_to_index(posts)

        self.forum_check_mandatory_doc_fields()
        self.forum_check_offsets()
        self.forum_check_empty_query()
        self.forum_check_group_by_thread()
        self.forum_check_highlighting()
        self.forum_check_extra_queries()

        console_logger.info('Testing of forum search methods finished. You might want to run the '
                            'reindex_search_engine_forum -c command to make sure the index is left in a correct '
                            'state after having run these tests')<|MERGE_RESOLUTION|>--- conflicted
+++ resolved
@@ -18,13 +18,7 @@
 #     See AUTHORS file.
 #
 
-<<<<<<< HEAD
-from builtins import str
-from builtins import zip
-from builtins import range
-=======
-
->>>>>>> 16844d09
+
 import datetime
 import logging
 import os
