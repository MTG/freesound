--- conflicted
+++ resolved
@@ -468,72 +468,9 @@
     return results.non_grouped_number_of_matches, results.facets, paginator, page, results.docs
 
 
-<<<<<<< HEAD
 def add_sounds_to_search_engine(sounds):
     search_engine = SearchEngine(settings.SOLR_URL)
     documents = [convert_to_search_engine_document(s) for s in sounds]
-=======
-def convert_to_solr_document(sound):
-    document = {}
-
-    # Basic sound fields
-    keep_fields = ['username', 'created', 'is_explicit', 'is_remix', 'num_ratings', 'channels', 'md5',
-                      'was_remixed', 'original_filename', 'duration', 'type', 'id', 'num_downloads', 'filesize']
-    for key in keep_fields:
-        document[key] = getattr(sound, key)
-    document["original_filename"] = remove_control_chars(getattr(sound, "original_filename"))
-    document["description"] = remove_control_chars(getattr(sound, "description"))
-    document["tag"] = getattr(sound, "tag_array")
-    document["license"] = getattr(sound, "license_name")
-    if document["num_ratings"] >= settings.MIN_NUMBER_RATINGS:
-        document["avg_rating"] = getattr(sound, "avg_rating")
-    else:
-        document["avg_rating"] = 0
-
-    if getattr(sound, "pack_id"):
-        document["pack"] = remove_control_chars(getattr(sound, "pack_name"))
-        document["grouping_pack"] = str(getattr(sound, "pack_id")) + "_" + remove_control_chars(getattr(sound, "pack_name"))
-    else:
-        document["grouping_pack"] = str(getattr(sound, "id"))
-
-    document["is_geotagged"] = False
-    if getattr(sound, "geotag_id"):
-        document["is_geotagged"] = True
-        if not math.isnan(getattr(sound, "geotag_lon")) and not math.isnan(getattr(sound, "geotag_lat")):
-            document["geotag"] = str(getattr(sound, "geotag_lon")) + " " + str(getattr(sound, "geotag_lat"))
-
-    document["bitdepth"] = getattr(sound, "bitdepth") if getattr(sound, "bitdepth") else 0
-    document["bitrate"] = getattr(sound, "bitrate") if getattr(sound, "bitrate") else 0
-    document["samplerate"] = int(getattr(sound, "samplerate")) if getattr(sound, "samplerate") else 0
-
-    document["comment"] = [remove_control_chars(comment_text) for comment_text in getattr(sound, "comments_array")]
-    document["comments"] = getattr(sound, "num_comments")
-    locations = sound.locations()
-    document["waveform_path_m"] = locations["display"]["wave"]["M"]["path"]
-    document["waveform_path_l"] = locations["display"]["wave"]["L"]["path"]
-    document["spectral_path_m"] = locations["display"]["spectral"]["M"]["path"]
-    document["spectral_path_l"] = locations["display"]["spectral"]["L"]["path"]
-    document["preview_path"] = locations["preview"]["LQ"]["mp3"]["path"]
-
-    # Audio Commons analysis
-    # NOTE: as the sound object here is the one returned by SoundManager.bulk_query_solr, it will have the Audio Commons
-    # descriptor fields under a property called 'ac_analysis'.
-    ac_analysis = getattr(sound, "ac_analysis")
-    if ac_analysis is not None:
-        # If analysis is present, index all existing analysis fields under Solr's dynamic fields "*_i", "*_d", "*_s"
-        # and "*_b" depending on the value's type. Also add Audio Commons prefix.
-        for key, value in ac_analysis.items():
-            suffix = settings.SOLR_DYNAMIC_FIELDS_SUFFIX_MAP.get(type(value), None)
-            if suffix:
-                document['{0}{1}{2}'.format(settings.AUDIOCOMMONS_DESCRIPTOR_PREFIX, key, suffix)] = value
-
-    return document
-
-
-def add_sounds_to_solr(sounds):
-    solr = Solr(settings.SOLR_URL)
-    documents = [convert_to_solr_document(s) for s in sounds]
->>>>>>> 9db0a08e
     console_logger.info("Adding %d sounds to solr index" % len(documents))
     search_logger.info("Adding %d sounds to solr index" % len(documents))
     search_engine.add_to_index(documents)
